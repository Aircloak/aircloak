defmodule Air.Mixfile do
  use Mix.Project

  def project do
    [
      app: :air,
      version: "0.0.1",
      elixir: "~> 1.3",
      elixirc_paths: elixirc_paths(Mix.env),
      compilers: [
        :phoenix, :gettext, :yecc, :leex, :erlang, :elixir, :user_docs, :app
      ],
      build_embedded: Mix.env == :prod,
      start_permanent: Mix.env == :prod,
      aliases: aliases(Mix.env),
      deps: deps,
      elixirc_options: elixirc_options(Mix.env),
      erlc_paths: erlc_paths(Mix.env),
      erlc_options: erlc_options(Mix.env),
      eunit_options: [
        :no_tty,
        {:report, {:eunit_progress, [:colored]}}
      ],
      preferred_cli_env: [
        eunit: :test, "coveralls.html": :test, dialyze: :dev, docs: :dev, release: :prod,
        "phoenix.digest": :prod, site_release: :prod, "test.standard": :test, dialyze_retry: :dev,
        check_dependent_apps: :prod
      ],
      test_coverage: [tool: ExCoveralls],
      docs: [
        extras: ["README.md"]
      ]
    ]
  end

  # Configuration for the OTP application.
  #
  # Type `mix help compile.app` for more information.
  def application do
    [
      mod: {Air, []},
      applications: applications(Mix.env)
    ]
  end

  # Specifies which paths to compile per environment.
  defp elixirc_paths(:test), do: ["lib", "web", "test/support"]
  defp elixirc_paths(_),     do: ["lib", "web"]

  # Specifies your project dependencies.
  #
  # Type `mix help deps` for examples and options.
  defp deps do
    [
      {:phoenix, "~> 1.2.1"},
      {:phoenix_pubsub, "~> 1.0"},
      {:postgrex, ">= 0.0.0"},
      {:phoenix_ecto, "~> 3.0"},
      {:phoenix_html, "~> 2.4"},
      {:phoenix_live_reload, "~> 1.0", only: :dev},
      {:gettext, "~> 0.9"},
      {:cowboy, "~> 1.0"},
      {:comeonin, "~> 2.5"},
      {:guardian, "~> 0.10.0"},
      {:lhttpc, github: "esl/lhttpc", override: true},
      {:hackney, "~> 1.5.0"},
      {:exrm, "~> 1.0.8", warn_missing: false},
      {:timex, "~> 2.2"},
      {:aircloak_common, path: "../../common/elixir"},
      {:inflex, "~> 1.5.0"},
      {:csv, "~> 1.4.2"},
      {:phoenix_gen_socket_client, github: "aircloak/phoenix_gen_socket_client", only: :test},
      {:websocket_client, github: "sanmiguel/websocket_client", tag: "1.1.0", only: :test}
    ]
  end

  # Aliases are shortcut or tasks specific to the current project.
  # For example, to create, migrate and run the seeds file at once:
  #
  #     $ mix ecto.setup
  #
  # See the documentation for `Mix` for more info on aliases.
  defp aliases(env) when env in [:dev, :test] do
    [
      "rollback": ["app.start", "ecto.rollback"],
      "migrate": ["app.start", "ecto.migrate"],
      "seed": ["app.start", "run priv/repo/seeds.exs"],
      "test.standard": ["test", "eunit"],
      "lint": ["credo --strict --ignore #{Enum.join(ignored_credo_checks(Mix.env), ",")}"]
    ]
  end
  defp aliases(:prod), do: []

  defp ignored_credo_checks(:test), do:
    ["ModuleDoc" | ignored_credo_checks(:dev)]
  defp ignored_credo_checks(_), do:
    ["NameRedeclarationBy", "AliasUsage", "PipeChain", "ABCSize", "Nesting"]

  defp applications(:test), do: [:phoenix_gen_socket_client, :websocket_client | common_applications()]
  defp applications(:dev), do: common_applications() ++ dialyzer_required_deps()
  defp applications(:prod), do: common_applications()

  defp common_applications do
    [
      :phoenix, :phoenix_html, :cowboy, :logger, :gettext, :phoenix_ecto, :postgrex, :comeonin,
<<<<<<< HEAD
      :lhttpc, :hackney, :guardian, :inets, :timex, :aircloak_common, :inflex, :csv
=======
      :lhttpc, :etcd, :hackney, :guardian, :inets, :timex, :aircloak_common, :inflex, :csv,
      :phoenix_pubsub
>>>>>>> 735d106b
    ]
  end

  # These are indirect dependencies (deps of deps) which are not automatically included in the generated PLT.
  # By adding them explicitly to the applications list, we make sure that they are included in the PLT.
  # This is usually not needed, but in some cases it's required if our code directly relies on
  # types and behaviours from indirect dependencies. In such case, simply add the needed application to
  # this list.
  defp dialyzer_required_deps, do: [:plug, :poolboy]

  defp elixirc_options(:test), do: [debug_info: true, docs: true] ++ common_elixirc_options
  defp elixirc_options(:dev), do: [debug_info: true, docs: true] ++ common_elixirc_options
  defp elixirc_options(:prod), do: common_elixirc_options

  defp common_elixirc_options, do: [ignore_module_conflict: true]

  defp erlc_paths(:test), do: ["test/erlang", "src"]
  defp erlc_paths(:dev), do: ["src"]
  defp erlc_paths(:prod), do: ["src"]

  defp erlc_options(:test), do: [:debug_info, {:d, :TEST}]
  defp erlc_options(:dev), do: [:debug_info]
  defp erlc_options(:prod), do: []
end<|MERGE_RESOLUTION|>--- conflicted
+++ resolved
@@ -103,12 +103,8 @@
   defp common_applications do
     [
       :phoenix, :phoenix_html, :cowboy, :logger, :gettext, :phoenix_ecto, :postgrex, :comeonin,
-<<<<<<< HEAD
-      :lhttpc, :hackney, :guardian, :inets, :timex, :aircloak_common, :inflex, :csv
-=======
-      :lhttpc, :etcd, :hackney, :guardian, :inets, :timex, :aircloak_common, :inflex, :csv,
+      :lhttpc, :hackney, :guardian, :inets, :timex, :aircloak_common, :inflex, :csv,
       :phoenix_pubsub
->>>>>>> 735d106b
     ]
   end
 
