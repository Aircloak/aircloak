--- conflicted
+++ resolved
@@ -4,7 +4,8 @@
   # bug in the current Phoenix
   @dialyzer :no_match
 
-<<<<<<< HEAD
+  alias Air.{Repo, Group}
+
   def group_name(group) do
     if group.admin do
       [html_escape(group.name), " ", content_tag(:span, "Admin", class: "label label-danger")]
@@ -13,10 +14,7 @@
     end
   end
 
-  def group_row_class(group) do
-    if group.admin, do: "danger"
-=======
-  alias Air.{Repo, Group}
+  def group_row_class(group), do: if group.admin, do: "danger"
 
   def names(groups) do
     groups
@@ -53,6 +51,5 @@
 
   def available_groups() do
     Repo.all(Group)
->>>>>>> 5c5d2285
   end
 end