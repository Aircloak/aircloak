defmodule Air.ApiToken do
  @moduledoc """
  The API tokens allow us to authenticate users accessing our API.
  There is a many tokens to a single user relationship, allowing a
  user to have different API tokens for different services, and to
  individually revoke them.

  The token itself is not recorded in the database, and only shown
  to the client generating it. The token encodes the ID of the token
  record in the database, allowing us to validate the existence of
  the token when the request is made.
  """
  use Air.Web, :model

  alias Air.{ApiToken, User, Repo}

<<<<<<< HEAD
  @primary_key {:id, :binary_id, autogenerate: true}
=======
  @type t :: %__MODULE__{}

>>>>>>> 4b1a017d
  schema "api_tokens" do
    field :description, :string
    belongs_to :user, User, references: :id

    timestamps
  end

  @required_fields ~w(description user_id)
  @optional_fields ~w()

  @doc """
  Creates a changeset based on the `model` and `params`.

  If no params are provided, an invalid changeset is returned
  with no validation performed.
  """
  def changeset(model, params \\ :empty) do
    model
    |> cast(params, @required_fields, @optional_fields)
    |> unique_constraint(:token, name: :api_tokens_pkey)
    |> validate_length(:description, min: 3)
  end


  # -------------------------------------------------------------------
  # Token management
  # -------------------------------------------------------------------

  @token_type "api_token"

  @doc "Given a user and a description, a token is created and assigned to the user"
  def create_for(conn, user, description) do
    changeset = ApiToken.changeset(%ApiToken{}, %{description: description,
        user_id: user.id})
    case Air.Repo.insert(changeset) do
      {:ok, token_entry} ->
        Phoenix.Token.sign(conn, @token_type, token_entry.id)
      {:error, _} = error -> error
    end
  end

  @doc "Will return the user associated with a token, assuming the token is valid"
  def user_for_token(conn, token) do
    case Phoenix.Token.verify(conn, @token_type, token) do
      {:ok, token_id} ->
        case Repo.one(from user in User,
            join: token in ApiToken, on: token.user_id == user.id,
            where: token.id == ^token_id,
            join: organisation in assoc(user, :organisation),
            preload: [organisation: organisation],
            select: user) do
          %{} = user -> user
          _ -> :error
        end
      _ -> :error
    end
  end
end<|MERGE_RESOLUTION|>--- conflicted
+++ resolved
@@ -14,12 +14,9 @@
 
   alias Air.{ApiToken, User, Repo}
 
-<<<<<<< HEAD
-  @primary_key {:id, :binary_id, autogenerate: true}
-=======
   @type t :: %__MODULE__{}
 
->>>>>>> 4b1a017d
+  @primary_key {:id, :binary_id, autogenerate: true}
   schema "api_tokens" do
     field :description, :string
     belongs_to :user, User, references: :id
