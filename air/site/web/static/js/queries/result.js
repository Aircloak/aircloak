import React from "react";
import _ from "lodash";

import Plotly from "../plotly.js";
import {CodeEditor} from "../code_editor";
import {Info} from "./info";

export class Result extends React.Component {
  constructor(props) {
    super(props);

    this.minRowsToShow = 10;

    this.state = {
      rowsToShowCount: this.minRowsToShow,

      showChart: false,
      chartYAxisIndex: props.columns.length - 1,
    };

    this.handleClickMoreRows = this.handleClickMoreRows.bind(this);
    this.handleClickLessRows = this.handleClickLessRows.bind(this);

    this.renderRows = this.renderRows.bind(this);
    this.renderShowAll = this.renderShowAll.bind(this);
    this.renderOptionMenu = this.renderOptionMenu.bind(this);

    this.conditionallyRenderChart = this.conditionallyRenderChart.bind(this);
    this.setChartDataOnRef = this.setChartDataOnRef.bind(this);
    this.plotChart = this.plotChart.bind(this);

    this.showingAllOfFewRows = this.showingAllOfFewRows.bind(this);
    this.showingAllOfManyRows = this.showingAllOfManyRows.bind(this);
    this.showingMinimumNumberOfManyRows = this.showingMinimumNumberOfManyRows.bind(this);
  }

  componentDidUpdate() {
    this.plotChart();
  }

  setChartDataOnRef(ref) {
    this.chartRef = ref;
    this.plotChart();
  }

  plotChart() {
    if (! this.state.showChart || ! this.chartRef) {
      return;
    }
    const chartData = [{
      type: "bar",
      name: this.props.columns[this.state.chartYAxisIndex],
      y: this.props.rows.map((accumulateRow) => accumulateRow.row[this.state.chartYAxisIndex]),
      x: this.props.rows.map((accumulateRow) => {
        const firstPart = _.take(accumulateRow.row, this.state.chartYAxisIndex);
        let secondPart = [];
        if (this.state.chartYAxisIndex < accumulateRow.row.length - 1) {
          secondPart = _.slice(accumulateRow.row, this.state.chartYAxisIndex + 1);
        }
        return _.join(firstPart.concat(secondPart), ", ");
      }),
    }];
    const layout = {
      showlegend: true,
    };
    const displayOptions = {
      staticPlot: true,
    };
    Plotly.newPlot(this.chartRef, chartData, layout, displayOptions);
  }

  handleClickMoreRows() {
    this.setState({rowsToShowCount: Math.min(this.state.rowsToShowCount * 2, this.props.row_count)});
  }

  handleClickLessRows() {
    const rowsToShowCount = Math.max(Math.round(this.state.rowsToShowCount / 2), this.minRowsToShow);
    this.setState({rowsToShowCount});
  }

  showingAllOfFewRows() {
    return this.props.row_count < this.minRowsToShow;
  }

  showingAllOfManyRows() {
    return this.props.row_count === this.state.rowsToShowCount;
  }

  showingMinimumNumberOfManyRows() {
    return this.state.rowsToShowCount === this.minRowsToShow && this.props.row_count > this.minRowsToShow;
  }

<<<<<<< HEAD
  formatValue(value) {
    return isNaN(value) ? value : Math.round(value * 1000) / 1000; // keep 3 decimals at most
=======
  renderValue(value) {
    if (value === null) {
      return "<null>";
    } else if (typeof(value) === "number" && isFinite(value)) {
      return Math.round(value * 1000) / 1000; // keep 3 decimals at most
    } else {
      return value;
    }
>>>>>>> 695eb0ff
  }

  conditionallyRenderChart() {
    if (this.state.showChart) {
      return (
        <div>
          <div className="column-select">
            Use&nbsp;
            <select
              value={this.state.chartYAxisIndex}
              onChange={(e) => {
                this.setState({chartYAxisIndex: parseInt(e.target.value, 10)});
              }}
            >
            {this.props.columns.map((column, i) => <option key={i} value={i}>{column}</option>)}
            </select>&nbsp;
            as value for y-axis.
          </div>

          <div
            ref={this.setChartDataOnRef}
            className="plotlyGraph" style={{width: "100%", height: "500px"}}
          />
        </div>
      );
    } else {
      return null;
    }
  }

  renderRows() {
    let remainingRowsToProduce = this.state.rowsToShowCount;
    return _.flatMap(this.props.rows, (accumulateRow, i) => {
      const occurrencesForAccumulateRow = Math.min(remainingRowsToProduce, accumulateRow.occurrences);
      return _.range(occurrencesForAccumulateRow).map((occurrenceCount) => {
        remainingRowsToProduce -= 1;
        return (<tr key={`${i}-${occurrenceCount}`}>
          {accumulateRow.row.map((value, j) => <td key={j}>{this.formatValue(value)}</td>)}
        </tr>);
      });
    });
  }

  renderShowAll() {
    if (this.showingAllOfFewRows()) {
      return (
        <div className="row-count">
          {this.props.row_count} rows.
        </div>
      );
    } else if (this.showingAllOfManyRows()) {
      return (
        <div className="row-count">
          {this.props.row_count} rows.&nbsp;
          <a onClick={this.handleClickLessRows}>Show fewer rows</a>
        </div>
      );
    } else if (this.showingMinimumNumberOfManyRows()) {
      return (
        <div className="row-count">
          Showing {this.minRowsToShow} of {this.props.row_count} rows.&nbsp;
          <a onClick={this.handleClickMoreRows}>Show more rows</a>
        </div>
      );
    } else {
      const rowsShown = Math.min(this.state.rowsToShowCount, this.props.row_count);
      return (
        <div className="row-count">
          Showing {rowsShown} of {this.props.row_count} rows.&nbsp;
          Show&nbsp;
          <a onClick={this.handleClickLessRows}>fewer rows</a>,&nbsp;
          <a onClick={this.handleClickMoreRows}>more rows</a>
        </div>
      );
    }
  }

  renderOptionMenu() {
    const chartButtonText = this.state.showChart ? "HideChart" : "Show chart";
    return (
      <div className="options-menu">
        <button
          className="btn btn-default btn-xs"
          onClick={() => this.setState({showChart: ! this.state.showChart})}
        >
          {chartButtonText}
        </button>
      </div>
    );
  }

  render() {
    return (
      <div className="panel panel-success">
        <div className="panel-heading" />
        <div className="panel-body">
          <CodeEditor
            onRun={() => {}}
            onSave={() => {}}
            onChange={() => {}}
            statement={this.props.statement}
            readOnly
          />
          <Info info={this.props.info} />
          <table className="table table-striped table-hover">
            <thead>
              <tr>
                {this.props.columns.map((column, i) =>
                  <th key={i}>{column}</th>
                )}
              </tr>
            </thead>

            <tbody>
              {this.renderRows()}
            </tbody>
          </table>
          {this.renderShowAll()}
          {this.renderOptionMenu()}
          {this.conditionallyRenderChart()}
        </div>
      </div>
    );
  }

}

Result.propTypes = {
  statement: React.PropTypes.string,
  columns: React.PropTypes.arrayOf(React.PropTypes.string).isRequired,
  rows: React.PropTypes.arrayOf(React.PropTypes.shape({
    occurrences: React.PropTypes.integer,
    row: React.PropTypes.array,
  })).isRequired,
  row_count: React.PropTypes.number,
  info: Info.propTypes.info,
};<|MERGE_RESOLUTION|>--- conflicted
+++ resolved
@@ -90,11 +90,7 @@
     return this.state.rowsToShowCount === this.minRowsToShow && this.props.row_count > this.minRowsToShow;
   }
 
-<<<<<<< HEAD
   formatValue(value) {
-    return isNaN(value) ? value : Math.round(value * 1000) / 1000; // keep 3 decimals at most
-=======
-  renderValue(value) {
     if (value === null) {
       return "<null>";
     } else if (typeof(value) === "number" && isFinite(value)) {
@@ -102,7 +98,6 @@
     } else {
       return value;
     }
->>>>>>> 695eb0ff
   }
 
   conditionallyRenderChart() {
