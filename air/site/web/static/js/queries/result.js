--- conflicted
+++ resolved
@@ -10,7 +10,6 @@
     this.renderShowAll = this.renderShowAll.bind(this);
     this.renderLoadLink = this.renderLoadLink.bind(this);
   }
-
 
   renderRows() {
     const tableRows = this.props.rows.map((row, i) =>
@@ -52,12 +51,8 @@
     } else if (this.props.row_count === this.props.rows.length) {
       return (
         <div className="row-count">
-<<<<<<< HEAD
           {this.props.row_count} rows.&nbsp;
           <a onClick={() => this.props.handleLessRows(this.props)}>Show fewer rows</a>
-=======
-          {this.props.rows.length} rows
->>>>>>> f4882f73
         </div>
       );
     } else {
