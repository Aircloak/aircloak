import React from "react";
import ReactDOM from "react-dom";
import $ from "jquery";
import _ from "lodash";
import Mousetrap from "mousetrap";

import {CodeEditor} from "../code_editor";
import {CodeViewer} from "../code_viewer";
import {Results} from "./results";
import {MenuButton} from "../menu";
import {ResultSocket} from "../result_socket";
import {HistoryLoader} from "./history_loader";

class QueriesView extends React.Component {
  constructor(props) {
    super(props);

    this.state = {
      statement: this.props.lastQuery ? this.props.lastQuery.statement : "",
      sessionResults: [],

      history: {
        loading: false,
        loaded: false,
      },
      historyLoading: false,
      historyLoaded: false,
    };

    this.setStatement = this.setStatement.bind(this);
    this.runQuery = this.runQuery.bind(this);
    this.queryData = this.queryData.bind(this);
    this.addResult = this.addResult.bind(this);
    this.resultReceived = this.resultReceived.bind(this);
    this.setResults = this.setResults.bind(this);
    this.handleLoadHistory = this.handleLoadHistory.bind(this);
    this.replaceResult = this.replaceResult.bind(this);
    this.columnNames = this.columnNames.bind(this);
    this.tableNames = this.tableNames.bind(this);

    this.bindKeysWithoutEditorFocus();
    this.props.resultSocket.start({
      result: this.resultReceived,
    });
  }

  setStatement(statement) {
    this.setState({statement});
  }

  setResults(results) {
    this.setState({sessionResults: results.slice(0, 5)});
  }

  replaceResult(result) {
    const sessionResults = this.state.sessionResults.map((item) => {
      if (item.id === result.id) {
        return result;
      } else {
        return item;
      }
    });
    this.setResults(sessionResults);
  }

  resultReceived(result) {
    if (result.data_source_id === this.props.dataSourceId) {
      this.addResult(result, true /* replace */);
    } else {
      // Ignore result
    }
  }

  addResult(result, replace = true) {
    const existingResult = this.state.sessionResults.find((item) => item.id === result.id);
    if (existingResult === undefined) {
      this.setResults([result].concat(this.state.sessionResults));
    } else if (replace) {
      // This guards against a race condition where the response from the cloak comes through the websocket
      // before we have had time to process the response from the AJAX runQuery call.
      this.replaceResult(result);
    } else {
      // Ignore. What has happened if we end up here, is that we already have a response, which is more up to
      // date than the one we are trying to add.
    }
  }

  bindKeysWithoutEditorFocus() {
    Mousetrap.bind(["command+enter", "ctrl+enter"], this.runQuery);
  }

  queryData() {
    return JSON.stringify({
      query: {
        statement: this.state.statement,
        data_source_id: this.props.dataSourceId,
      },
    });
  }

  runQuery() {
    if (! this.props.dataSourceAvailable) {
      return;
    }
    const statement = this.state.statement;
    $.ajax("/queries", {
      method: "POST",
      headers: {
        "X-CSRF-TOKEN": this.props.CSRFToken,
        "Content-Type": "application/json",
      },
      data: this.queryData(),
      success: (response) => {
        if (response.success) {
          const result = {
            statement,
            id: response.query_id,
            pendingResult: true,
          };
          this.addResult(result, false /* replace */);
        } else {
          this.addError(statement, response.reason);
        }
      },
      error: (error) => this.addError(statement, error.statusText),
    });
  }

  handleLoadHistory() {
    const history = {
      loaded: false,
      loading: true,
    };
    this.setState({history});
    $.ajax(`/queries/load_history/${this.props.dataSourceId}`, {
      method: "GET",
      headers: {
        "X-CSRF-TOKEN": this.props.CSRFToken,
        "Content-Type": "application/json",
      },
      success: (response) => {
        const successHistory = {
          loaded: true,
          loading: false,
        };
        const sessionResults = this.state.sessionResults;
        sessionResults.push.apply(sessionResults, response);
        this.setState({sessionResults, history: successHistory});
      },
      error: (_error) => {
        const errorHistory = {
          loaded: false,
          loading: false,
          error: true,
        };
        this.setState({history: errorHistory});
      },
    });
  }

  addError(statement, text) {
    const result = {statement, error: text};
    this.setResults([result].concat(this.state.sessionResults));
  }

<<<<<<< HEAD
  tableNames() {
    return this.props.tables.map((table) => table.id);
  }

  columnNames() {
    return _.flatMap(this.props.tables, (table) =>
      table.columns.map((column) => column.name)
    );
=======
  renderCodeEditorOrViewer() {
    if (this.props.dataSourceAvailable) {
      return (<CodeEditor
        onRun={this.runQuery}
        onChange={this.setStatement}
        statement={this.state.statement}
        tableNames={this.props.tableNames}
        columnNames={this.props.columnNames}
      />);
    } else {
      return <CodeViewer statement={this.state.statement} />;
    }
>>>>>>> 68ea70f5
  }

  render() {
    return (<div>
      <div id="aql-editor">
<<<<<<< HEAD
        <CodeEditor
          onRun={this.runQuery}
          onSave={() => {}}
          onChange={this.setStatement}
          statement={this.state.statement}
          readOnly={!this.props.dataSourceAvailable}
          tableNames={this.tableNames()}
          columnNames={this.columnNames()}
        />
=======
        {this.renderCodeEditorOrViewer()}
>>>>>>> 68ea70f5

        <div className="right-align">
          <MenuButton onClick={this.runQuery} isActive={this.props.dataSourceAvailable}>Run</MenuButton>&nbsp;
          or <kbd>Ctrl + Enter</kbd>
        </div>
      </div>

      <Results results={this.state.sessionResults} />

      <HistoryLoader history={this.state.history} handleLoadHistory={this.handleLoadHistory} />
    </div>);
  }
}

export default function renderQueriesView(data, elem) {
  const socket = new ResultSocket(data.userId, data.guardianToken);
  ReactDOM.render(<QueriesView resultSocket={socket} {...data} />, elem);
}

QueriesView.propTypes = {
  dataSourceId: React.PropTypes.number.isRequired,
  dataSourceAvailable: React.PropTypes.bool.isRequired,
  tables: React.PropTypes.arrayOf(React.PropTypes.shape({
    id: React.PropTypes.string.isRequired,
    columns: React.PropTypes.arrayOf(React.PropTypes.shape({
      name: React.PropTypes.string.isRequired,
      type: React.PropTypes.string.isRequired,
    })).isRequired,
  })).isRequired,
  lastQuery: React.PropTypes.shape({
    statement: React.PropTypes.string.isRequired,
  }),
  CSRFToken: React.PropTypes.string.isRequired,
  resultSocket: React.PropTypes.instanceOf(ResultSocket).isRequired,
};<|MERGE_RESOLUTION|>--- conflicted
+++ resolved
@@ -163,7 +163,6 @@
     this.setResults([result].concat(this.state.sessionResults));
   }
 
-<<<<<<< HEAD
   tableNames() {
     return this.props.tables.map((table) => table.id);
   }
@@ -172,38 +171,26 @@
     return _.flatMap(this.props.tables, (table) =>
       table.columns.map((column) => column.name)
     );
-=======
+  }
+
   renderCodeEditorOrViewer() {
     if (this.props.dataSourceAvailable) {
       return (<CodeEditor
         onRun={this.runQuery}
         onChange={this.setStatement}
         statement={this.state.statement}
-        tableNames={this.props.tableNames}
-        columnNames={this.props.columnNames}
+        tableNames={this.tableNames()}
+        columnNames={this.columnNames()}
       />);
     } else {
       return <CodeViewer statement={this.state.statement} />;
     }
->>>>>>> 68ea70f5
   }
 
   render() {
     return (<div>
       <div id="aql-editor">
-<<<<<<< HEAD
-        <CodeEditor
-          onRun={this.runQuery}
-          onSave={() => {}}
-          onChange={this.setStatement}
-          statement={this.state.statement}
-          readOnly={!this.props.dataSourceAvailable}
-          tableNames={this.tableNames()}
-          columnNames={this.columnNames()}
-        />
-=======
         {this.renderCodeEditorOrViewer()}
->>>>>>> 68ea70f5
 
         <div className="right-align">
           <MenuButton onClick={this.runQuery} isActive={this.props.dataSourceAvailable}>Run</MenuButton>&nbsp;
