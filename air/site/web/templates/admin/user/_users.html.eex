--- conflicted
+++ resolved
@@ -11,25 +11,19 @@
   <tbody>
   <%= if length(@users) == 0 do %>
     <tr>
-      <td colspan=4>There are currently no users</td>
+      <td colspan=5>There are currently no users</td>
     </tr>
   <% else %>
     <%= for user <- @users do %>
       <tr>
         <td><%= user.name %></td>
         <td><%= user.email %></td>
-<<<<<<< HEAD
-        <td><%= group_names(user.groups)%></td>
+        <td><%= Air.Admin.GroupView.names(user.groups)%></td>
         <td>
           <%= if admin?(user) do %>
             <span class="label label-danger">Admin</span>
           <% end %>
         </td>
-=======
-        <td><%= organisation_name(user) %></td>
-        <td><%= Air.Admin.GroupView.names(user.groups)%></td>
-        <td><%= role(user)%></td>
->>>>>>> 5c5d2285
         <td>
           <%= link "Edit", to: admin_user_path(@conn, :edit, user), class: "btn btn-default btn-xs" %>
           <%= link "Delete", to: admin_user_path(@conn, :delete, user), method: :delete, class: "btn btn-danger btn-xs" %>
