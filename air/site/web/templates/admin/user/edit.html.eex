<h2>Edit <%= @changeset.data.name %></h2>

<%= render "_form.html", changeset: @changeset,
<<<<<<< HEAD
    action: admin_user_path(@conn, :update, @changeset.data.id), conn: @conn %>
=======
    action: user_path(@conn, :update, @changeset.data.id), conn: @conn, chosen_groups: @user.groups %>
>>>>>>> 85c7a2a9
<|MERGE_RESOLUTION|>--- conflicted
+++ resolved
@@ -1,8 +1,4 @@
 <h2>Edit <%= @changeset.data.name %></h2>
 
 <%= render "_form.html", changeset: @changeset,
-<<<<<<< HEAD
-    action: admin_user_path(@conn, :update, @changeset.data.id), conn: @conn %>
-=======
-    action: user_path(@conn, :update, @changeset.data.id), conn: @conn, chosen_groups: @user.groups %>
->>>>>>> 85c7a2a9
+  action: admin_user_path(@conn, :update, @changeset.data.id), conn: @conn, chosen_groups: @user.groups %>