--- conflicted
+++ resolved
@@ -1,8 +1,4 @@
 <h2>New user</h2>
 
 <%= render "_form.html", changeset: @changeset,
-<<<<<<< HEAD
-    action: admin_user_path(@conn, :create), conn: @conn %>
-=======
-    action: user_path(@conn, :create), conn: @conn, chosen_groups: [] %>
->>>>>>> 85c7a2a9
+  action: admin_user_path(@conn, :create), conn: @conn, chosen_groups: [] %>