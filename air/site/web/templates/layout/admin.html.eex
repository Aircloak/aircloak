<!DOCTYPE html>
<html lang="en">
  <head>
    <meta charset="utf-8">
    <meta http-equiv="X-UA-Compatible" content="IE=edge">
    <meta name="viewport" content="width=device-width, initial-scale=1">
    <meta name="description" content="">
    <meta name="author" content="">

    <title>Aircloak – Admin - Air control</title>
    <link rel="shortcut icon" href="<%= static_path(@conn, "/images/favicon.ico") %>" type="image/x-icon">
    <link rel="stylesheet" href="<%= static_path(@conn, "/css/vendor.css") %>">
    <link rel="stylesheet" href="<%= static_path(@conn, "/css/app.css") %>">
  </head>

  <body>
    <div class="body-wrapper">
      <div class="container">
        <%= render "_navbar.html", conn: @conn %>

        <p class="alert alert-info" role="alert"><%= get_flash(@conn, :info) %></p>
        <p class="alert alert-danger" role="alert"><%= get_flash(@conn, :error) %></p>

        <main role="main">
<<<<<<< HEAD
          <div class="container">

            <div class="row">
              <div class="col-md-3">
                <ul class="nav nav-pills nav-stacked">
                  <%= navbar_link(@conn, "Cloaks", cloaks_path(@conn, :index)) %>
                  <%= navbar_link(@conn, "Failed queries", query_path(@conn, :failed)) %>
                  <%= navbar_link(@conn, "Users", user_path(@conn, :index)) %>
                  <%= navbar_link(@conn, "Groups", group_path(@conn, :index)) %>
                  <%= navbar_link(@conn, "Audit log", audit_log_path(@conn, :index)) %>
                </ul>
              </div>
              <div class="col-md-9">
                <%= render @view_module, @view_template, assigns %>
              </div>
=======
          <div class="row">
            <div class="col-md-3">
              <ul class="nav nav-pills nav-stacked">
                <%= navbar_link(@conn, "Cloaks", admin_cloaks_path(@conn, :index)) %>
                <%= navbar_link(@conn, "Failed queries", admin_query_path(@conn, :failed)) %>
                <%= navbar_link(@conn, "Data sources", admin_data_source_path(@conn, :index)) %>
                <%= navbar_link(@conn, "Users", manage_users_link(@conn)) %>
                <%= navbar_link(@conn, "Organisations", admin_organisation_path(@conn, :index)) %>
                <%= navbar_link(@conn, "Groups", admin_group_path(@conn, :index)) %>
                <%= navbar_link(@conn, "Audit log", admin_audit_log_path(@conn, :index)) %>
              </ul>
            </div>
            <div class="col-md-9">
              <%= render @view_module, @view_template, assigns %>
>>>>>>> 4c23a9b2
            </div>
          </div>
        </main>

      </div> <!-- /container -->

      <%= if permitted?(@conn, Air.LicenseController, :index) do %>
        <div class="footer">
          <div class="container">
            <div class="content">
              <small><a href="<%= license_path(@conn, :index) %>">Third Party Licenses</a></small>
            </div>
          </div>
        </div>
      <% end %>
    </div>

    <script src="<%= static_path(@conn, "/js/app.js") %>"></script>
  </body>
</html><|MERGE_RESOLUTION|>--- conflicted
+++ resolved
@@ -22,38 +22,22 @@
         <p class="alert alert-danger" role="alert"><%= get_flash(@conn, :error) %></p>
 
         <main role="main">
-<<<<<<< HEAD
           <div class="container">
 
             <div class="row">
               <div class="col-md-3">
                 <ul class="nav nav-pills nav-stacked">
-                  <%= navbar_link(@conn, "Cloaks", cloaks_path(@conn, :index)) %>
-                  <%= navbar_link(@conn, "Failed queries", query_path(@conn, :failed)) %>
-                  <%= navbar_link(@conn, "Users", user_path(@conn, :index)) %>
-                  <%= navbar_link(@conn, "Groups", group_path(@conn, :index)) %>
-                  <%= navbar_link(@conn, "Audit log", audit_log_path(@conn, :index)) %>
+                  <%= navbar_link(@conn, "Cloaks", admin_cloaks_path(@conn, :index)) %>
+                  <%= navbar_link(@conn, "Failed queries", admin_query_path(@conn, :failed)) %>
+                  <%= navbar_link(@conn, "Data sources", admin_data_source_path(@conn, :index)) %>
+                  <%= navbar_link(@conn, "Users", admin_user_path(@conn, :index)) %>
+                  <%= navbar_link(@conn, "Groups", admin_group_path(@conn, :index)) %>
+                  <%= navbar_link(@conn, "Audit log", admin_audit_log_path(@conn, :index)) %>
                 </ul>
               </div>
               <div class="col-md-9">
                 <%= render @view_module, @view_template, assigns %>
               </div>
-=======
-          <div class="row">
-            <div class="col-md-3">
-              <ul class="nav nav-pills nav-stacked">
-                <%= navbar_link(@conn, "Cloaks", admin_cloaks_path(@conn, :index)) %>
-                <%= navbar_link(@conn, "Failed queries", admin_query_path(@conn, :failed)) %>
-                <%= navbar_link(@conn, "Data sources", admin_data_source_path(@conn, :index)) %>
-                <%= navbar_link(@conn, "Users", manage_users_link(@conn)) %>
-                <%= navbar_link(@conn, "Organisations", admin_organisation_path(@conn, :index)) %>
-                <%= navbar_link(@conn, "Groups", admin_group_path(@conn, :index)) %>
-                <%= navbar_link(@conn, "Audit log", admin_audit_log_path(@conn, :index)) %>
-              </ul>
-            </div>
-            <div class="col-md-9">
-              <%= render @view_module, @view_template, assigns %>
->>>>>>> 4c23a9b2
             </div>
           </div>
         </main>
