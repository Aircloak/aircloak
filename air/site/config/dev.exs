use Mix.Config

# For development, we disable any cache and enable
# debugging and code reloading.
#
# The watchers configuration can be used to run external
# watchers to your application. For example, we use it
# with brunch.io to recompile .js and .css sources.
config :air, Air.Endpoint,
  debug_errors: true,
  code_reloader: true,
<<<<<<< HEAD
  watchers: [node: ["node_modules/brunch/bin/brunch", "watch", "--stdin"]]
=======
  check_origin: false,
  watchers: [node: ["node_modules/brunch/bin/brunch", "watch", "--stdin",
    cd: Path.expand("../", __DIR__)]]
>>>>>>> 735d106b

# Watch static and templates for browser reloading.
config :air, Air.Endpoint,
  live_reload: [
    patterns: [
      ~r{priv/static/.*(js|css|png|jpeg|jpg|gif|svg)$},
      ~r{priv/gettext/.*(po)$},
      ~r{web/views/.*(ex)$},
      ~r{web/templates/.*(eex)$}
    ]
  ]

# Do not include metadata nor timestamps in development logs
config :logger, :console, format: "[$level] $message\n"

# Set a higher stacktrace during development.
# Do not configure such in production as keeping
# and calculating stacktraces is usually expensive.
config :phoenix, :stacktrace_depth, 20<|MERGE_RESOLUTION|>--- conflicted
+++ resolved
@@ -9,13 +9,8 @@
 config :air, Air.Endpoint,
   debug_errors: true,
   code_reloader: true,
-<<<<<<< HEAD
-  watchers: [node: ["node_modules/brunch/bin/brunch", "watch", "--stdin"]]
-=======
-  check_origin: false,
   watchers: [node: ["node_modules/brunch/bin/brunch", "watch", "--stdin",
     cd: Path.expand("../", __DIR__)]]
->>>>>>> 735d106b
 
 # Watch static and templates for browser reloading.
 config :air, Air.Endpoint,
