--- conflicted
+++ resolved
@@ -311,22 +311,8 @@
 
 The results of aggregate functions, such as `SUM` and `COUNT`, are also anonymized. The returned values will slightly differ from the real values.
 
-<<<<<<< HEAD
 To ensure anonymity the amount of noise added depends on the number and types of filters used in the query. You might be able to get more accurate results by removing some `WHERE`- or `HAVING`-clauses from your query. Use the [count_noise](#count_noise) function to get a better idea of how much noise is being added.
 
-
-## Anonymization functions
-
-### count_noise
-
-```sql
-COUNT_NOISE(*)
-
-COUNT_NOISE(some_column)
-```
-
-Returns the standard deviation of the noise that would be added to an equivalent `COUNT(...)` expression.
-=======
 ### `null` and aggregates of infrequently occurring values
 
 Aircloak will report a value when the number of distinct users sharing the value exceeds a minimum threshold.
@@ -364,7 +350,19 @@
 | name  | count | count_noise | sum  | sum_noise | avg  | avg_noise |
 |-------|-------|-------------|------|-----------|------|-----------|
 | Alice | 2     | null        | null | null      | null | null      |
->>>>>>> 6a11ac2c
+
+
+## Anonymization functions
+
+### count_noise
+
+```sql
+COUNT_NOISE(*)
+
+COUNT_NOISE(some_column)
+```
+
+Returns the standard deviation of the noise that would be added to an equivalent `COUNT(...)` expression.
 
 
 ## Date functions
