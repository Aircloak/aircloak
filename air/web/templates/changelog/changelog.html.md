--- conflicted
+++ resolved
@@ -1,4 +1,3 @@
-<<<<<<< HEAD
 ## Version 17.4.0
 
 ### New features
@@ -10,13 +9,12 @@
 ### Enhancements
 
 - Like patterns can now include an escape string
-=======
+
 ## Version 17.3.2
 
 ### Bugfixes
 
 - Fixed bug where encoded data would not get properly decoded when offloading joins to MongoDB.
->>>>>>> 5fa2ec74
 
 ## Version 17.3.1
 
