defmodule Air.Socket.Cloak.MainChannel do
  @moduledoc """
  Main communication channel between a cloak and the air system.
  """
  use Phoenix.Channel
  require Logger

<<<<<<< HEAD
  alias Air.CentralClient.Socket
=======
  alias Air.QueryEvents
>>>>>>> 2815d35e


  # -------------------------------------------------------------------
  # API functions
  # -------------------------------------------------------------------

  @doc """
  Executes a query on the given cloak.

  The function returns when the cloak responds. If the timeout occurs, it is
  still possible that a cloak has received the request.
  """
  @spec run_query(pid | nil, map) :: :ok | {:error, any}
  def run_query(channel_pid, query) do
    with {:ok, _} <- call(channel_pid, "run_query", query, :timer.seconds(5)), do: :ok
  end

  @doc """
  Asks the cloak to describe the query.

  Unlike `run_query/2`, this function is synchronous, meaning it waits for the
  cloak to respond, and returns the result obtained by the cloak.
  """
  @spec describe_query(pid | nil, map) :: {:ok, map} | {:error, any}
  def describe_query(channel_pid, query_data), do:
    call(channel_pid, "describe_query", query_data, :timer.seconds(5))

  @doc "Validates the view on the cloak."
  @spec validate_view(pid | nil, map) ::
    {:ok, [map]} | {:error, field :: String.t, reason :: String.t} | {:error, any}
  def validate_view(channel_pid, view_data) do
    case call(channel_pid, "validate_view", view_data, :timer.seconds(5)) do
      {:ok, %{"valid" => true, "columns" => columns}} -> {:ok, columns}
      {:ok, %{"valid" => false, "field" => field, "error" => error}} -> {:error, field, error}
    end
  end

  @doc "Stops a query on the given cloak."
  @spec stop_query(pid | nil, String.t) :: :ok | {:error, any}
  def stop_query(channel_pid, query_id) do
    with {:ok, _} <- call(channel_pid, "stop_query", query_id, :timer.seconds(5)), do: :ok
  end


  # -------------------------------------------------------------------
  # Phoenix.Channel callback functions
  # -------------------------------------------------------------------

  @doc false
  @dialyzer {:nowarn_function, join: 3} # Phoenix bug, fixed in master
  def join("main", cloak_info, socket) do
    Process.flag(:trap_exit, true)

    cloak = %{
      id: socket.assigns.cloak_id,
      name: socket.assigns.name,
      version: socket.assigns.version,
      online_since: Timex.now(),
    }
    data_sources = Map.fetch!(cloak_info, "data_sources")
    Air.DataSourceManager.register_cloak(cloak, data_sources)
    report_online_status_to_central(cloak, data_sources, socket.assigns.version)

    {:ok, %{}, assign(socket, :pending_calls, %{})}
  end

  @doc false
  @dialyzer {:nowarn_function, terminate: 2} # Phoenix bug, fixed in master
  def terminate(_reason, socket) do
    cloak_id = socket.assigns.cloak_id
    Logger.info("cloak '#{cloak_id}' left air")
    {:ok, socket}
  end

  @doc false
  def handle_in("call_response", payload, socket) do
    request_id = payload["request_id"]

    case Map.fetch(socket.assigns.pending_calls, request_id) do
      {:ok, request_data} ->
        Process.cancel_timer(request_data.timeout_ref)
        response = case payload["status"] do
          "ok" -> {:ok, payload["result"]}
          "error" -> {:error, payload["result"]}
          _other -> {:error, {:invalid_status, payload}}
        end
        respond_to_internal_request(request_data.from, response)
      :error ->
        Logger.warn("unknown sync call response: #{inspect payload}")
    end
    pending_calls = Map.delete(socket.assigns.pending_calls, request_id)
    {:noreply, assign(socket, :pending_calls, pending_calls)}
  end
  def handle_in("cloak_call", request, socket) do
    handle_cloak_call(request["event"], request["payload"], request["request_id"], socket)
  end
  def handle_in(event, _payload, socket) do
    cloak_id = socket.assigns.cloak_id
    Logger.warn("unknown event #{event} from '#{cloak_id}'")
    {:noreply, socket}
  end

  @doc false
  def handle_info({{__MODULE__, :call}, timeout, from, event, payload}, socket) do
    request_id = make_ref() |> :erlang.term_to_binary() |> Base.encode64()
    push(socket, "air_call", %{request_id: request_id, event: event, payload: payload})
    timeout_ref = Process.send_after(self(), {:call_timeout, request_id}, timeout)
    {:noreply,
      assign(socket, :pending_calls,
        Map.put(socket.assigns.pending_calls, request_id, %{from: from, timeout_ref: timeout_ref}))
    }
  end
  def handle_info({:call_timeout, request_id}, socket) do
    # We're just removing entries here without responding. It is the responsibility of the
    # client code to give up at some point.
    Logger.warn("#{request_id} sync call timeout on #{socket.assigns.cloak_id}")
    pending_calls = Map.delete(socket.assigns.pending_calls, request_id)
    {:noreply, assign(socket, :pending_calls, pending_calls)}
  end
  def handle_info({:EXIT, _, :normal}, socket) do
    # probably the linked reporter terminated successfully
    {:noreply, socket}
  end
  def handle_info(message, socket) do
    cloak_id = socket.assigns.cloak_id
    Logger.info("unhandled info #{inspect(message)} from '#{cloak_id}'")
    {:noreply, socket}
  end


  # -------------------------------------------------------------------
  # Handling cloak sync calls
  # -------------------------------------------------------------------

  defp handle_cloak_call("query_result", query_result, request_id, socket) do
    Logger.info("received result for query #{query_result["query_id"]}")
    respond_to_cloak(socket, request_id, :ok)

    Air.QueryEvents.trigger_result(query_result)

    {:noreply, socket}
  end
  defp handle_cloak_call("query_state", %{"query_id" => query_id, "query_state" => state}, request_id, socket) do
    respond_to_cloak(socket, request_id, :ok)

    Air.QueryEvents.trigger_state_change(query_id, String.to_existing_atom(state))

    {:noreply, socket}
  end
  defp handle_cloak_call(other, payload, request_id, socket) do
    Logger.warn("Received unknown cloak call #{inspect(other)} with payload #{inspect(payload)}")

    respond_to_cloak(socket, request_id, :ok)
    {:noreply, socket}
  end


  # -------------------------------------------------------------------
  # Internal functions
  # -------------------------------------------------------------------

  @spec respond_to_cloak(Socket.t, request_id::String.t, :ok | :error, any) :: :ok
  defp respond_to_cloak(socket, request_id, status, result \\ nil) do
    push(socket, "call_response", %{
      request_id: request_id,
      status: status,
      result: result
    })
  end

  defp respond_to_internal_request({client_pid, mref}, response) do
    send(client_pid, {mref, response})
  end

  @spec call(pid | nil, String.t, any, pos_integer) :: {:ok, any} | {:error, any}
  defp call(nil, _event, _payload, _timeout), do: {:error, :not_connected}
  defp call(pid, event, payload, timeout) do
    mref = Process.monitor(pid)
    send(pid, {{__MODULE__, :call}, timeout, {self(), mref}, event, payload})
    receive do
      {^mref, response} ->
        Process.demonitor(mref, [:flush])
        response
      {:DOWN, ^mref, _, _, reason} ->
        exit(reason)
    after timeout ->
      exit(:timeout)
    end
  end

  if Mix.env == :test do
    # do nothing in tests to suppress a lot of noisy errors
    defp report_online_status_to_central(_cloak, _data_sources, _version), do: :ok
  else
    defp report_online_status_to_central(cloak, data_sources, version) do
      alias Air.Service.Central
      Central.record_cloak_online(cloak.name, Enum.map(data_sources, &Map.fetch!(&1, "global_id")), version)
      Aircloak.ProcessMonitor.on_exit(fn -> Central.record_cloak_offline(cloak.name) end)
    end
  end
end<|MERGE_RESOLUTION|>--- conflicted
+++ resolved
@@ -5,11 +5,7 @@
   use Phoenix.Channel
   require Logger
 
-<<<<<<< HEAD
   alias Air.CentralClient.Socket
-=======
-  alias Air.QueryEvents
->>>>>>> 2815d35e
 
 
   # -------------------------------------------------------------------
