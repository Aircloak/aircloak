.selectable-info {
  min-width: 200px;
}

.selectable-info .selectable-info-content {
<<<<<<< HEAD
  max-height: calc(100vh - 190px);
  overflow: scroll;
=======
  max-height: calc(100vh - 153px);
  overflow: auto;
>>>>>>> a46eb4d6
}

.selectable-info .list-group-item {
  padding: 0;
  margin: 0;
  cursor: pointer;
}

.selectable-info .list-group-item-heading {
  padding: 5px 5px 5px 5px;
  margin: 0;
}

.selectable-info .list-group-item-heading {
  word-break: break-all;
}

.selectable-info .name-column {
  word-break: break-all;
}

.selectable-info .id-column {
  word-break: break-all;
  font-weight: bold;
}

.column-filter {
  padding: 5px;
  background-color: #ccc;
}<|MERGE_RESOLUTION|>--- conflicted
+++ resolved
@@ -3,13 +3,8 @@
 }
 
 .selectable-info .selectable-info-content {
-<<<<<<< HEAD
   max-height: calc(100vh - 190px);
-  overflow: scroll;
-=======
-  max-height: calc(100vh - 153px);
   overflow: auto;
->>>>>>> a46eb4d6
 }
 
 .selectable-info .list-group-item {
