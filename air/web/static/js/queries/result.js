--- conflicted
+++ resolved
@@ -12,12 +12,9 @@
 import type {GraphDataT, GraphInfoT} from "./graph_data";
 import {TableAligner} from "./table_aligner";
 import type {TableAlignerT} from "./table_aligner";
-<<<<<<< HEAD
-import {loadBuckets} from "../request";
-=======
 import type {NumberFormat} from "../number_format";
 import {formatNumber} from "../number_format";
->>>>>>> cb2ac14a
+import {loadBuckets} from "../request";
 
 export type Row = {
   occurrences: number,
