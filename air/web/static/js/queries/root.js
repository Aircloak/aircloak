--- conflicted
+++ resolved
@@ -61,11 +61,7 @@
     this.updateConnected = this.updateConnected.bind(this);
 
     this.bindKeysWithoutEditorFocus();
-<<<<<<< HEAD
-    this.channel = this.props.querySocket.joinSessionChannel(props.sessionId, {
-=======
-    this.props.frontendSocket.joinSessionChannel(props.sessionId, {
->>>>>>> 76d94c33
+    this.channel = this.props.frontendSocket.joinSessionChannel(props.sessionId, {
       handleEvent: this.resultReceived,
     });
     this.connectedInterval = setInterval(this.updateConnected, 1000 /* 1 second */);
