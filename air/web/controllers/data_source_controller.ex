--- conflicted
+++ resolved
@@ -50,14 +50,9 @@
         pending_queries: pending_queries,
         guardian_token: Guardian.Plug.current_token(conn),
         csrf_token: CSRFProtection.get_csrf_token(),
-<<<<<<< HEAD
         last_query: (if last_query != nil, do: Air.Schemas.Query.for_display(last_query)),
-        session_id: Ecto.UUID.generate()
-=======
-        last_query: last_query,
         session_id: Ecto.UUID.generate(),
         number_format: Air.Service.User.number_format_settings(conn.assigns.current_user),
->>>>>>> cb2ac14a
       )
     else
       _ ->
