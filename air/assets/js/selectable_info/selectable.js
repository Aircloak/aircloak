// @flow

import React from "react";

import {ColumnsView} from "./columns";
import {Filter} from "./filter";
import type {Column} from "./columns";
import {activateTooltips} from "../tooltips";

export type Selectable = {
  id: string,
  kind: string,
  columns: Column[],
  edit_link: string,
  delete_html: string,
  broken: boolean,
};

type Props = {
  selectable: Selectable,
  onClick: () => void,
  expanded: boolean,
  filter: Filter,
};

const VIEW_INVALID_MESSAGE =
  "This view is no longer valid. The underlying data source or another view might have changed to cause this.";

export class SelectableView extends React.Component {
  handleToggleClick: () => void;
  isAnalystCreatedSelectable: () => boolean;
  renderSelectableActionMenu: () => void;
  renderSelectableView: () => void;
  hasRenderableContent: () => boolean;

  constructor(props: Props) {
    super(props);

    this.handleToggleClick = this.handleToggleClick.bind(this);
    this.isAnalystCreatedSelectable = this.isAnalystCreatedSelectable.bind(this);
    this.hasRenderableContent = this.hasRenderableContent.bind(this);
    this.renderSelectableActionMenu = this.renderSelectableActionMenu.bind(this);
    this.renderSelectableView = this.renderSelectableView.bind(this);
  }

  handleToggleClick(event: {target: Element, preventDefault: () => void}) {
    // Hacky solution to prevent bubbling from `<a>` elements. Normally, we'd use stopPropagation.
    // However, the problem here is that we're injecting some html provided by the server, which
    // internally generates A elements. Therefore, we don't have such option, so we're doing it
    // here.
    if (event.target.tagName !== "A" && ! this.pending()) {
      event.preventDefault();
      this.props.onClick();
    }
  }

  isAnalystCreatedSelectable() {
    const kind = this.props.selectable.kind;
    return kind === "view" || kind === "analyst_table";
  }

  hasRenderableContent() {
    return this.props.filter.anyColumnMatches(this.props.selectable.columns);
  }

<<<<<<< HEAD
  renderSelectableActionMenu() {
    return (
      <span className="pull-right">
        &nbsp;
        <a className="btn btn-xs btn-default" href={this.props.selectable.edit_link}>Edit</a>
        &nbsp;
        <span
          dangerouslySetInnerHTML={{__html: this.props.selectable.delete_html}}
          onClick={(event) => event.preventDefault()}
        />
      </span>
    );
=======
  renderDatabaseViewMenu() {
    if (this.pending()) {
      return null;
    } else {
      return (
        <span className="pull-right">
          &nbsp;
          <a className="btn btn-xs btn-default" href={this.props.selectable.edit_link}>Edit</a>
          &nbsp;
          <span
            dangerouslySetInnerHTML={{__html: this.props.selectable.delete_html}}
            onClick={(event) => event.preventDefault()}
          />
        </span>
      );
    }
>>>>>>> 53ac6739
  }

  broken() {
    if (this.props.selectable.broken) {
      return {
        title: VIEW_INVALID_MESSAGE,
        "data-toggle": "tooltip",
        className: "list-group-item-heading alert-danger",
      };
    } else {
      return {
        className: "list-group-item-heading",
      };
    }
  }

  pending() {
    return (! this.props.selectable.broken) && (this.props.selectable.columns === []);
  }

  renderIcon() {
    if (this.pending()) {
      return <img src="/images/loader.gif" role="presentation" height="12" width="12" />;
    } else {
      const glyphType = this.props.expanded ? "glyphicon glyphicon-minus" : "glyphicon glyphicon-plus";
      return <span className={glyphType} />;
    }
  }

  renderSelectableView() {
    return (
      <div className="list-group-item">
        <div onClick={this.handleToggleClick} {...this.broken()}>
          {this.renderIcon()}
          &nbsp;
          {this.props.selectable.id}

          {this.isAnalystCreatedSelectable() ? this.renderSelectableActionMenu() : null}
        </div>

        {(() => {
          if (this.props.expanded) {
            return <ColumnsView columns={this.props.selectable.columns} filter={this.props.filter} />;
          } else {
            return null;
          }
        })()}
      </div>
    );
  }

  render() {
    if (this.hasRenderableContent()) {
      activateTooltips();
      return this.renderSelectableView();
    } else {
      return null;
    }
  }
}<|MERGE_RESOLUTION|>--- conflicted
+++ resolved
@@ -63,21 +63,7 @@
     return this.props.filter.anyColumnMatches(this.props.selectable.columns);
   }
 
-<<<<<<< HEAD
   renderSelectableActionMenu() {
-    return (
-      <span className="pull-right">
-        &nbsp;
-        <a className="btn btn-xs btn-default" href={this.props.selectable.edit_link}>Edit</a>
-        &nbsp;
-        <span
-          dangerouslySetInnerHTML={{__html: this.props.selectable.delete_html}}
-          onClick={(event) => event.preventDefault()}
-        />
-      </span>
-    );
-=======
-  renderDatabaseViewMenu() {
     if (this.pending()) {
       return null;
     } else {
@@ -93,7 +79,6 @@
         </span>
       );
     }
->>>>>>> 53ac6739
   }
 
   broken() {
