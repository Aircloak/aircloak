--- conflicted
+++ resolved
@@ -7,17 +7,17 @@
 
 type State = {
   value: string,
-  score: number,
+  score: number
 };
 
 export default class PasswordField extends React.Component<Props, State> {
-  zxcvbn: null | ((string) => { score: number });
+  zxcvbn: null | (string => { score: number });
   constructor(props: Props) {
     super(props);
 
     this.state = { value: "", score: 0 };
 
-    import("zxcvbn").then((mod) => {
+    import("zxcvbn").then(mod => {
       this.zxcvbn = mod;
     });
   }
@@ -26,7 +26,7 @@
     const value = e.target.value;
     this.setState({
       value,
-      score: this.zxcvbn ? this.zxcvbn(value).score : 0,
+      score: this.zxcvbn ? this.zxcvbn(value).score : 0
     });
   };
 
@@ -71,12 +71,8 @@
           type="password"
           id="user_password"
           name="user[password]"
-<<<<<<< HEAD
           className={`form-control ${this.highlightClass()}`}
-=======
-          className="form-control"
           autoComplete="new-password"
->>>>>>> 02291af3
           value={value}
           onChange={this.updateValue}
         />
