<<<<<<< HEAD
# Version 20.2.0

## Insights Air

Due to a bug in earlier versions of Insights Air, it was possible
to assign a user managed through Insights Air to a group managed
by LDAP. This would lead to a system state where LDAP sync would
no longer work.

Insights Air 20.2 contains a bugfix which prevents such a configuration
from being made. Any users that had mistakenly been assigned to an LDAP
group by an administrator will automatically be moved out of the group as
part of migration.

For example let's imagine user `alice` is a user managed through Insights Air.
She has been assigned to group `ldap-group` giving her access to query
the data source `my-movies`. After upgrading to Aircloak Insights 20.2 she
will have been moved from the `ldap-group` to a new group called
`MIGRATED: ldap-group` giving her continued access to `my-movies`.
=======
# Upgrading

We recommend taking the following steps before upgrading to a new version of Aircloak Insights:

1. Check whether there are incompatibilities or config changes needed by reading the upgrade documentation specific
  to the version of Aircloak Insights you are upgrading to. It can be found further down in this document.
2. Take a backup of the Postgres database. This allows you to undo a system upgrade without losing data.

## Postgres backup

Upgrades, with few exceptions, make alterations to the database schema. While some of these are reversible,
others are not. We recommend taking a database backup before upgrading.

You can use [pg_dump](https://www.postgresql.org/docs/12/app-pgdump.html) and [pg_restore](https://www.postgresql.org/docs/current/app-pgrestore.html)
to create and restore a backup. These tools come as part of a standard Postgres installation.

Creating and restoring a backup can be done as follows:

```sh
$ echo "Backing up Insights Air's database"
$ pg_dump -h hostname -U username -p 5432 -d dbname -Fc > backup.sql

$ echo "Restoring Insights Air's database"
$ pg_restore -h hostname -U username -p 5432 --clean -d dbname < backup.sql
```

When issuing these commands you must make sure to replace the parameters (such as `-h` for the hostname and `-U` for the database user)
with ones specific to your particular installation.
>>>>>>> 04da5f78

# Version 20.1.0

## Insights Air

The `auto_aircloak_export` parameter has been deprecated.
Insights Air will refuse to start if the parameter is present.
Please remove the parameter from your `config.json`-configuration file
before upgrading to this latest version.

### Privacy policy

In versions of Aircloak Insights prior to 20.1 Aircloak would track
pseudonymized usage information for subsequent anonymized analyses.
With version 20.1 this is no longer the case.

The default privacy policy has been updated to reflect this change.
You might want to alter the privacy policy of your installation to
reflect these changes as well.

The updated and simplified language of the privacy policy can be found
here: [20.1.0 privacy policy](upgrade/2001_privacy_policy.md).

# Version 19.2.0

## Insights Cloak

### Tables configuration

__The old style of configuring tables will stop working in version 19.3.__

The table fields `user_id`, `projection` and `decoders` have been marked as deprecated. A warning will be issued for
each usage of these fields in a datasource configuration file. Configured tables should use the new `keys` field and/or
the `query` field. Refer to the [Insights Cloak configuration](/ops/configuration.html#insights-cloak-configuration)
for more details.

#### Replacing the `user_id` field

Setting the user id for a table is now done by setting a table key with the type `"user_id"`.

Old style table configuration:
```json
"tables": {
  "accounts": {
    "user_id": "client_id",
    ...
  }
}
```
New style table configuration:
```json
"tables": {
  "accounts": {
    "keys": [{"user_id": "client_id"}],
    ...
  }
}
```

In order to directly expose a table that doesn't contain personal data, the `content_type` field has to be set to
`non-personal`.

Old style table configuration:
```json
"tables": {
  "products": {
    "user_id": null,
    ...
  }
}
```
New style table configuration:
```json
"tables": {
  "products": {
    "content_type": "non-personal",
    ...
  }
}
```

#### Replacing the `projection` field

Tables that do not contain a user id column will need to have configured keys through which they can be joined to other
tables that contain the required user id field. This mechanism allows for more explicit handling of database table by
the analyst.

Old style table configuration:
```json
"tables": {
  "accounts": {
    "user_id": "customer_id"
  },
  "transactions": {
    "projection": {
      "table": "accounts",
      "foreign_key": "account_id",
      "primary_key": "id"
    }
  }
}
```
New style table configuration:
```json
"tables": {
  "accounts": {
    "keys": [
      {"user_id": "customer_id"},
      {"account": "id"}
    ]
  },
  "transactions": {
    "keys": [
      {"account": "account_id"}
    ]
  }
}
```

#### Replacing the `decoders` field

Data can be pre-processed by creating a virtual table, which configures a table from a query, similar to an SQL view.

Old style table configuration:
```json
"tables": {
  "transactions": {
    "decoders": [
      {"method": "text_to_datetime", "columns": ["beginDT", "endDT"]},
      {"method": "text_to_real", "columns": ["price"]}
    ]
    ...
  }
}
```
New style table configuration:
```json
"tables": {
  "transactions": {
    "query": "SELECT CAST(beginDT AS datetime), CAST(endDT AS datetime), CAST(price AS real), * FROM transactions",
    ...
  }
}
```

## Insights Air

### Configuration

There is a new and required `name` parameter in the configuration file, used to uniquely identify the Insights Air
instance in the system. This property will need to be added to existing configuration files in order for them to
load properly.

# Version 18.5.0

## Insights Air

### Change in monitoring report format

The format of the reported memory stats in the monitoring API endpoint has changed.
Please consult the [monitoring](/ops/monitoring.md) guide for information on the new
format.

# Version 18.4.0

## Insights Air

### Altered privacy policy flow

The privacy policy flow has been changed. Where new users were previously required to accept the privacy policy
before they could start using the system, they now only have the privacy policy available for perusal at their
own pleasure. From version 18.4.0 it is the responsibility of the organisation hosting the Aircloak Insights
installation to inform their analysts about the privacy policy and their rights.

The default content has also been updated to reflect these changes. You can see the updated default content here:
[Privacy policy default content](upgrade/1804_privacy_policy.md).

### Non-docker deployments

If you are running Aircloak Insights without the use of docker containers, you will now have to provide a
second PostgreSQL database server instance. More details can be found in the [Running without Docker containers](/ops/configuration.html#running-without-docker-containers)
section of the operations guides.

# Version 18.3.0

## Insights Cloak

### Static analysis of columns

From version `18.3.0` onwards, Insights Cloak performs an analysis of the columns in a data source when booting.
The analysis determines which columns are likely to isolate users.
Such columns have mostly user-specific values, and therefore behave much like the user-id column. Consider columns containing email addresses or social security numbers as examples.
Columns that are deemed to be isolating get a set of extra restrictions applied to them.
For more information, please consult the [Isolating columns](/sql/restrictions.md#isolating-columns)
section of the restrictions chapter.

Depending on the database size the static analysis might take quite some time to complete. The Insight Cloak
supports caching the results to avoid having to reperform the analysis when Insights Cloak is restarted or upgraded.
To enable caching you have to mount a folder into the Insights Cloak container under the path `/persist`.
Your `docker run ...` command would have to be updated to look something like this:

```
docker run ... \
  -v cloak_persist_folder:/persist \
  ...
```

Where `cloak_persist_folder` is the path you want the cache to be stored at on your host system.
Depending on your setup it might be something like `/aircloak/cloak/cache`.

__The Cloak container needs both read and write permissions to this folder.__

If the static analysis puts undue stress on your data source, or does not complete within a reasonable time, please
consider manually classifyng your columns. More information on how this is done can be found
[here](configuration.md#insights-cloak-configuration) under the heading _Manually classifying isolating columns_.<|MERGE_RESOLUTION|>--- conflicted
+++ resolved
@@ -1,4 +1,32 @@
-<<<<<<< HEAD
+# Upgrading
+
+We recommend taking the following steps before upgrading to a new version of Aircloak Insights:
+
+1. Check whether there are incompatibilities or config changes needed by reading the upgrade documentation specific
+  to the version of Aircloak Insights you are upgrading to. It can be found further down in this document.
+2. Take a backup of the Postgres database. This allows you to undo a system upgrade without losing data.
+
+## Postgres backup
+
+Upgrades, with few exceptions, make alterations to the database schema. While some of these are reversible,
+others are not. We recommend taking a database backup before upgrading.
+
+You can use [pg_dump](https://www.postgresql.org/docs/12/app-pgdump.html) and [pg_restore](https://www.postgresql.org/docs/current/app-pgrestore.html)
+to create and restore a backup. These tools come as part of a standard Postgres installation.
+
+Creating and restoring a backup can be done as follows:
+
+```sh
+$ echo "Backing up Insights Air's database"
+$ pg_dump -h hostname -U username -p 5432 -d dbname -Fc > backup.sql
+
+$ echo "Restoring Insights Air's database"
+$ pg_restore -h hostname -U username -p 5432 --clean -d dbname < backup.sql
+```
+
+When issuing these commands you must make sure to replace the parameters (such as `-h` for the hostname and `-U` for the database user)
+with ones specific to your particular installation.
+
 # Version 20.2.0
 
 ## Insights Air
@@ -18,36 +46,6 @@
 the data source `my-movies`. After upgrading to Aircloak Insights 20.2 she
 will have been moved from the `ldap-group` to a new group called
 `MIGRATED: ldap-group` giving her continued access to `my-movies`.
-=======
-# Upgrading
-
-We recommend taking the following steps before upgrading to a new version of Aircloak Insights:
-
-1. Check whether there are incompatibilities or config changes needed by reading the upgrade documentation specific
-  to the version of Aircloak Insights you are upgrading to. It can be found further down in this document.
-2. Take a backup of the Postgres database. This allows you to undo a system upgrade without losing data.
-
-## Postgres backup
-
-Upgrades, with few exceptions, make alterations to the database schema. While some of these are reversible,
-others are not. We recommend taking a database backup before upgrading.
-
-You can use [pg_dump](https://www.postgresql.org/docs/12/app-pgdump.html) and [pg_restore](https://www.postgresql.org/docs/current/app-pgrestore.html)
-to create and restore a backup. These tools come as part of a standard Postgres installation.
-
-Creating and restoring a backup can be done as follows:
-
-```sh
-$ echo "Backing up Insights Air's database"
-$ pg_dump -h hostname -U username -p 5432 -d dbname -Fc > backup.sql
-
-$ echo "Restoring Insights Air's database"
-$ pg_restore -h hostname -U username -p 5432 --clean -d dbname < backup.sql
-```
-
-When issuing these commands you must make sure to replace the parameters (such as `-h` for the hostname and `-U` for the database user)
-with ones specific to your particular installation.
->>>>>>> 04da5f78
 
 # Version 20.1.0
 
