# Summary

---- Don't alter the line below. Needed as is for automated version number update
<<<<<<< HEAD
## Aircloak Insights - version 18.3.0
=======
## Aircloak Insights - version 18.2.2
>>>>>>> 8354bd41
---- Don't alter the line above...

- [Introduction](README.md)

## Architectural overview

- [Components of Aircloak Insights](components.md)
  - [Provided by Aircloak](components.md#components-provided-by-aircloak)
  - [Provided by the customer](components.md#components-provided-by-the-customer)
  - [How the components interact](components.md#how-the-components-interact)
- [Deployment](deployment.md)
  - [Overview](deployment.md#overview)
  - [Resource requirements](deployment.md#resource-requirements)
  - [Important notice](deployment.md#important-notice)
- [Scaling](scaling.md)
  - [Low query volume](scaling.md#low-query-volume)
  - [High query volume](scaling.md#high-query-volume)
- [Supported datastores](datastores.md)
  - [Emulation overview](datastores.md#emulation-overview)
  - [Emulated functions](datastores.md#emulated-functions)
  - [Database-specific notes](datastores.md#database-specific-notes)


## Technical documentation

- [Core language features](sql.md)
  - [Considerations](sql.md#considerations)
- [Restrictions](sql/restrictions.md)
  - [JOINs](sql/restrictions.md#join-restrictions)
  - [Subqueries](sql/restrictions.md#subquery-restrictions)
  - [Top-level HAVING clause](sql/restrictions.md#top-level-having-clause)
  - [Math and function application](sql/restrictions.md#math-and-function-application-restrictions)
  - [Ranges](sql/restrictions.md#ranges)
  - [Range alignment](sql/restrictions.md#range-alignment)
  - [Implicit ranges](sql/restrictions.md#implicit-ranges)
  - [Text operations](sql/restrictions.md#text-operations)
  - [IN, NOT IN, NOT LIKE, and <>](sql/restrictions.md#in-not-in-not-like-and-)
- [Understanding query results](sql/query-results.md)
  - [Pro Tips](sql/query-results.md#pro-tips)
  - [Zero-mean noise](sql/query-results.md#zero-mean-noise)
  - [Low-count filtering](sql/query-results.md#low-count-filtering)
  - [Aggregates](sql/query-results.md#anonymizing-aggregation-functions)
- [Supported functions](sql/functions.md)
  - [Date/time functions](sql/functions.md#datetime-functions)
  - [Working with intervals](sql/functions.md#working-with-intervals)
  - [Mathematical operators](sql/functions.md#mathematical-operators)
  - [Mathematical functions](sql/functions.md#mathematical-functions)
  - [String functions](sql/functions.md#string-functions)
  - [Casting](sql/functions.md#casting)
- [API](api.md)
  - [Authentication](api.md#authentication)
  - [Data sources](api/data_sources.md)
  - [Queries](api/queries.md)
  - [Errors](api/errors.md)
  - [PostgreSQL Message Protocol server](api/psql.md)

## Operations guides
- [Installing the system](ops/installation.md)
  - [Insights Air](ops/installation.md#insights-air)
  - [Insights Cloak](ops/installation.md#insights-cloak)
- [Configuring the system](ops/configuration.md)
  - [Overview](ops/configuration.md#overview)
  - [Insights Air](ops/configuration.md#insights-air-configuration)
  - [Insights Cloak](ops/configuration.md#insights-cloak-configuration)
- [Upgrading](ops/upgrading.md)
- [Monitoring](ops/monitoring.md)<|MERGE_RESOLUTION|>--- conflicted
+++ resolved
@@ -1,11 +1,7 @@
 # Summary
 
 ---- Don't alter the line below. Needed as is for automated version number update
-<<<<<<< HEAD
 ## Aircloak Insights - version 18.3.0
-=======
-## Aircloak Insights - version 18.2.2
->>>>>>> 8354bd41
 ---- Don't alter the line above...
 
 - [Introduction](README.md)
