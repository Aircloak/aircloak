--- conflicted
+++ resolved
@@ -1,14 +1,8 @@
 # Summary
 
-<<<<<<< HEAD
 ---- Don't manually alter the line below. Needed as is for automated version number update
-## Aircloak Insights - version 18.3.1
----- Don't manually alter the line above...
-=======
----- Don't alter the line below. Needed as is for automated version number update
 ## Aircloak Insights - version 18.4.0
 ---- Don't alter the line above...
->>>>>>> 1626f1e7
 
 - [Introduction](README.md)
 
