# Summary

---- The following line needs to start with "## Aircloak Insights - version".
---- This way the mix task compiling the docs will be able to insert the current
---- version number when it changes.
---- Please check the automatically adjusted header into version control.
<<<<<<< HEAD
## Aircloak Insights - version 20.1.4
=======
## Aircloak Insights - version 20.2.0-dev
>>>>>>> 27a5ce22
---- Please only cautiously edit the line above.

- [Introduction](README.md)

## Architectural overview

- [Components of Aircloak Insights](components.md)
  - [Provided by Aircloak](components.md#components-provided-by-aircloak)
  - [Provided by the customer](components.md#components-provided-by-the-customer)
  - [How the components interact](components.md#how-the-components-interact)
- [Deployment](deployment.md)
  - [Overview](deployment.md#overview)
  - [Resource requirements](deployment.md#resource-requirements)
  - [Important notice](deployment.md#important-notice)
- [Scaling](scaling.md)
  - [Low query volume](scaling.md#low-query-volume)
  - [High query volume](scaling.md#high-query-volume)
- [Supported datastores](datastores.md)
  - [Emulation overview](datastores.md#emulation-overview)
  - [Emulated functions](datastores.md#emulated-functions)
  - [Database-specific notes](datastores.md#database-specific-notes)


## Technical documentation

- [Core language features](sql.md)
  - [Exploring the database](sql.md#exploring-the-database)
  - [Querying the database](sql.md#querying-the-database)
  - [Considerations](sql.md#considerations)
  - [Query and subquery types](sql.md#query-and-subquery-types)
- [Restrictions](sql/restrictions.md)
  - [JOINs](sql/restrictions.md#join-restrictions)
  - [Subqueries](sql/restrictions.md#subquery-restrictions)
  - [Top-level HAVING clause](sql/restrictions.md#top-level-having-clause)
  - [CASE statements](sql/restrictions.md#case-statements)
  - [Math and function application](sql/restrictions.md#math-and-function-application-restrictions)
  - [Constant values](sql/restrictions.md#constant-values)
  - [Clear expressions](sql/restrictions.md#clear-expressions)
  - [Constant ranges](sql/restrictions.md#constant-ranges)
  - [Constant range alignment](sql/restrictions.md#constant-range-alignment)
  - [Implicit ranges](sql/restrictions.md#implicit-ranges)
  - [Text operations](sql/restrictions.md#text-operations)
  - [Allowed expressions](sql/restrictions.md#allowed-expressions)
  - [Number of conditions](sql/restrictions.md#number-of-conditions)
  - [Isolating columns](sql/restrictions.md#isolating-columns)
  - [Column bounds](sql/restrictions.md#column-bounds)
  - [Column analysis](sql/restrictions.md#column-analysis)
- [Best practises](sql/best-practises.md)
  - [Changes to results](sql/best-practises.md#how-anonymisation-alters-results)
  - [Effects of column selection](sql/best-practises.md#column-selection-and-its-effect-on-anonymisation)
  - [Grouping values](sql/best-practises.md#grouping-values)
  - [Null values and counts of 2](sql/best-practises.md#null-values-and-counts-of-2)
  - [Implicit aggregation](sql/best-practises.md#implicit-aggregate-count)
- [Understanding query results](sql/query-results.md)
  - [Pro Tips](sql/query-results.md#pro-tips)
  - [Zero-mean noise](sql/query-results.md#zero-mean-noise)
  - [Low-count filtering](sql/query-results.md#low-count-filtering)
  - [Aggregates](sql/query-results.md#anonymising-aggregation-functions)
- [Supported functions](sql/functions.md)
  - [Date/time functions](sql/functions.md#datetime-functions)
  - [Working with intervals](sql/functions.md#working-with-intervals)
  - [Mathematical operators](sql/functions.md#mathematical-operators)
  - [Mathematical functions](sql/functions.md#mathematical-functions)
  - [String functions](sql/functions.md#string-functions)
  - [Casting](sql/functions.md#casting)
  - [Aggregation functions](sql/functions.md#aggregation-functions)
  - [Special functions](sql/functions.md#special-functions)
- [API](api.md)
  - [Authentication](api.md#authentication)
  - [Data sources](api/data_sources.md)
  - [Queries](api/queries.md)
  - [Errors](api/errors.md)
  - [PostgreSQL Message Protocol server](api/psql.md)

## Operations guides
- [Installing the system](ops/installation.md)
  - [Insights Air](ops/installation.md#insights-air)
  - [Insights Cloak](ops/installation.md#insights-cloak)
  - [Diffix Explorer](ops/installation.md#diffix-explorer)
- [Configuring the system](ops/configuration.md)
  - [Overview](ops/configuration.md#overview)
  - [Insights Air](ops/configuration.md#insights-air-configuration)
    - [Ahead of time configuration](ops/ahead-of-time-configuration.md)
  - [Insights Cloak](ops/configuration.md#insights-cloak-configuration)
  - [Running without Docker containers](/ops/configuration.md#running-without-docker-containers)
  - [File permissions](/ops/configuration.md#file-permissions)
- [Upgrading](ops/upgrading.md)
- [Monitoring](ops/monitoring.md)
- [Administration](ops/administration.md)
  - [User sessions](ops/administration.md#user-sessions)
  - [Forgotten password](ops/administration.md#forgotten-password)
  - [Analysis status](ops/administration.md#analysis-status)

## Diffix Dogwood

- [Diffix overview](diffix.md)
- [Attacks](attacks.md)<|MERGE_RESOLUTION|>--- conflicted
+++ resolved
@@ -4,11 +4,7 @@
 ---- This way the mix task compiling the docs will be able to insert the current
 ---- version number when it changes.
 ---- Please check the automatically adjusted header into version control.
-<<<<<<< HEAD
-## Aircloak Insights - version 20.1.4
-=======
 ## Aircloak Insights - version 20.2.0-dev
->>>>>>> 27a5ce22
 ---- Please only cautiously edit the line above.
 
 - [Introduction](README.md)
