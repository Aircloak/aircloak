--- conflicted
+++ resolved
@@ -1,9 +1,5 @@
 {
-<<<<<<< HEAD
   "title": "Aircloak User Guide – version 18.3.0",
-=======
-  "title": "Aircloak User Guide – version 18.2.2",
->>>>>>> 8354bd41
   "styles": {
     "website": "styles/website.css"
   },
@@ -16,10 +12,6 @@
   ],
   "language": "en",
   "gitbook": "3.2.2",
-<<<<<<< HEAD
   "description": "This copy of the Aircloak user guide describes the features of, and how to configure and work with Aircloak Insights version 18.3.0.",
-=======
-  "description": "This copy of the Aircloak user guide describes the features of, and how to configure and work with Aircloak Insights version 18.2.2.",
->>>>>>> 8354bd41
   "author": "Aircloak GmbH"
 }