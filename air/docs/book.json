{
  "author": "Aircloak GmbH",
<<<<<<< HEAD
  "description": "This copy of the Aircloak user guide describes the features of, and how to configure and work with Aircloak Insights version 20.1.4.",
=======
  "description": "This copy of the Aircloak user guide describes the features of, and how to configure and work with Aircloak Insights version 20.2.0-dev.",
>>>>>>> 27a5ce22
  "gitbook": "3.2.2",
  "language": "en",
  "plugins": [
    "-sharing",
    "codetabs",
    "collapsible-menu",
    "image-captions"
  ],
  "root": "content",
  "styles": {
    "website": "styles/website.css"
  },
<<<<<<< HEAD
  "title": "Aircloak User Guide – version 20.1.4"
=======
  "title": "Aircloak User Guide – version 20.2.0-dev"
>>>>>>> 27a5ce22
}<|MERGE_RESOLUTION|>--- conflicted
+++ resolved
@@ -1,10 +1,6 @@
 {
   "author": "Aircloak GmbH",
-<<<<<<< HEAD
-  "description": "This copy of the Aircloak user guide describes the features of, and how to configure and work with Aircloak Insights version 20.1.4.",
-=======
   "description": "This copy of the Aircloak user guide describes the features of, and how to configure and work with Aircloak Insights version 20.2.0-dev.",
->>>>>>> 27a5ce22
   "gitbook": "3.2.2",
   "language": "en",
   "plugins": [
@@ -17,9 +13,5 @@
   "styles": {
     "website": "styles/website.css"
   },
-<<<<<<< HEAD
-  "title": "Aircloak User Guide – version 20.1.4"
-=======
   "title": "Aircloak User Guide – version 20.2.0-dev"
->>>>>>> 27a5ce22
 }