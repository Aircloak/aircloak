--- conflicted
+++ resolved
@@ -76,7 +76,6 @@
     |> Repo.insert!()
   end
 
-<<<<<<< HEAD
   @doc "Registers a cloak a serving a data source, returning the data source id"
   @spec create_and_register_data_source() :: String.t
   def create_and_register_data_source() do
@@ -91,8 +90,6 @@
     data_source_id
   end
 
-
-=======
   @doc "Retrieves a query from the database by id."
   @spec get_query(String.t) :: {:ok, Air.Schemas.Query.t} | {:error, :not_found}
   def get_query(id) do
@@ -102,7 +99,6 @@
     end
   end
 
->>>>>>> 96f5016d
   defp random_string,
     do: Base.encode16(:crypto.strong_rand_bytes(10))
 end