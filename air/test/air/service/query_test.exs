defmodule Air.Service.QueryTest do
  use ExUnit.Case, async: false

  import Air.TestRepoHelper
  alias Air.Service.Query

  setup [:sandbox]

  describe "get_as_user" do
    setup [:sandbox, :with_user]

    test "loads existing queries", %{user: user} do
      query = create_query!(user)
      query_id = query.id
      assert {:ok, %Air.Schemas.Query{id: ^query_id}} = Query.get_as_user(user, query_id)
    end

    test "does not find other user's queries", %{user: user} do
      query = create_query!(_other_user = create_user!())
      assert {:error, :not_found} = Query.get_as_user(user, query.id)
    end

    test "finds all queries for admins", %{user: user} do
      query = create_query!(user)
      query_id = query.id

      assert {:ok, %Air.Schemas.Query{id: ^query_id}} =
               Query.get_as_user(create_admin_user!(), query_id)
    end

    test "of invalid id when the ID is garbage", %{user: user} do
      assert {:error, :invalid_id} == Query.get_as_user(user, "missing")
    end

    test "of non-existent query returns not found", %{user: user} do
      assert {:error, :not_found} == Query.get_as_user(user, Ecto.UUID.generate())
    end
  end

  describe "last_for_user" do
    setup [:sandbox]

    test "returns last query the user issued" do
      user = create_user!()
      _previous_one = create_query!(user)
      last_one = create_query!(user)
      _later_one_by_another_user = create_query!(create_user!())

      assert last_one.id == Query.last_for_user(user, :http).id
    end

    test "ignores other queries visible to an admin" do
      user = create_admin_user!()
      last_one = create_query!(user)
      _later_one_by_another_user = create_query!(create_user!())

      assert last_one.id == Query.last_for_user(user, :http).id
    end

    test "nil if the user has no queries" do
      assert nil == Query.last_for_user(create_user!(), :http)
    end

    test "does not return query in other contexts" do
      user = create_user!()
      _previous_one = create_query!(user)
      create_query!(user, %{context: :psql})

      assert nil == Query.last_for_user(create_user!(), :http)
    end
  end

  describe "currently_running/0" do
    setup [:sandbox]

    test "returns running queries" do
      user = create_user!()
      query = create_query!(user)
      query_id = query.id
      assert [%Air.Schemas.Query{id: ^query_id}] = Query.currently_running()
    end

    test "does not return not running queries" do
      user = create_user!()
      create_query!(user, %{query_state: :completed})
      create_query!(user, %{query_state: :error})
      create_query!(user, %{query_state: :cancelled})

      assert [] == Query.currently_running()
    end
  end

  describe "currently_running/2" do
    setup [:sandbox, :with_user, :with_data_source]

    test "returns running queries on the given data source", context do
      query = create_query!(context.user, %{data_source_id: context.data_source.id})

      query_id = query.id

      assert [%Air.Schemas.Query{id: ^query_id}] =
               Query.currently_running(context.user, context.data_source, :http)
    end

    test "does not return not running queries", context do
      create_query!(context.user, %{
        data_source_id: context.data_source.id,
        query_state: :completed
      })

      create_query!(context.user, %{data_source_id: context.data_source.id, query_state: :error})

      create_query!(context.user, %{
        data_source_id: context.data_source.id,
        query_state: :cancelled
      })

      assert [] == Query.currently_running(context.user, context.data_source, :http)
    end

    test "does not return other users' queries", context do
      create_query!(_other_user = create_user!(), %{data_source_id: context.data_source.id})

      assert [] = Query.currently_running(context.user, context.data_source, :http)
    end

    test "does not return queries to other data sources", context do
      create_query!(context.user, %{data_source_id: _other_source = create_data_source!().id})

      assert [] = Query.currently_running(context.user, context.data_source, :http)
    end

    test "does not return queries in other contexts", context do
      create_query!(context.user, %{data_source_id: context.data_source.id, context: :psql})

      assert [] = Query.currently_running(context.user, context.data_source, :http)
    end
  end

  describe "update_state" do
    setup [:sandbox]

    test "changes the query_state" do
      query =
        create_query!(create_user!(), %{
          query_state: :started,
          data_source_id: create_data_source!().id
        })

      Query.update_state(query.id, :processing)

      assert {:ok, %{query_state: :processing}} = get_query(query.id)
    end

    test "it's impossible to change to an earlier state" do
      query =
        create_query!(create_user!(), %{
          query_state: :completed,
          data_source_id: create_data_source!().id
        })

      Query.update_state(query.id, :processing)

      assert {:ok, %{query_state: :completed}} = get_query(query.id)
    end

    Enum.each([:cancelled, :error, :completed], fn terminal_state ->
      Enum.each(
        [
          :started,
          :parsing,
          :compiling,
          :awaiting_data,
          :ingesting_data,
          :processing,
          :post_processing,
          :cancelled,
          :error,
          :completed
        ],
        fn state ->
          test "changing from terminal state '#{terminal_state}' to '#{state}' is not allowed" do
            params = %{
              query_state: unquote(terminal_state),
              data_source_id: create_data_source!().id
            }

            query = create_query!(create_user!(), params)
            Query.update_state(query.id, unquote(state))
            assert {:ok, %{query_state: unquote(terminal_state)}} = get_query(query.id)
          end
        end
      )
    end)
  end

  describe "process_result" do
    setup [:sandbox]

    test "processing a successful result" do
      query =
        create_query!(create_user!(), %{
          query_state: :started,
          data_source_id: create_data_source!().id
        })

      send_query_result(
        query.id,
        %{
          columns: ["col1", "col2"],
          info: ["some info"],
          features: %{selected_types: ["some types"]},
          execution_time: 123
        },
        [%{occurrences: 10, row: [1, 1]}]
      )

      {:ok, query} = get_query(query.id)

      assert %{
               query_state: :completed,
               execution_time: 123,
               features: %{"selected_types" => ["some types"]}
             } = query

      assert query.result == %{
               "columns" => ["col1", "col2"],
               "info" => ["some info"],
               "row_count" => 10,
               "error" => nil,
               "types" => ["some types"],
               "log" => ""
             }

      assert Query.buckets(query, :all) == [%{"occurrences" => 10, "row" => [1, 1]}]
    end

    test "processing an error result" do
      query =
        create_query!(create_user!(), %{
          query_state: :started,
          data_source_id: create_data_source!().id
        })

      log =
        ExUnit.CaptureLog.capture_log(fn ->
          send_query_result(query.id, %{
            features: %{"selected_types" => ["some types"]},
            execution_time: 123,
            error: "some reason"
          })
        end)

      assert log =~ ~S("message":"some reason")

      {:ok, query} = get_query(query.id)

      assert %{
               query_state: :error,
               execution_time: 123,
               features: %{"selected_types" => ["some types"]},
               result: %{"error" => "some reason"}
             } = query
    end

    test "processing a cancelled result" do
      query =
        create_query!(create_user!(), %{
          query_state: :started,
          data_source_id: create_data_source!().id
        })

      send_query_result(query.id, %{
        features: %{"selected_types" => ["some types"]},
        execution_time: 123,
        cancelled: true
      })

      {:ok, query} = get_query(query.id)

      assert %{
               query_state: :cancelled,
               execution_time: 123,
               features: %{"selected_types" => ["some types"]},
               result: %{"error" => "Cancelled."}
             } = query
    end

    test "results of completed queries are ignored" do
      query =
        create_query!(create_user!(), %{
          query_state: :error,
          data_source_id: create_data_source!().id
        })

      send_query_result(query.id, %{
        features: %{"selected_types" => ["some types"]},
        execution_time: 123,
        cancelled: true
      })

      assert {:ok, %{query_state: :error}} = get_query(query.id)
    end
  end

  describe "query_died" do
    setup [:sandbox]

    test "ignores completed queries" do
      query =
        create_query!(create_user!(), %{
          query_state: :completed,
          data_source_id: create_data_source!().id
        })

      Query.query_died(query.id)

      {:ok, query} = get_query(query.id)
      assert %{query_state: :completed} = query
    end

    test "sets the result" do
      query =
        create_query!(create_user!(), %{
          query_state: :started,
          data_source_id: create_data_source!().id
        })

      Query.query_died(query.id)

      {:ok, query} = get_query(query.id)

      assert %{
               query_state: :error,
               result: %{"error" => "Query died."}
             } = query
    end
  end

  def sandbox(_context) do
    Ecto.Adapters.SQL.Sandbox.checkout(Air.Repo)
    Ecto.Adapters.SQL.Sandbox.mode(Air.Repo, {:shared, self()})
    :ok
  end

  def with_user(_context) do
    {:ok, user: create_user!()}
  end

  def with_data_source(_context) do
    {:ok, data_source: create_data_source!()}
  end
<<<<<<< HEAD
=======

  defp create_old_result(user, data_source, buckets),
    do:
      create_query!(user, %{
        query_state: :completed,
        data_source_id: data_source.id,
        result: %{"columns" => ["value"], "rows" => buckets}
      })
>>>>>>> d0e54d68
end<|MERGE_RESOLUTION|>--- conflicted
+++ resolved
@@ -350,15 +350,4 @@
   def with_data_source(_context) do
     {:ok, data_source: create_data_source!()}
   end
-<<<<<<< HEAD
-=======
-
-  defp create_old_result(user, data_source, buckets),
-    do:
-      create_query!(user, %{
-        query_state: :completed,
-        data_source_id: data_source.id,
-        result: %{"columns" => ["value"], "rows" => buckets}
-      })
->>>>>>> d0e54d68
 end