--- conflicted
+++ resolved
@@ -455,14 +455,10 @@
 SELECT COUNT(*) FROM table WHERE column1 - column1 <> column2
 ```
 
-<<<<<<< HEAD
 ### Negative conditions over rare values
 
 By default, negative conditions (`NOT IN`, `NOT LIKE`, `NOT ILIKE`, and `<>`) over rare personal values are forbidden.
 Conditions that match values appearing frequently in a given column are excluded from this limitation.
-=======
-### Number of conditions
->>>>>>> fc6ba934
 
 This limitation can be relaxed, on a per data source basis, by increasing the value of the `max_rare_negative_conditions`
 configuration setting. Check the [Insights Cloak configuration](/ops/configuration.md#insights-cloak-configuration)
@@ -494,7 +490,6 @@
 WHERE name NOT LIKE 'A%' AND name NOT LIKE 'B%' AND upper(name) <> 'BOB'
 ```
 
-
 ## Isolating columns
 
 Some columns in the underlying data source might identify users despite not being marked as a user id. For example a
@@ -535,7 +530,6 @@
 resource-intensive for large data sources. See [Manually classifying isolating
 columns](/ops/configuration.md#manually-classifying-isolating-columns) for information on alternative means of
 classifying isolating columns.
-
 
 ## Column bounds
 
@@ -557,7 +551,6 @@
 SQL Server) these operations are safe by default, the analysis does not need to be performed and it won't result in
 any slowdown. In Oracle DB these operations are emulated by default. However, the database administrator can enable
 Aircloak UDFs to avoid this emulation - [see here for details](/datastores.md#oracle-safe-functions).
-
 
 ## Column analysis
 
