defmodule Air.Service.Explorer do
  @moduledoc """
  Implements a service for interacting with a Diffix Explorer service.
  """
  use GenServer
  alias Air.Repo
  alias Air.Schemas.{DataSource, ExplorerAnalysis}
  require Aircloak.DeployConfig
  import Ecto.Query
  import Aircloak, only: [in_env: 1]
  require Logger
  alias Air.Service.{User, Token, Group}

  @poll_interval in_env(test: 0, else: :timer.seconds(5))

  # -------------------------------------------------------------------
  # API functions
  # -------------------------------------------------------------------

  @spec start_link(any) :: :ignore | {:error, any} | {:ok, pid}
  def start_link(_), do: GenServer.start_link(__MODULE__, [], name: __MODULE__)

  @doc "Is the Diffix Explorer integration enabled? Other methods should only be called if this returns `true`."
  @spec enabled? :: boolean
  def enabled?() do
    case Aircloak.DeployConfig.fetch("explorer") do
      {:ok, _} -> true
      :error -> false
    end
  end

  @doc "Returns counts of tables in various stages grouped by data source."
  @spec statistics :: [
          %{
            complete: integer,
            processing: integer,
            error: integer,
            total: integer,
            id: integer,
            name: String.t(),
            description: String.t()
          }
        ]
  def statistics() do
    from(explorer_analysis in ExplorerAnalysis,
      right_join: data_source in DataSource,
      on: explorer_analysis.data_source_id == data_source.id,
      join: data_source_groups in "data_sources_groups",
      on: data_source_groups.data_source_id == data_source.id,
      join: group in Air.Schemas.Group,
      on: group.id == data_source_groups.group_id,
      where: group.name == "Diffix Explorer" and group.system,
      select: %{
        complete: count(explorer_analysis.status in ["complete"] or nil),
        processing: count(explorer_analysis.status in ["new", "processing"] or nil),
        error: count(explorer_analysis.status in ["error"] or nil),
        total: count(explorer_analysis.id),
        id: data_source.id,
        name: data_source.name,
        description: data_source.description
      },
      group_by: data_source.id
    )
    |> Repo.all()
  end

  @doc "Is diffix explorer integration enabled for this datasource?"
  @spec data_source_enabled?(DataSource.t()) :: boolean
  def data_source_enabled?(data_source) do
    if enabled?() do
      {user, _} = find_or_create_explorer_creds()
      match?({:ok, _}, Air.Service.DataSource.fetch_as_user({:id, data_source.id}, user))
    else
      false
    end
  end

  @doc "Returns analysis results for a particular data source"
  @spec results_for_datasource(DataSource.t()) :: [ExplorerAnalysis.t()]
  def results_for_datasource(data_source),
    do:
      Repo.all(
        from(explorer_analysis in ExplorerAnalysis,
          where: explorer_analysis.data_source_id == ^data_source.id,
          preload: [:data_source]
        )
      )

  @doc "Requests new analyses for datasource."
  @spec reanalyze_datasource(Air.Schemas.DataSource.t()) :: :ok
  def reanalyze_datasource(data_source),
    do: Enum.each(results_for_datasource(data_source), &GenServer.cast(__MODULE__, {:request_analysis, &1}))

  @doc "Returns a list of tables that are elligible for analysis for a particular datasource"
  @spec elligible_tables_for_datasource(Air.Schemas.DataSource.t()) :: [String.t()]
  def elligible_tables_for_datasource(data_source) do
    DataSource.tables(data_source)
    |> Enum.filter(fn table -> Enum.any?(table["columns"], & &1["user_id"]) end)
    |> Enum.map(fn %{"id" => table_name} -> table_name end)
  end

  @doc "Removes results for tables which no longer exist in the data source."
  @spec data_source_updated(Air.Schemas.DataSource.t()) :: :ok
  def data_source_updated(data_source) do
    tables =
      DataSource.tables(data_source)
      |> Enum.map(fn %{"id" => name} -> name end)

    from(explorer_analysis in ExplorerAnalysis,
      where:
        explorer_analysis.data_source_id == ^data_source.id and
          explorer_analysis.table_name not in ^tables
    )
    |> Repo.delete_all()

    :ok
  end

  @doc """
  Modifies the data source membership of the Diffix Explorer group.
  It then deletes all analysis results belonging to data sources that Diffix Explorer no longer has access to.
  Finally it will request analysis results of all tables of all groups that have been added to it.
  """
  @spec change_permitted_data_sources(map) :: {:ok, Group.t()} | {:error, Ecto.Changeset.t()}
  def change_permitted_data_sources(params) do
    old_group = group()

    tables_by_datasource =
      Enum.reduce(params["tables"], %{}, fn input, acc ->
        with true <- is_map(input),
             [{data_source_id_str, table_name}] <- Map.to_list(input),
             {data_source_id, _remainder} <- Integer.parse(data_source_id_str) do
          Map.update(acc, data_source_id, [table_name], &[table_name | &1])
        else
          _ -> acc
        end
      end)

    case Air.Service.Group.update(old_group, params) do
      {:ok, new_group} ->
        new_group.data_sources
        |> Enum.map(fn data_source -> {data_source, tables_by_datasource[data_source.id] || []} end)
        |> delete_all_unauthorized()
        |> reject_all_unchanged()
        |> Enum.each(fn {data_source, tables} ->
          Enum.each(tables, fn table ->
            GenServer.cast(__MODULE__, {:request_analysis, create_placeholder_result(data_source, table)})
          end)
        end)

        {:ok, new_group}

      {:error, changeset} ->
        {:error, changeset}
    end
  end

  @doc "Creates the Diffix Explorer user and group unless they exist already."
  @spec setup_credentials_if_required() :: :ok
  def setup_credentials_if_required() do
    if enabled?(), do: find_or_create_explorer_creds()
    :ok
  end

  @doc "Returns the explorer user"
  @spec user() :: Air.Schemas.User.t()
  def user() do
    {user, _} = find_or_create_explorer_creds()
    user
  end

  @doc "Returns the group which authorizes Diffix Explorer"
  @spec group() :: Air.Schemas.Group.t()
  def group() do
    user = Repo.preload(user(), :groups)

    user.groups
    |> Enum.find(&(&1.name == "Diffix Explorer" && &1.system))
    |> Repo.preload(:data_sources)
  end

  # -------------------------------------------------------------------
  # GenServer callbacks
  # -------------------------------------------------------------------

  @impl GenServer
  def init(_) do
    if enabled?() do
      {:ok, schedule_poll()}
    else
      {:ok, false}
    end
  end

  @impl GenServer
  def handle_cast({:request_analysis, analysis}, poll_in_progress?) do
    request_analysis(analysis)
    {:noreply, poll_unless_already_pending_poll(poll_in_progress?)}
  end

  @impl GenServer
  def handle_info(:poll, _state) do
    pending_analyses_query()
    |> Repo.all()
    |> Enum.each(&poll_analysis/1)

    if Repo.exists?(pending_analyses_query()) do
      {:noreply, schedule_poll()}
    else
      {:noreply, false}
    end
  end

  def handle_info({:ssl_closed, {:sslsocket, {:gen_tcp, _port, :tls_connection, :undefined}, _pids}}, state) do
    Logger.info("The SSL connection was unexpectedly terminated by Explorer.")
    {:noreply, poll_unless_already_pending_poll(state)}
  end

  # -------------------------------------------------------------------
  # Internal functions
  # -------------------------------------------------------------------

  defp schedule_poll(), do: poll_unless_already_pending_poll(false)

  defp poll_unless_already_pending_poll(poll_in_progress?) do
    if not poll_in_progress? do
      Process.send_after(self(), :poll, @poll_interval)
    end

    true
  end

  defp create_placeholder_result(data_source, table) do
    Repo.insert!(%ExplorerAnalysis{data_source: data_source, table_name: table, status: :new})
  end

  defp delete_all_unauthorized(current_datasources) do
    current_datasources
    |> Enum.reduce(ExplorerAnalysis, fn {data_source, tables}, query ->
      if Enum.empty?(tables) do
        query
      else
        where(
          query,
          [explorer_analysis],
          not (explorer_analysis.data_source_id == ^data_source.id and explorer_analysis.table_name in ^tables)
        )
      end
    end)
    |> Repo.delete_all()

    current_datasources
  end

  defp reject_all_unchanged(current_datasources) do
    results = Repo.all(ExplorerAnalysis)

    current_datasources
    |> Enum.map(fn {data_source, tables} ->
      {data_source,
       Enum.reject(tables, fn table ->
         Enum.find(results, false, fn result ->
           result.data_source_id == data_source.id && result.table_name == table
         end)
       end)}
    end)
    |> Enum.reject(fn {_data_source, tables} -> Enum.empty?(tables) end)
  end

  defp pending_analyses_query() do
    from(explorer_analysis in ExplorerAnalysis,
      where: explorer_analysis.status in ["new", "processing"] and not is_nil(explorer_analysis.job_id),
      preload: [:data_source]
    )
  end

  defp find_or_create_explorer_creds() do
    login = "diffix-explorer@aircloak.com"
    token_desc = "Used by Diffix Explorer to issue queries"
    name = "Diffix Explorer"

    case User.get_by_login(login) do
      {:ok, user} ->
        {:ok, token} = Token.find_token_for_user(user, token_desc)
        {user, token}

      {:error, :not_found} ->
        user = User.create!(%{name: name, login: login, system: true})
        Group.create!(%{name: name, admin: false, users: [user.id], system: true})
        token = Token.create_api_token(user, :api, token_desc)
        {user, token}
    end
  end

  defp request_analysis(analysis) do
    {_, token} = find_or_create_explorer_creds()

    %{"columns" => columns} =
      DataSource.tables(analysis.data_source)
      |> Enum.find(fn %{"id" => name} -> name == analysis.table_name end)

    body =
      %{
        "ApiUrl" => AirWeb.Endpoint.url() <> "/api/",
        "ApiKey" => token,
        "DataSource" => analysis.data_source.name,
        "Table" => analysis.table_name,
        "Columns" =>
          columns
          |> Enum.reject(&unanalyzable_column?/1)
          |> Enum.map(fn %{"name" => column_name} ->
            column_name
          end)
      }
      |> Jason.encode!()

    with {:ok, %HTTPoison.Response{status_code: 200, body: response}} <-
           HTTPoison.post(base_url() <> "/explore", body, [{"Content-Type", "application/json"}]),
         {:ok, decoded} <- Jason.decode(response),
         {:ok, analysis} <- update_analysis(analysis, result: decoded) do
      {:ok, analysis}
    else
      {:ok, %HTTPoison.Response{status_code: status_code, body: err}} when status_code >= 400 ->
        Logger.error(
          "Explorer encountered an unexpected error (HTTP: #{status_code}) when requesting an analysis for #{
            analysis.data_source.name
          }/#{analysis.table_name}: #{err}"
        )

        {:ok, _} =
          update_analysis(analysis,
            status: :error,
            errors: ["HTTP #{status_code} during initial request. #{err}"]
          )

        :error

      err ->
        Logger.error(
          "Explorer encountered an unexpected error when requesting an analysis for #{analysis.data_source.name}/#{
            analysis.table_name
          }: #{inspect(err)}"
        )

        {:ok, _} = update_analysis(analysis, status: :error, errors: [inspect(err)])

        :error
    end
  end

<<<<<<< HEAD
  defp handle_result_changeset(changeset, nil), do: changeset
  defp handle_result_changeset(changeset, results), do: ExplorerAnalysis.from_decoded_result_json(changeset, results)
=======
  defp unanalyzable_column?(column),
    do:
      Map.get(column, "isolated", true) || Map.get(column, "user_id", true) ||
        Map.get(column, "access", "unselectable") == "unselectable"

  defp update_analysis(changeset, opts) do
    modified =
      if Keyword.has_key?(opts, :result) do
        ExplorerAnalysis.from_result_json(changeset, Keyword.get(opts, :result))
      else
        ExplorerAnalysis.changeset(changeset, Enum.into(opts, %{}))
      end
>>>>>>> 2f61cb1f

  defp update_analysis(changeset, opts) do
    changeset
    |> handle_result_changeset(Keyword.get(opts, :result))
    |> ExplorerAnalysis.changeset(
      opts
      |> Keyword.delete(:result)
      |> Enum.into(%{})
    )
    |> Repo.insert_or_update()
  end

  defp poll_analysis(explorer_analysis) do
    case poll_explorer_for_update(explorer_analysis) do
      {:ok, decoded_analysis} ->
        explorer_analysis
        |> ExplorerAnalysis.from_decoded_result_json(decoded_analysis)
        |> Air.Repo.update()

      {:error, :not_found} ->
        Logger.warn(
          "Restarting analysis job (#{explorer_analysis.data_source.name}/#{explorer_analysis.table_name}) due to Diffix Explorer having lost track of it."
        )

        handle_retry(explorer_analysis)

      {:error, {:client_error, status_code, body}} ->
        handle_poll_error(
          explorer_analysis,
          "Diffix Explorer rejected the request (HTTP #{status_code}) when polling: " <> body
        )

        {:error, :air_error}

      {:error, {:internal_error, status_code, body}} ->
        handle_poll_error(
          explorer_analysis,
          "Something went wrong in Diffix Explorer (HTTP #{status_code}) when polling: " <> body
        )

        {:error, :explorer_error}

      {:error, :timeout} ->
        # Note: we are explicitly not marking timed out jobs as errored, because this will in turn
        # mark the job as failed, and prevent it from being re-attempted. A timeout is likely just a temporary glitch.
        Logger.warn(
          "Polling request for explorer job with id #{explorer_analysis.job_id} timed out. Will attempt again later."
        )

        {:error, :timeout}

      {:error, unexpected_result} ->
        handle_poll_error(explorer_analysis, inspect(unexpected_result))
        {:error, :unexpected_result}
    end
  end

  defp poll_explorer_for_update(explorer_analysis) do
    with {:ok, %HTTPoison.Response{status_code: 200, body: response}} <-
           HTTPoison.get("#{base_url()}/result/#{explorer_analysis.job_id}") do
      Jason.decode(response)
    else
      {:ok, %HTTPoison.Response{status_code: 404}} ->
        {:error, :not_found}

      {:ok, %HTTPoison.Response{status_code: status_code, body: body}} when status_code >= 400 and status_code < 500 ->
        {:error, {:client_error, status_code, body}}

      {:ok, %HTTPoison.Response{status_code: status_code, body: body}} when status_code >= 500 and status_code < 600 ->
        {:error, {:internal_error, status_code, body}}

      {:error, %HTTPoison.Error{reason: :timeout}} ->
        {:error, :timeout}

      err ->
        {:error, err}
    end
  end

  defp handle_retry(explorer_analysis) do
    update_analysis(explorer_analysis, job_id: nil)
    request_analysis(explorer_analysis)
  end

  defp handle_poll_error(explorer_analysis, error) do
    Logger.error(
      "Polling for results for #{explorer_analysis.data_source.name}/#{explorer_analysis.table_name} errored with #{
        inspect(error)
      }."
    )

    explorer_analysis
    |> ExplorerAnalysis.changeset(%{status: :error, errors: [error]})
    |> Air.Repo.update()
  end

  defp base_url(), do: config!("url") <> "/api/v1"

  defp config!(key), do: Map.fetch!(Aircloak.DeployConfig.fetch!("explorer"), key)
end<|MERGE_RESOLUTION|>--- conflicted
+++ resolved
@@ -348,23 +348,13 @@
     end
   end
 
-<<<<<<< HEAD
-  defp handle_result_changeset(changeset, nil), do: changeset
-  defp handle_result_changeset(changeset, results), do: ExplorerAnalysis.from_decoded_result_json(changeset, results)
-=======
   defp unanalyzable_column?(column),
     do:
       Map.get(column, "isolated", true) || Map.get(column, "user_id", true) ||
         Map.get(column, "access", "unselectable") == "unselectable"
 
-  defp update_analysis(changeset, opts) do
-    modified =
-      if Keyword.has_key?(opts, :result) do
-        ExplorerAnalysis.from_result_json(changeset, Keyword.get(opts, :result))
-      else
-        ExplorerAnalysis.changeset(changeset, Enum.into(opts, %{}))
-      end
->>>>>>> 2f61cb1f
+  defp handle_result_changeset(changeset, nil), do: changeset
+  defp handle_result_changeset(changeset, results), do: ExplorerAnalysis.from_decoded_result_json(changeset, results)
 
   defp update_analysis(changeset, opts) do
     changeset
