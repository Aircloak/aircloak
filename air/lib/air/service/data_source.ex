defmodule Air.Service.DataSource do
  @moduledoc "Service module for working with data sources"

  alias Aircloak.ChildSpec
  alias Air.Schemas.{DataSource, Group, Query, User}
  alias Air.{PsqlServer.Protocol, Repo}
  alias Air.Service
  alias Air.Service.{License, Cloak, View}
  alias Air.Service.DataSource.QueryScheduler
  alias AirWeb.Socket.Cloak.MainChannel
  import Ecto.Query, only: [from: 2]
  import Ecto.Changeset
  require Logger

  @type data_source_id_spec :: {:id, integer} | {:name, String.t()}

  @type data_source_operation_error :: {:error, :expired | :unauthorized | :not_connected | :internal_error | any}

  @type data_source_status :: :online | :offline | :broken | :analyzing

  @type table :: %{
          id: String.t(),
          columns: [
            %{
              name: String.t(),
              type: String.t(),
              user_id: boolean,
              isolated: boolean | atom
            }
          ]
        }

  @task_supervisor __MODULE__.TaskSupervisor
  @delete_supervisor __MODULE__.DeleteSupervisor

  # -------------------------------------------------------------------
  # API functions
  # -------------------------------------------------------------------

  @doc "Returns the count of all known non-deleted data sources."
  @spec count() :: non_neg_integer
  def count(), do: from(data_source in DataSource, select: count(data_source.id)) |> not_pending_delete() |> Repo.one!()

  @doc "Returns all known non-deleted data sources."
  @spec all() :: [DataSource.t()]
  def all(), do: DataSource |> not_pending_delete() |> Repo.all() |> Repo.preload([:groups])

  @doc "Returns all non-deleted data sources belonging to the given user."
  @spec for_user(User.t()) :: [DataSource.t()]
  def for_user(user), do: users_data_sources(user) |> not_pending_delete() |> Repo.all()

  @doc "Retrieves the data source and verifies whether it is available to the given user."
  @spec fetch_as_user(data_source_id_spec, User.t()) :: {:ok, DataSource.t()} | {:error, :unauthorized}
  def fetch_as_user(data_source_id_spec, user) do
    case Repo.one(user_data_source(user, data_source_id_spec)) do
      %DataSource{} = data_source -> {:ok, data_source}
      nil -> {:error, :unauthorized}
    end
  end

  @doc "Returns most recent queries executed on the given data source by the given user."
  @spec history(data_source_id_spec, User.t(), Query.Context.t(), pos_integer, NaiveDateTime.t()) ::
          {:ok, [Query.t()]} | {:error, :unauthorized}
  def history(data_source_id_spec, user, context, count, before) do
    with {:ok, data_source} <- fetch_as_user(data_source_id_spec, user),
         do: {:ok, Air.Service.Query.load_recent_queries(user, data_source, context, count, before)}
  end

  @doc "Returns the last query executed on the given data source by the given user."
  @spec last_query(data_source_id_spec, User.t(), Query.Context.t()) :: {:ok, Query.t() | nil} | {:error, :unauthorized}
  def last_query(data_source_id_spec, user, context) do
    with {:ok, queries} <- history(data_source_id_spec, user, context, 1, NaiveDateTime.utc_now()) do
      case queries do
        [query] -> {:ok, query}
        [] -> {:ok, nil}
      end
    end
  end

  @doc "Asks the cloak to describe the query, and returns the result."
  @spec describe_query(data_source_id_spec, User.t(), String.t(), [Protocol.db_value()]) ::
          {:ok, map} | data_source_operation_error
  def describe_query(data_source_id_spec, user, statement, parameters) do
    on_available_cloak(data_source_id_spec, user, fn data_source, channel_pid, _cloak_info ->
      MainChannel.describe_query(channel_pid, %{
        statement: statement,
        data_source: data_source.name,
        parameters: parameters,
        views: View.user_views_map(user, data_source.id)
      })
    end)
  end

  @doc "Validates all of the given views on the cloak."
  @spec validate_views(data_source_id_spec, User.t(), View.view_map()) :: {:ok, map} | data_source_operation_error
  def validate_views(data_source_id_spec, user, view_map),
    do:
      on_available_cloak(data_source_id_spec, user, fn data_source, channel_pid, _cloak_info ->
        {:ok,
         MainChannel.validate_views(channel_pid, %{
           data_source: data_source.name,
           views: view_map
         })}
      end)

  @doc "Awaits for the query to finish, and returns it's result"
  @spec await_query(Query.t()) :: {:ok, Query.t()} | data_source_operation_error
  def await_query(%Query{id: query_id} = query) do
    Service.Query.Events.subscribe(query_id)

    receive do
      {:query_state_change, %{query_id: ^query_id, state: terminal_state}}
      when terminal_state in [:query_died, :cancelled] ->
        {:error, terminal_state}

      {:query_result, %{query_id: ^query_id} = result} ->
        {:ok, query} = Air.Service.Query.get_as_user(query.user, query_id)

        {:ok,
         result
         |> Map.delete(:chunks)
         |> Map.put(:buckets, Air.Service.Query.buckets(query, :all))}
    end
  after
    Service.Query.Events.unsubscribe(query_id)
  end

  @doc """
  Stops a previously started query.

  This function will attempt to asynchronously stop the query on all currently connected cloaks. If the cloak where the
  query is running is not connected, the query will not be stopped on the cloak.

  Regardless of whether the cloak is connected, the query state is immediately set to cancelled in the air database.
  """
  @spec stop_query(Query.t(), audit_log?: boolean) :: :ok
  def stop_query(query, opts \\ []) do
    query = Repo.preload(query, [:user, :data_source])

    if Keyword.get(opts, :audit_log?, true),
      do: Air.Service.AuditLog.log(query.user, "Stopped query", Query.audit_meta(query))

    query.data_source.name
    |> Cloak.channel_pids()
    |> Enum.each(fn {channel, _cloak} ->
      Task.Supervisor.start_child(@task_supervisor, fn -> MainChannel.stop_query(channel, query.id) end)
    end)

    Service.Query.Lifecycle.state_changed(query.id, :cancelled)
  end

  @doc "Returns a list of data sources given their names"
  @spec by_names([String.t()]) :: [DataSource.t()]
  def by_names(names \\ []), do: Repo.all(from(data_source in DataSource, where: data_source.name in ^names))

  @doc "Creates or updates a data source, returning the updated data source"
  @spec create_or_update_data_source(String.t(), [table], [String.t()]) :: DataSource.t()
  def create_or_update_data_source(name, tables, errors) do
    db_data = data_source_to_db_data(name, tables, errors)

    case Repo.get_by(DataSource, name: name) do
      nil -> create!(db_data)
      data_source -> update!(data_source, db_data)
    end
  end

  @doc "Whether or not a data source is available for querying. True if it has one or more cloaks online"
  @spec available?(String.t()) :: boolean
  def available?(data_source_name), do: Cloak.channel_pids(data_source_name) !== []

  @doc "Describes the current availability of the given data source."
  @spec status(DataSource.t()) :: data_source_status
  def status(data_source) do
    cond do
      not available?(data_source.name) -> :offline
      DataSource.errors(data_source) != [] -> :broken
      not analyzed?(data_source) -> :analyzing
      true -> :online
    end
  end

  @doc "Same as tables/1 but also includes views visible to the user"
  @spec views_and_tables(User.t(), DataSource.t()) :: [
          %{
            id: String.t(),
            view: boolean,
            # Always false for tables
            broken: boolean,
            internal_id: String.t() | nil,
            columns: [
              %{
                name: String.t(),
                type: String.t(),
                user_id: boolean
              }
            ]
          }
        ]
  def views_and_tables(user, data_source) do
    default_values = %{
      view: false,
      broken: false,
      internal_id: nil
    }

    View.all(user, data_source)
    |> Enum.map(fn view ->
      %{
        view: true,
        id: view.name,
        broken: view.broken,
        columns: Map.fetch!(view.result_info, "columns") |> Aircloak.atomize_keys(),
        internal_id: view.id
      }
    end)
    |> Enum.concat(DataSource.tables(data_source) |> Aircloak.atomize_keys())
    |> Enum.map(&Map.merge(default_values, &1))
  end

  @doc "Creates a data source, raises on error."
  @spec create!(map) :: DataSource.t()
  def create!(params) do
    {:ok, data_source} = create(params)
    data_source
  end

  @doc "Creates a data source."
  @spec create(map) :: {:ok, DataSource.t()} | {:error, Ecto.Changeset.t()}
  def create(params),
    do:
      %DataSource{}
      |> data_source_changeset(params)
      |> Repo.insert()

  @doc "Updates a data source, raises on error."
  @spec update!(DataSource.t(), map) :: DataSource.t()
  def update!(data_source, params) do
    {:ok, data_source} = update(data_source, params)
    data_source
  end

  @doc "Updates a data source."
  @spec update(DataSource.t(), map) :: {:ok, DataSource.t()} | {:error, Ecto.Changeset.t()}
  def update(data_source, params),
    do:
      data_source
      |> data_source_changeset(params)
      |> Repo.update()

  @doc """
  Deletes the given data source in the background. The success or failure callback will be called depending on the
  result.
  """
  @spec delete!(DataSource.t(), (() -> any), (() -> any)) :: :ok
  def delete!(data_source, success_callback, failure_callback) do
    Task.Supervisor.start_child(@delete_supervisor, fn ->
      case Repo.transaction(fn -> Repo.delete!(data_source) end, timeout: :timer.hours(1)) do
        {:ok, _} ->
          Air.PsqlServer.ShadowDb.drop(data_source.name)
          success_callback.()

        {:error, _} ->
          failure_callback.()
      end
    end)

    :ok
  end

  @doc "Marks a data source as being deleted. This hides it from the web interface"
  @spec mark_as_pending_delete!(DataSource.t()) :: DataSource.t()
  def mark_as_pending_delete!(data_source),
    do:
      data_source
      |> cast(%{pending_delete: true}, [:pending_delete])
      |> Repo.update!()

  @doc "Converts data source into a changeset."
  @spec to_changeset(DataSource.t()) :: Ecto.Changeset.t()
  def to_changeset(data_source), do: data_source_changeset(data_source, %{})

  @doc "Returns the data source with the given name."
  @spec by_name(String.t()) :: DataSource.t() | nil
  def by_name(data_source_name),
    do: Repo.one(from(ds in DataSource, where: ds.name == ^data_source_name, preload: [:groups]))

  @doc "Returns the count of users per each distinct data source."
  @spec users_count() :: %{integer => non_neg_integer}
  def users_count(),
    do:
      Repo.all(
        from(
          [data_source, _group, user] in data_sources_with_groups_and_users(),
          group_by: data_source.id,
          select: {data_source.id, count(user.id, :distinct)}
        )
      )
      |> Enum.into(%{})

  @doc "Returns a unique collection of users who are permitted to use the given data source."
  @spec users(DataSource.t()) :: [User.t()]
  def users(data_source),
    do:
      Repo.all(
        from(
          [data_source, _group, user] in data_sources_with_groups_and_users(),
          where: data_source.id == ^data_source.id,
          select: user,
          distinct: true
        )
      )

  @doc "Adds a data source from data source config file content."
  @spec add_preconfigured_datasource(Map.t()) ::
          {:ok, DataSource.t()} | {:error, :data_source_exists | :group_exists | :no_users}
  def add_preconfigured_datasource(%{name: name, logins: logins, group_name: group_name}) do
    with {:ok, users} <- get_users(logins),
         {:ok, group} <- add_group(group_name, users) do
      create_if_not_exists(name, group)
    end
  end

  # -------------------------------------------------------------------
  # Internal functions
  # -------------------------------------------------------------------

<<<<<<< HEAD
  defp add_group(_name, []), do: {:error, :no_users}

  defp add_group(name, users) do
    case Air.Service.User.get_group_by_name(name) do
      {:ok, _group} ->
        {:error, :group_exists}

      {:error, :not_found} ->
        user_ids = Enum.map(users, & &1.id)
        params = %{name: name, admin: false, users: user_ids}
        {:ok, Air.Service.User.create_group!(params)}
    end
  end

  defp get_users(logins) do
    logins
    |> Enum.map(fn login ->
      case Air.Service.User.get_by_login(login) do
        {:ok, user} -> user
        {:error, :not_found} -> nil
      end
    end)
    |> Enum.reject(&is_nil/1)
    |> case do
      [] -> {:error, :no_users}
      users -> {:ok, users}
    end
  end

  defp create_if_not_exists(name, group) do
    case by_names([name]) do
      [] -> {:ok, create!(%{name: name, tables: "[]", groups: [group.id]})}
      [_data_source] -> {:error, :data_source_exists}
    end
  end

  defp stop_query_async(query), do: Task.Supervisor.start_child(@task_supervisor, fn -> do_stop_query(query) end)

  defp do_stop_query(query) do
    query = Repo.preload(query, :data_source)

    exception_to_tuple(fn ->
      if available?(query.data_source.name) do
        for {channel, _cloak} <- Cloak.channel_pids(query.data_source.name),
            do: MainChannel.stop_query(channel, query.id)

        Service.Query.Lifecycle.state_changed(query.id, :cancelled)

        :ok
      else
        {:error, :not_connected}
      end
    end)
  end

=======
>>>>>>> 50aeaf20
  defp data_sources_with_groups_and_users(),
    do:
      from(
        data_source in DataSource,
        inner_join: group in assoc(data_source, :groups),
        inner_join: user in assoc(group, :users)
      )

  defp users_data_sources(user) do
    from(
      [data_source, _group, user] in data_sources_with_groups_and_users(),
      where: user.id == ^user.id,
      group_by: data_source.id,
      order_by: data_source.name
    )
  end

  defp not_pending_delete(data_sources), do: from(data_source in data_sources, where: not data_source.pending_delete)

  defp user_data_source(user, {:id, id}),
    do: from(data_source in users_data_sources(user), where: data_source.id == ^id)

  defp user_data_source(user, {:name, name}),
    do: from(data_source in users_data_sources(user), where: data_source.name == ^name)

  defp on_available_cloak(data_source_id, user, fun) do
    if not License.valid?() do
      {:error, :license_invalid}
    else
      do_on_available_cloak(data_source_id, user, fun)
    end
  end

  defp do_on_available_cloak(data_source_id_spec, user, fun) do
    with {:ok, data_source} <- fetch_as_user(data_source_id_spec, user) do
      exception_to_tuple(fn ->
        case Cloak.channel_pids(data_source.name) do
          [] ->
            {:error, :not_connected}

          channel_pids ->
            {channel_pid, cloak_info} = Enum.random(channel_pids)
            fun.(data_source, channel_pid, cloak_info)
        end
      end)
    end
  end

  defp exception_to_tuple(fun) do
    fun.()
  catch
    type, error ->
      Logger.error([
        "Error encountered #{inspect(type)} : #{inspect(error)}\n",
        Exception.format_stacktrace(System.stacktrace())
      ])

      {:error, :internal_error}
  end

  @data_source_fields ~w(
    name tables errors description columns_count isolated_computed_count isolated_failed shadow_tables_computed_count
    shadow_tables_failed
  )a
  defp data_source_changeset(data_source, params),
    do:
      data_source
      |> cast(params, @data_source_fields)
      |> validate_required(~w(name tables)a)
      |> unique_constraint(:name)
      |> PhoenixMTM.Changeset.cast_collection(:groups, Air.Repo, Group)

  defp data_source_to_db_data(name, tables, errors) do
    # We're computing total column count, and computed and failed counts for isolators and shadow tables, and storing
    # them directly. This allows us to have that data ready, without needing to decode the tables json. Since these
    # counts are frequently needed to determine the column status, we're precomputing them once.

    %{
      name: name,
      tables: Poison.encode!(tables),
      errors: Poison.encode!(errors),
      columns_count: count_columns(tables, fn _ -> true end),
      isolated_computed_count: count_columns(tables, &(&1 |> Map.get(:isolated, false) |> is_boolean())),
      isolated_failed: filter_columns(tables, &(&1 |> Map.get(:isolated, false) == :failed)),
      shadow_tables_computed_count: count_columns(tables, &(&1 |> Map.get(:shadow_table, :ok) == :ok)),
      shadow_tables_failed: filter_columns(tables, &(&1 |> Map.get(:shadow_table) == :failed))
    }
  end

  defp count_columns(tables, predicate), do: tables |> filter_columns(predicate) |> length()

  defp filter_columns(tables, predicate) do
    for table <- tables, column <- table.columns, predicate.(column) do
      "#{table.id}.#{column.name}"
    end
  end

  def analyzed?(%{isolated_computed_count: nil}), do: true
  def analyzed?(%{shadow_tables_computed_count: nil}), do: true

  def analyzed?(data_source) do
    data_source.isolated_computed_count == data_source.columns_count and
      data_source.shadow_tables_computed_count == data_source.columns_count
  end

  # -------------------------------------------------------------------
  # Supervision tree
  # -------------------------------------------------------------------

  @doc false
  def child_spec(_arg) do
    ChildSpec.supervisor(
      [
        QueryScheduler,
        ChildSpec.task_supervisor(name: @task_supervisor, restart: :temporary),
        ChildSpec.task_supervisor(name: @delete_supervisor, restart: :temporary)
      ],
      strategy: :one_for_one,
      name: __MODULE__
    )
  end
end<|MERGE_RESOLUTION|>--- conflicted
+++ resolved
@@ -324,7 +324,6 @@
   # Internal functions
   # -------------------------------------------------------------------
 
-<<<<<<< HEAD
   defp add_group(_name, []), do: {:error, :no_users}
 
   defp add_group(name, users) do
@@ -361,27 +360,6 @@
     end
   end
 
-  defp stop_query_async(query), do: Task.Supervisor.start_child(@task_supervisor, fn -> do_stop_query(query) end)
-
-  defp do_stop_query(query) do
-    query = Repo.preload(query, :data_source)
-
-    exception_to_tuple(fn ->
-      if available?(query.data_source.name) do
-        for {channel, _cloak} <- Cloak.channel_pids(query.data_source.name),
-            do: MainChannel.stop_query(channel, query.id)
-
-        Service.Query.Lifecycle.state_changed(query.id, :cancelled)
-
-        :ok
-      else
-        {:error, :not_connected}
-      end
-    end)
-  end
-
-=======
->>>>>>> 50aeaf20
   defp data_sources_with_groups_and_users(),
     do:
       from(
