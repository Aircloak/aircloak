--- conflicted
+++ resolved
@@ -1,14 +1,10 @@
 defmodule Air.Service.User do
   @moduledoc "Service module for working with users"
 
-<<<<<<< HEAD
-  alias Air.{Repo, Service.AuditLog, Schemas.DataSource, Schemas.Group, Schemas.User}
-=======
   alias Air.Repo
-  alias Air.Service.{AuditLog, PrivacyPolicy, Query, View}
+  alias Air.Service.{AuditLog, PrivacyPolicy}
   alias Air.Schemas.{DataSource, Group, User}
   alias Air.Schemas
->>>>>>> b7da4e17
   import Ecto.Query, only: [from: 2]
   import Ecto.Changeset
 
