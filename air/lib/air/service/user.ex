defmodule Air.Service.User do
  @moduledoc "Service module for working with users"

  alias Air.Repo
<<<<<<< HEAD
  alias Air.Service.{AuditLog, LDAP, Salts}
  alias Air.Schemas.{DataSource, Group, User, Login}
=======
  alias Air.Service.{AuditLog, LDAP, Salts, Password}
  alias Air.Schemas.{DataSource, Group, User}
>>>>>>> bb6a6952
  alias AirWeb.Endpoint
  alias Comeonin.Pbkdf2, as: Hash
  import Ecto.Query, only: [from: 2, join: 4, where: 3, preload: 3]
  import Ecto.Changeset

  @required_fields ~w(name)a
  @login_fields ~w(login)a
  @password_fields ~w(password password_confirmation)a
  @ldap_fields ~w(ldap_dn source)a
  @ldap_required_fields ~w(ldap_dn)a
  @format_fields ~w(decimal_sep decimal_digits thousand_sep)a
  @optional_fields @format_fields

  @type change_options :: [ldap: true | false | :any]

  # -------------------------------------------------------------------
  # API functions
  # -------------------------------------------------------------------

  @doc "Authenticates the given user."
  @spec login(String.t(), String.t(), %{atom => any}) :: {:ok, User.t()} | {:error, :invalid_login_or_password}
  def login(login, password, meta \\ %{}) do
    login =
      mask_timing(fn ->
        Login
        |> join(:left, [login], user in assoc(login, :user))
        |> where([login, _user], login.login == ^login)
        |> where([login, _user], login.login_type == ^:main)
        |> where([_login, user], user.enabled)
        |> preload([_login, user], user: user)
        |> Repo.one()
      end)

    cond do
      valid_password?(login, password) ->
        mask_timing(fn -> AuditLog.log(login.user, "Logged in", meta) end)
        {:ok, login.user}

      login ->
        mask_timing(fn -> AuditLog.log(login.user, "Failed login", meta) end)
        {:error, :invalid_login_or_password}

      true ->
        mask_timing(fn -> :noop end)
        {:error, :invalid_login_or_password}
    end
  end

  @doc "Returns the main login of the user as a string."
  @spec main_login(User.t()) :: String.t()
  def main_login(user) do
    login = user.logins |> Enum.find(&(&1.login_type == :main))
    login.login
  end

  @doc """
  Performs a database check to validate if a user is enabled or not.
  Useful when a user record exists in memory, and no database operation
  is planned that the check can implicitly be baked into.
  """
  @spec is_enabled?(User.t()) :: boolean
  def is_enabled?(user),
    do: Repo.one(from(user in User, where: user.id == ^user.id, where: user.enabled, select: true)) || false

  @doc "Returns a token that can be used to reset the given user's password."
  @spec reset_password_token(User.t(), change_options) :: String.t()
  def reset_password_token(user, options \\ []) do
    check_ldap!(user, options)
    Phoenix.Token.sign(Endpoint, Salts.get(:password_reset), user.id)
  end

  @doc "Resets the user's password from the given params. The user is identified by the given reset token."
  @spec reset_password(String.t(), Map.t()) :: {:error, :invalid_token} | {:error, Ecto.Changeset.t()} | {:ok, User.t()}
  def reset_password(token, params) do
    one_day = :timer.hours(24)
    one_week = 7 * one_day

    with {:ok, user_id} <- Phoenix.Token.verify(Endpoint, Salts.get(:password_reset), token, max_age: one_week) do
      load(user_id)
      |> change_main_login(&password_reset_changeset(&1, params))
      |> update()
    else
      _ -> {:error, :invalid_token}
    end
  end

  @doc "Returns a list of all users in the system."
  @spec all() :: [User.t()]
  def all(), do: Repo.all(from(user in User, preload: [:logins, :groups]))

  @doc "Returns a list of all native users in the system."
  @spec all_native() :: [User.t()]
  def all_native(), do: Repo.all(from(user in User, where: [source: ^:native], preload: [:logins, :groups]))

  @doc "Loads the user with the given id."
  @spec load(pos_integer | binary) :: User.t() | nil
  def load(user_id), do: Repo.one(from(user in User, where: user.id == ^user_id, preload: [:logins, :groups]))

  @doc "Creates the new user, raises on error."
  @spec create!(map) :: User.t()
  def create!(params) do
    {:ok, user} = create(params)
    user
  end

  @doc "Creates the new user from the given parameters."
  @spec create(map) :: {:ok, User.t()} | {:error, Ecto.Changeset.t()}
  def create(params) do
    %User{}
    |> user_changeset(params)
    |> merge(random_password_changeset(%User{}, params))
    |> insert()
  end

  @doc "Creates a new LDAP user from the given parameters."
  @spec create_ldap(map) :: {:ok, User.t()} | {:error, Ecto.Changeset.t()}
  def create_ldap(params) do
    %User{}
    |> user_changeset(params)
    |> merge(random_password_changeset(%User{}, params))
    |> merge(ldap_changeset(%User{}, params))
    |> insert()
  end

  @doc "Creates the onboarding admin user."
  @spec create_onboarding_admin_user(map) :: {:ok, User.t()} | {:error, Ecto.Changeset.t()}
  def create_onboarding_admin_user(params) do
    changeset = user_changeset(%User{}, params)

    if params["master_password"] == Air.site_setting!("master_password") do
      group = get_admin_group()

      changeset
      |> user_changeset(%{groups: [group.id]})
      |> merge(change_main_login(%User{}, &full_login_changeset(&1, params)))
      |> insert()
    else
      changeset = add_error(changeset, :master_password, "The master password is incorrect")
      # We need to trick add the action being performed, to get the form to render errors
      {:error, %{changeset | action: :insert}}
    end
  end

  @doc "Updates the given user, raises on error."
  @spec update!(User.t(), map, change_options) :: User.t()
  def update!(user, params, options \\ []) do
    {:ok, user} = update(user, params, options)
    user
  end

  @doc "Updates the given user. Will raise when trying to update an LDAP-based user."
  @spec update(User.t(), map, change_options) ::
          {:ok, User.t()} | {:error, Ecto.Changeset.t() | :forbidden_no_active_admin}
  def update(user, params, options \\ []) do
    check_ldap!(user, options)

    commit_if_active_last_admin(fn ->
      user
      |> user_changeset(params)
      |> merge(change_main_login(user, &main_login_changeset(&1, params)))
      |> update()
    end)
  end

  @doc "Updates the profile of the given user, validating user's password."
  @spec update_full_profile(User.t(), map, change_options) :: {:ok, User.t()} | {:error, Ecto.Changeset.t()}
  def update_full_profile(user, params, options \\ []) do
    check_ldap!(user, options)

    user
    |> user_changeset(Map.take(params, ~w(name decimal_sep thousand_sep decimal_digits)))
    |> merge(
      change_main_login(user, fn login ->
        login
        |> password_changeset(params)
        |> merge(main_login_changeset(login, params))
      end)
    )
    |> update()
  end

  @doc "Updates the profile of the given user, only allowing changes to non-login-related settings, like number format."
  @spec update_profile_settings(User.t(), map) :: {:ok, User.t()} | {:error, Ecto.Changeset.t()}
  def update_profile_settings(user, params) do
    user
    |> number_format_changeset(params)
    |> update()
  end

  @doc """
  Deletes the given user in the background. Calls `start_callback` and returns `:ok` immediately if the user can be
  disabled and the deletion process was started. Calls `success_callback` or `failure_callback` in the background when
  finished.
  """
  @spec delete_async(User.t(), (() -> any), (() -> any), (any -> any)) ::
          :ok | {:error, :forbidden_no_active_admin | :invalid_ldap_delete}
  def delete_async(%User{source: :ldap, enabled: true}, _, _, _), do: {:error, :invalid_ldap_delete}

  def delete_async(user = %User{source: :ldap, enabled: false}, start_callback, success_callback, failure_callback) do
    start_callback.()
    commit_if_active_last_admin_async(fn -> Repo.delete(user) end, success_callback, failure_callback)
  end

  def delete_async(user, start_callback, success_callback, failure_callback) do
    case disable(user) do
      {:ok, user} ->
        start_callback.()
        commit_if_active_last_admin_async(fn -> Repo.delete(user) end, success_callback, failure_callback)

      error ->
        error
    end
  end

  @doc "Deletes the given user, raises on error."
  @spec delete!(User.t()) :: User.t()
  def delete!(user) do
    {:ok, user} = delete(user)
    user
  end

  @doc "Deletes the given user."
  @spec delete(User.t()) :: {:ok, User.t()} | {:error, :forbidden_no_active_admin | :invalid_ldap_delete}
  def delete(%User{source: :ldap, enabled: true}), do: {:error, :invalid_ldap_delete}
  def delete(user), do: commit_if_active_last_admin(fn -> Repo.delete(user) end)

  @doc "Disables a user account"
  @spec disable(User.t(), change_options) :: {:ok, User.t()} | {:error, :forbidden_no_active_admin}
  def disable(user, options \\ []) do
    check_ldap!(user, options)

    commit_if_active_last_admin(fn ->
      user
      |> cast(%{enabled: false}, [:enabled])
      |> update()
    end)
  end

  @doc "Enables a user account"
  @spec enable!(User.t(), change_options) :: User.t()
  def enable!(user, options \\ []) do
    check_ldap!(user, options)

    user
    |> cast(%{enabled: true}, [:enabled])
    |> Repo.update!()
  end

  @doc "Returns the empty changeset for the new user."
  @spec empty_changeset() :: Ecto.Changeset.t()
  def empty_changeset(), do: change(%User{})

  @doc "Converts the user into a changeset."
  @spec to_changeset(User.t()) :: Ecto.Changeset.t()
  def to_changeset(user), do: change(user, %{login: main_login(user)})

  @doc "Computes the number of data sources accessible by each user."
  @spec data_sources_count() :: %{pos_integer => non_neg_integer}
  def data_sources_count(),
    do:
      from(
        user in User,
        inner_join: group in assoc(user, :groups),
        inner_join: data_source in assoc(group, :data_sources),
        group_by: user.id,
        select: {user.id, count(data_source.id, :distinct)}
      )
      |> Repo.all()
      |> Enum.into(%{})

  @doc "Returns all users who have access to the given data source."
  @spec data_source_users(DataSource.t()) :: [User.t()]
  def data_source_users(data_source),
    do:
      Repo.all(
        from(
          user in User,
          distinct: user.id,
          inner_join: group in assoc(user, :groups),
          inner_join: data_source in assoc(group, :data_sources),
          where: data_source.id == ^data_source.id,
          select: user,
          preload: [:logins, :groups]
        )
      )

  @doc "Returns a boolean regarding whether a administrator account already exists"
  @spec active_admin_user_exists?() :: boolean
  def active_admin_user_exists?(),
    do: Repo.one(from(u in User, inner_join: g in assoc(u, :groups), where: g.admin, where: u.enabled, limit: 1)) != nil

  @doc "Creates the new group, raises on error."
  @spec create_group!(map) :: Group.t()
  def create_group!(params) do
    {:ok, group} = create_group(params)
    group
  end

  @doc "Creates the new group from the given parameters."
  @spec create_group(map) :: {:ok, Group.t()} | {:error, Ecto.Changeset.t()}
  def create_group(params),
    do:
      %Group{}
      |> group_changeset(params)
      |> insert()

  @doc "Creates a new LDAP group."
  @spec create_ldap_group(map) :: {:ok, Group.t()} | {:error, Ecto.Changeset.t()}
  def create_ldap_group(params) do
    %Group{}
    |> group_changeset(params, ldap: true)
    |> merge(ldap_changeset(%Group{}, params))
    |> insert()
  end

  @doc "Updates the given group, raises on error."
  @spec update_group!(Group.t(), map, change_options) :: Group.t()
  def update_group!(group, params, options \\ []) do
    {:ok, group} = update_group(group, params, options)
    group
  end

  @doc "Updates the given group."
  @spec update_group(Group.t(), map, change_options) ::
          {:ok, Group.t()} | {:error, Ecto.Changeset.t() | :forbidden_no_active_admin}
  def update_group(group, params, options \\ []) do
    check_ldap!(group, options)

    commit_if_active_last_admin(fn ->
      group
      |> group_changeset(params, options)
      |> update()
    end)
  end

  @doc "Updates only the data sources of the given group."
  @spec update_group_data_sources(Group.t(), map) :: {:ok, Group.t()} | {:error, Ecto.Changeset.t()}
  def update_group_data_sources(group, params) do
    group
    |> group_data_source_changeset(params)
    |> update()
  end

  @doc "Deletes the given group, raises on error."
  @spec delete_group!(Group.t(), change_options) :: Group.t()
  def delete_group!(group, options \\ []) do
    {:ok, group} = delete_group(group, options)
    group
  end

  @doc "Deletes the given group."
  @spec delete_group(Group.t(), change_options) :: {:ok, Group.t()} | {:error, :forbidden_no_active_admin}
  def delete_group(group, options \\ []) do
    check_ldap!(group, options)
    commit_if_active_last_admin(fn -> Repo.delete(group) end)
  end

  @doc "Loads the group with the given id."
  @spec load_group(pos_integer) :: Group.t() | nil
  def load_group(group_id),
    do: Repo.one(from(group in Group, where: group.id == ^group_id, preload: [:users, :data_sources]))

  @doc "Returns a list of all groups in the system."
  @spec all_groups() :: [Group.t()]
  def all_groups(), do: Repo.all(from(group in Group, preload: [:users, :data_sources]))

  @doc "Returns the empty changeset for the new group."
  @spec empty_group_changeset() :: Ecto.Changeset.t()
  def empty_group_changeset(), do: group_changeset(%Group{}, %{})

  @doc "Converts a group into a changeset."
  @spec group_to_changeset(Group.t()) :: Ecto.Changeset.t()
  def group_to_changeset(group), do: group_changeset(group, %{})

  @doc "Returns all admin groups."
  @spec admin_groups() :: [Group.t()]
  def admin_groups(), do: Repo.all(from(g in Group, where: g.admin))

  @doc "Returns a group by name"
  @spec get_group_by_name(String.t()) :: {:ok, Group.t()} | {:error, :not_found}
  def get_group_by_name(name) do
    case(Air.Repo.get_by(Air.Schemas.Group, name: name)) do
      nil -> {:error, :not_found}
      group -> {:ok, group}
    end
  end

  @doc "Returns the number format settings for the specified user."
  @spec number_format_settings(User.t() | nil) :: Map.t()
  def number_format_settings(nil),
    do: Air.Service.Settings.read() |> Map.take([:decimal_digits, :decimal_sep, :thousand_sep])

  def number_format_settings(user) do
    default_settings = Air.Service.Settings.read()

    %{
      decimal_digits: user.decimal_digits || default_settings.decimal_digits,
      decimal_sep: user.decimal_sep || default_settings.decimal_sep,
      thousand_sep: user.thousand_sep || default_settings.thousand_sep
    }
  end

  @doc "Toggles the debug mode for a user"
  @spec toggle_debug_mode(User.t()) :: User.t()
  def toggle_debug_mode(user) do
    current_debug_mode = user.debug_mode_enabled || false

    user
    |> cast(%{debug_mode_enabled: not current_debug_mode}, [:debug_mode_enabled])
    |> Repo.update!()
  end

  @doc """
  Generates a pseudonymized ID for a user that can be used when sending query metrics
  and other analyst specific metrics to Aircloak.
  If no user is provided, a random ID will be generated and returned.
  """
  @spec pseudonym(User.t()) :: String.t()
  def pseudonym(nil), do: random_string()

  def pseudonym(user) do
    if is_nil(user.pseudonym) do
      reloaded_user = Air.Service.User.load(user.id)

      if is_nil(reloaded_user.pseudonym) do
        pseudonym = random_string()

        user
        |> cast(%{pseudonym: pseudonym}, [:pseudonym])
        |> Repo.update!()

        pseudonym
      else
        reloaded_user.pseudonym
      end
    else
      user.pseudonym
    end
  end

  @doc "Returns a user by login"
  @spec get_by_login(String.t()) :: {:ok, User.t()} | {:error, :not_found}
  def get_by_login(login) do
    case Repo.get_by(User, login: login) do
      nil -> {:error, :not_found}
      user -> {:ok, user}
    end
  end

  @doc "Adds a user preconfigured in a users or data source config file."
  @spec add_preconfigured_user(Map.t()) :: {:ok, User.t()} | :error
  def add_preconfigured_user(user_data) do
    changeset =
      %User{}
      |> user_changeset(%{login: user_data.login, name: user_data.login})
      |> put_change(:hashed_password, user_data.password_hash)

    if Map.get(user_data, :admin, false) do
      user_changeset(changeset, %{groups: [get_admin_group().id]})
    else
      changeset
    end
    |> Repo.insert()
    |> case do
      {:error, _} -> :error
      {:ok, _user} = result -> result
    end
  end

  # -------------------------------------------------------------------
  # Internal functions
  # -------------------------------------------------------------------

<<<<<<< HEAD
  defp valid_password?(login, password) do
    case login do
      %{user: %{source: :ldap}} ->
        {_, result} = {validate_password(login, password), LDAP.simple_bind(login.user.ldap_dn, password)}
        match?(:ok, result)

      _ ->
        {result, _} = {validate_password(login, password), LDAP.dummy_bind()}
=======
  defp valid_password?(user, password) do
    case user do
      %{source: :ldap} ->
        {_, result} = {validate_password(user, password), LDAP.simple_bind(user.ldap_dn, password)}
        match?(:ok, result)

      _ ->
        {result, _} = {validate_password(user, password), LDAP.dummy_bind()}
>>>>>>> bb6a6952
        result
    end
  end

  defp validate_password(nil, _password), do: Hash.dummy_checkpw()
  defp validate_password(user, password), do: Hash.checkpw(password, user.hashed_password)

  @timing_mask 20
  defp mask_timing(action) do
    :timer.send_after(@timing_mask, :wake_up)
    res = action.()

    receive do
      :wake_up -> res
    after
      2 * @timing_mask -> res
    end
  end

  defp random_string, do: Base.encode16(:crypto.strong_rand_bytes(10))

  defp user_changeset(user, params) do
    user
    |> cast(params, @required_fields ++ @optional_fields)
    |> validate_required(@required_fields)
    |> validate_length(:name, min: 2)
    |> merge(number_format_changeset(user, params))
    |> PhoenixMTM.Changeset.cast_collection(:groups, Air.Repo, Group)
  end

  defp full_login_changeset(login, params) do
    login
    |> password_reset_changeset(params)
    |> merge(main_login_changeset(login, params))
  end

  defp main_login_changeset(login, params) do
    login
    |> cast(params, @login_fields)
    |> validate_required(@login_fields)
    |> unique_constraint(:login)
  end

  defp number_format_changeset(user, params) do
    user
    |> cast(params, @format_fields)
    |> validate_length(:decimal_sep, is: 1)
    |> validate_length(:thousand_sep, is: 1)
    |> validate_number(:decimal_digits, greater_than_or_equal_to: 1, less_than_or_equal_to: 9)
  end

  defp ldap_changeset(user, params) do
    user
    |> cast(Map.put(params, :source, :ldap), @ldap_fields)
    |> validate_required(@ldap_required_fields)
  end

  defp random_password_changeset(user, params) do
    change_main_login(user, fn login ->
      password = :crypto.strong_rand_bytes(64) |> Base.encode64()

      login
      |> password_reset_changeset(%{password: password, password_confirmation: password})
      |> merge(main_login_changeset(login, params))
    end)
  end

  defp password_reset_changeset(login, params) do
    login
    |> cast(params, @password_fields)
    |> validate_required(@password_fields)
    |> validate_length(:password, min: 10)
    |> validate_confirmation(:password)
    |> update_password_hash()
  end

<<<<<<< HEAD
  defp password_changeset(login, params) do
    old_password_valid = validate_password(login, params["old_password"] || "")
=======
  defp password_changeset(user, params) do
    old_password_valid = validate_password(user, params["old_password"] || "")
>>>>>>> bb6a6952

    case {params["password"], old_password_valid} do
      {"", _} -> change(login)
      {nil, _} -> change(login)
      {_, true} -> password_reset_changeset(login, params)
      {_, false} -> change(login) |> add_error(:old_password, "Password invalid")
    end
  end

  defp update_password_hash(%Ecto.Changeset{valid?: true, changes: %{password: password}} = changeset)
       when password != "" do
    put_change(changeset, :hashed_password, Password.hash(password))
  end

  defp update_password_hash(changeset), do: changeset

  defp validate_password(nil, password), do: Password.validate(password, nil)
  defp validate_password(user, password), do: Password.validate(password, user.hashed_password)

  defp group_changeset(group, params, options \\ []),
    do:
      group
      |> cast(params, ~w(name admin)a)
      |> validate_required(~w(name admin)a)
      |> unique_constraint(:name, name: :groups_name_source_index)
      |> PhoenixMTM.Changeset.cast_collection(:users, Repo, User)
      |> validate_change(:users, &validate_group_user_source(&1, &2, options))
      |> PhoenixMTM.Changeset.cast_collection(:data_sources, Repo, DataSource)

  defp group_data_source_changeset(group, params) do
    group
    |> cast(params, [])
    |> PhoenixMTM.Changeset.cast_collection(:data_sources, Repo, DataSource)
  end

  defp validate_group_user_source(:users, users, options) do
    valid_source = if(Keyword.get(options, :ldap, false), do: :ldap, else: :native)
    invalid_users = Enum.filter(users, &(&1.data.source != valid_source))

    case {valid_source, invalid_users} do
      {_, []} -> []
      {:native, _} -> [users: "cannot assign LDAP users to a native group"]
      {:ldap, _} -> [users: "cannot assign native users to an LDAP group"]
    end
  end

  defp get_admin_group() do
    case admin_groups() do
      [] -> create_group!(%{name: "Admin", admin: true})
      [group | _] -> group
    end
  end

  defp commit_if_active_last_admin(fun), do: GenServer.call(__MODULE__, {:commit_if_active_last_admin, fun})

  defp commit_if_active_last_admin_async(fun, success_callback, failure_callback),
    do: GenServer.cast(__MODULE__, {:commit_if_active_last_admin, fun, success_callback, failure_callback})

  defp do_commit_if_retains_an_admin(fun) do
    Repo.transaction(
      fn ->
        case fun.() do
          {:ok, result} ->
            if active_admin_user_exists?() do
              result
            else
              Repo.rollback(:forbidden_no_active_admin)
            end

          {:error, error} ->
            Repo.rollback(error)
        end
      end,
      timeout: :timer.hours(1)
    )
  end

  defp check_ldap!(object, options) do
    case {object.source, Keyword.get(options, :ldap, false)} do
      {_, :any} -> object
      {:ldap, true} -> object
      {:ldap, false} -> raise "Accidental LDAP change"
      {_, true} -> raise "Accidental non-LDAP change"
      _ -> object
    end
  end

  defp change_main_login(changeset = %Ecto.Changeset{changes: %{logins: [login_changeset]}}, action) do
    login_changeset
    |> action.()
    |> merge_login_changeset(changeset)
  end

  defp change_main_login(user, action) do
    user
    |> Repo.preload([:logins])
    |> get_in([Access.key(:logins)])
    |> Enum.find(%Login{}, &(&1.login_type == :main))
    |> action.()
    |> change(%{login_type: :main})
    |> merge_login_changeset(change(user))
  end

  defp insert(changeset), do: changeset |> Repo.insert() |> merge_login_errors()

  defp update(changeset), do: changeset |> Repo.update() |> merge_login_errors()

  defp merge_login_errors({:error, changeset = %{changes: %{logins: [%{errors: login_errors}]}}}),
    do: {:error, update_in(changeset, [Access.key(:errors)], fn errors -> errors ++ login_errors end)}

  defp merge_login_errors(other), do: other

  defp merge_login_changeset(login_changeset, user_changeset) do
    if login_changeset.valid? do
      put_assoc(user_changeset, :logins, [login_changeset])
    else
      Enum.reduce(login_changeset.errors, user_changeset, fn {field, {msg, opts}}, changeset ->
        add_error(changeset, field, msg, opts)
      end)
    end
  end

  # -------------------------------------------------------------------
  # GenServer callbacks
  # -------------------------------------------------------------------

  use GenServer

  @impl GenServer
  def init(_), do: {:ok, nil}

  @impl GenServer
  def handle_call({:commit_if_active_last_admin, fun}, _from, state),
    do: {:reply, do_commit_if_retains_an_admin(fun), state}

  @impl GenServer
  def handle_cast({:commit_if_active_last_admin, fun, success_callback, failure_callback}, state) do
    case do_commit_if_retains_an_admin(fun) do
      {:ok, _} -> success_callback.()
      {:error, error} -> failure_callback.(error)
    end

    {:noreply, state}
  end

  # -------------------------------------------------------------------
  # Supervision tree
  # -------------------------------------------------------------------

  @doc false
  def child_spec(_arg), do: Aircloak.ChildSpec.gen_server(__MODULE__, [], name: __MODULE__)
end<|MERGE_RESOLUTION|>--- conflicted
+++ resolved
@@ -2,15 +2,9 @@
   @moduledoc "Service module for working with users"
 
   alias Air.Repo
-<<<<<<< HEAD
-  alias Air.Service.{AuditLog, LDAP, Salts}
+  alias Air.Service.{AuditLog, LDAP, Salts, Password}
   alias Air.Schemas.{DataSource, Group, User, Login}
-=======
-  alias Air.Service.{AuditLog, LDAP, Salts, Password}
-  alias Air.Schemas.{DataSource, Group, User}
->>>>>>> bb6a6952
   alias AirWeb.Endpoint
-  alias Comeonin.Pbkdf2, as: Hash
   import Ecto.Query, only: [from: 2, join: 4, where: 3, preload: 3]
   import Ecto.Changeset
 
@@ -452,7 +446,13 @@
   @doc "Returns a user by login"
   @spec get_by_login(String.t()) :: {:ok, User.t()} | {:error, :not_found}
   def get_by_login(login) do
-    case Repo.get_by(User, login: login) do
+    User
+    |> join(:left, [user], login in assoc(user, :logins))
+    |> where([_user, login], login.login == ^login)
+    |> where([_user, login], login.login_type == ^:main)
+    |> Repo.one()
+    |> Repo.preload([:logins, :groups])
+    |> case do
       nil -> {:error, :not_found}
       user -> {:ok, user}
     end
@@ -463,15 +463,21 @@
   def add_preconfigured_user(user_data) do
     changeset =
       %User{}
-      |> user_changeset(%{login: user_data.login, name: user_data.login})
-      |> put_change(:hashed_password, user_data.password_hash)
+      |> user_changeset(%{name: user_data.login})
+      |> merge(
+        change_main_login(%User{}, fn login ->
+          login
+          |> main_login_changeset(%{login: user_data.login})
+          |> put_change(:hashed_password, user_data.password_hash)
+        end)
+      )
 
     if Map.get(user_data, :admin, false) do
       user_changeset(changeset, %{groups: [get_admin_group().id]})
     else
       changeset
     end
-    |> Repo.insert()
+    |> insert()
     |> case do
       {:error, _} -> :error
       {:ok, _user} = result -> result
@@ -482,7 +488,6 @@
   # Internal functions
   # -------------------------------------------------------------------
 
-<<<<<<< HEAD
   defp valid_password?(login, password) do
     case login do
       %{user: %{source: :ldap}} ->
@@ -491,22 +496,9 @@
 
       _ ->
         {result, _} = {validate_password(login, password), LDAP.dummy_bind()}
-=======
-  defp valid_password?(user, password) do
-    case user do
-      %{source: :ldap} ->
-        {_, result} = {validate_password(user, password), LDAP.simple_bind(user.ldap_dn, password)}
-        match?(:ok, result)
-
-      _ ->
-        {result, _} = {validate_password(user, password), LDAP.dummy_bind()}
->>>>>>> bb6a6952
         result
     end
   end
-
-  defp validate_password(nil, _password), do: Hash.dummy_checkpw()
-  defp validate_password(user, password), do: Hash.checkpw(password, user.hashed_password)
 
   @timing_mask 20
   defp mask_timing(action) do
@@ -577,13 +569,8 @@
     |> update_password_hash()
   end
 
-<<<<<<< HEAD
   defp password_changeset(login, params) do
     old_password_valid = validate_password(login, params["old_password"] || "")
-=======
-  defp password_changeset(user, params) do
-    old_password_valid = validate_password(user, params["old_password"] || "")
->>>>>>> bb6a6952
 
     case {params["password"], old_password_valid} do
       {"", _} -> change(login)
