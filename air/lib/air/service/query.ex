--- conflicted
+++ resolved
@@ -115,9 +115,42 @@
   """
   @spec process_result(map) :: :ok
   def process_result(result) do
-<<<<<<< HEAD
     query = Repo.get!(Query, result.query_id)
-
+    if valid_state_transition?(query.query_state, query_state(result)), do:
+      do_process_result(query, result)
+
+    Logger.info("processed result for query #{result.query_id}")
+    :ok
+  end
+
+  @doc """
+  Marks the query as errored due to unknown reasons. This can happen when for example the cloak goes down during
+  processing and a normal error result is not received.
+  """
+  @spec query_died(query_id) :: :ok
+  def query_died(query_id) do
+    query = Repo.get!(Query, query_id)
+
+    if valid_state_transition?(query.query_state, :error) do
+      query = query
+      |> Query.changeset(%{
+        query_state: :error,
+        result: %{error: "Query died."},
+      })
+      |> Repo.update!()
+
+      UserChannel.broadcast_state_change(query)
+    end
+
+    :ok
+  end
+
+
+  # -------------------------------------------------------------------
+  # Internal functions
+  # -------------------------------------------------------------------
+
+  defp do_process_result(query, result) do
     row_count = (result[:rows] || []) |> Enum.map(&(&1.occurrences)) |> Enum.sum
 
     storable_result = %{
@@ -140,66 +173,6 @@
     |> Repo.update!()
 
     UserChannel.broadcast_state_change(query)
-=======
-    query = Repo.get!(Query, result["query_id"])
-    if valid_state_transition?(query.query_state, query_state(result)), do:
-      do_process_result(query, result)
->>>>>>> 2316bf50
-
-    Logger.info("processed result for query #{result.query_id}")
-    :ok
-  end
-
-  @doc """
-  Marks the query as errored due to unknown reasons. This can happen when for example the cloak goes down during
-  processing and a normal error result is not received.
-  """
-  @spec query_died(query_id) :: :ok
-  def query_died(query_id) do
-    query = Repo.get!(Query, query_id)
-
-    if valid_state_transition?(query.query_state, :error) do
-      query = query
-      |> Query.changeset(%{
-        query_state: :error,
-        result: %{error: "Query died."},
-      })
-      |> Repo.update!()
-
-      UserChannel.broadcast_state_change(query)
-    end
-
-    :ok
-  end
-
-
-  # -------------------------------------------------------------------
-  # Internal functions
-  # -------------------------------------------------------------------
-
-  defp do_process_result(query, result) do
-    row_count = (result["rows"] || []) |> Enum.map(&(&1["occurrences"])) |> Enum.sum
-
-    storable_result = %{
-      columns: result["columns"],
-      types: result["features"]["selected_types"],
-      rows: result["rows"],
-      error: error_text(result),
-      info: result["info"],
-      row_count: row_count,
-    }
-
-    query = query
-    |> Query.changeset(%{
-      result: storable_result,
-      execution_time: result["execution_time"],
-      users_count: result["users_count"],
-      features: result["features"],
-      query_state: query_state(result),
-    })
-    |> Repo.update!()
-
-    UserChannel.broadcast_state_change(query)
   end
 
   @state_order [
