--- conflicted
+++ resolved
@@ -75,12 +75,7 @@
       AirWeb.Endpoint,
       &Keyword.merge(
         &1,
-<<<<<<< HEAD
         secret_key_base: site_setting!("endpoint_key_base"),
-        api_token_salt: site_setting!("api_token_salt"),
-=======
-        secret_key_base: site_setting("endpoint_key_base"),
->>>>>>> 2425ba95
         https: https_config(Keyword.get(&1, :https, []))
       )
     )
