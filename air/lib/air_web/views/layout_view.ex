--- conflicted
+++ resolved
@@ -1,16 +1,6 @@
 defmodule AirWeb.LayoutView do
   @moduledoc false
   use Air.Web, :view
-
-<<<<<<< HEAD
-=======
-  defp container_class(assigns) do
-    if assigns[:full_width] do
-      "container-fluid"
-    else
-      "container-lg"
-    end
-  end
 
   defp show_data_source_dropdown?(conn) do
     permitted?(conn, AirWeb.DataSourceController, :index) && Map.has_key?(conn.assigns, :data_source) &&
@@ -53,7 +43,6 @@
     end
   end
 
->>>>>>> 1c55d003
   @background_images [
     %{
       photographer: "Kalen Emsley",
