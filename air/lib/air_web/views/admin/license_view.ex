defmodule AirWeb.Admin.LicenseView do
  @moduledoc false
  use Air.Web, :view

  alias Air.Service.{License, Warnings}

  defp license_valid?(), do: License.valid?()

  defp license_expiry(), do: License.expiry() |> Timex.format!("{ISOdate}")

  defp license_present?(), do: License.present?()

<<<<<<< HEAD
  defp license_auto_renews?(), do: License.auto_renew?()
=======
  defp license_warning() do
    case Warnings.problems_for_resource(:license) do
      [warning | _] -> warning.description
      _ -> nil
    end
  end
>>>>>>> 23da3537
end<|MERGE_RESOLUTION|>--- conflicted
+++ resolved
@@ -10,14 +10,12 @@
 
   defp license_present?(), do: License.present?()
 
-<<<<<<< HEAD
   defp license_auto_renews?(), do: License.auto_renew?()
-=======
+
   defp license_warning() do
     case Warnings.problems_for_resource(:license) do
       [warning | _] -> warning.description
       _ -> nil
     end
   end
->>>>>>> 23da3537
 end