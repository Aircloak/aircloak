--- conflicted
+++ resolved
@@ -38,22 +38,6 @@
     )
   end
 
-<<<<<<< HEAD
-  defp admin_explorer_failed_queries_path(%{assigns: %{analyses: analyses, data_source: data_source}} = conn),
-    do:
-      admin_query_path(conn, :failed,
-        users: [Explorer.user().id],
-        data_sources: [data_source.id],
-        from: analyses |> Enum.map(& &1.inserted_at) |> Enum.min(fn -> nil end) |> format_date(),
-        to: analyses |> Enum.map(& &1.updated_at) |> Enum.max(fn -> nil end) |> format_date()
-      )
-=======
-  defp by_table(analyses) do
-    analyses
-    |> Enum.sort_by(& &1.column)
-    |> Enum.group_by(& &1.table_name)
-  end
-
   defp admin_explorer_failed_queries_path(%{assigns: %{analyses: analyses, data_source: data_source}} = conn) do
     non_empty_analyses = analyses |> Enum.reject(&is_nil/1)
 
@@ -64,7 +48,6 @@
       to: non_empty_analyses |> Enum.map(& &1.updated_at) |> Enum.max(fn -> nil end) |> format_date()
     )
   end
->>>>>>> 28097392
 
   defp format_date(nil), do: nil
   defp format_date(d), do: Timex.format!(d, "{ISOdate} {ISOtime}")
