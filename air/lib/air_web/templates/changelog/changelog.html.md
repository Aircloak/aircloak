## Version 18.5.0-dev

### Features

- The share button under a query result allows creating permalinks to queries
<<<<<<< HEAD
- You can statically configure Aircloak Insights for fully automated deployments
=======
- Support for limiting maximum number of simultaneous queries per each cloak. See the section on configuring [Insights Cloak](/docs/ops/configuration.html#insights-cloak-configuration) for details.
>>>>>>> 50aeaf20

### Bugfixes

### Enhancements

### Changes

- The format in which cloak memory is reported has changed
- By default, the cloak accepts at most 10 simultaneous queries. This setting can be changed with the `max_parallel_queries` cloak configuration parameter. See the section on configuring [Insights Cloak](/docs/ops/configuration.html#insights-cloak-configuration) for details.

## Version 18.4.0

### Features

- Support for LDAP for authentication and authorization - also enables using any
  directory service that exposes an LDAP interface, like Active Directory.
- Support for Drill data sources making it possible to query MapR-DB, HBase, and Hive,
  as well as log, JSON and parquet files stored directly on disk, HDFS, or AWS S3.

### Bugfixes

- Correctly typecheck parameters given to `IN`-style `WHERE`-clauses.

### Enhancements

- Support for transferring binary data when using the RODBC version of data source drivers.
- Performance improvements in the failed queries view for systems with high numbers of queries.
- Improved support for external dashboards and tools.
- All Aircloak SQL functions are properly highlighted in the Insights Air SQL-editor.

### Changes

- Noise parameters changed. Query results will differ from what they were in the past.
- The Aircloak native RODBC connector is now used by default over the previous ODBC driver.
- The depth of partial column censoring is now limited to 3 by default. This parameter can be changed in the config.

## Version 18.3.1

### Bugfix

- Fix for queries being improperly rejected when a condition included two isolating columns.

## Version 18.3.0

### __Breaking change__

- ODBC drivers for SAP HANA must be provided by the client and mounted.
  See the [Installation guide](docs/ops/installation.html) for more info.

### Features

- Added support for userless tables and non-anonymising queries.
- Users passwords can now be reset using a link provided by the system.
  administrator or via the commandline interface.
- Support for the SAP IQ data store.

### Bugfixes

- Fix for queries being rejected when one side of a range is negative.
- Fix redundant scanning of projected tables during cloak initialization.
- HTTP REST API for query results returned JSON with some duplicate keys.
- Fix execution of `ORDER BY`-clause in combination with a `GROUP BY`-clause in queries on MongoDB.

### Enhancements

- Improve identification of which conditions need emulation.
- Support for date and time typed literals.
- `SAMPLE_USERS` no longer causes SAP Hana queries to get emulated.
- The cloak classifies columns by whether they isolate users or not, further improving the anonymisation as a result.
- Improve load performance on the activity monitor page for installations with high numbers of queries.

### Changes

  - Improve the consistency between the different ways of computing noisy users counts; some results may change.

## Version 18.2.3

### Bugfixes

- Propagates `sample_rate` config value when loading the database tables needed for virtual tables.

## Version 18.2.2

### Bugfixes

- Fix crash when a postgres connection times out after retrieving all needed data.

## Version 18.2.1

### Features

- Support for specifying a privacy policy.
- An analyst can download all the information kept about them.
- Support for fully deleting all data recorded about an analyst's usage of the system.

## Version 18.2.0

### Features

- Support for virtual tables.

### Enhancements

- In many cases more data is now returned as a result of selectively merging low count buckets by censoring
  columns individually from right to left.
- Query execution times can be reduced by parallelising the data ingestion phase. See the section on configuring [Insights Cloak](/docs/ops/configuration.html#insights-cloak-configuration) for details.
- The efficiency of data aggregation has been improved and emulated queries now push conditions into the bottommost sub-queries for improved performance.
- Error messages now highlight the problematic part of a query.
- `DOW` (synonym for weekday) is supported both as a function and in `EXTRACT`.

### Changes

- The system now requires a license file provided by Aircloak.
- The audit log has been restructured, grouping similar events and showing up to 1000 events per page.
- Debug exports are allowed for failed queries as well as succesful queries.
- `SAMPLE_USERS`-clauses allow fractional values.

## Version 18.1.3

### Bugfixes

- Reduces the chance of integer overflows.

## Version 18.1.2

### Bugfixes

- Fixes cloak crash when creating error message on some invalid queries.
- Fixes cloak crash when aliasing the user id multiple times.
- Fixes alignment of intervals to 6 - 10 months.
- Fixes hanging queries on PostgreSQL data sources.

## Version 18.1.1

### Bugfixes

- The PostgreSQL interface now works with Python (PyGreSQL and Psycopg2) and Java (JDBC PostgreSQL driver) clients.

## Version 18.1.0

### Enhancements

- Performance improvements including: parallel ingestion of data from a database, optimised processing of queries producing a high number of rows, and automatic pruning of unused selected columns.

### Changes

- Improvements to the anonymisation process will cause queries to return different results from what they did in the past.
- The cloak can now make use of cached system memory for running queries. This allows more queries to be run on hosts
  with limited resources.

### Bugfixes

- The system would claim a column didn't exist in a table if it was also selected in a
  subquery and given an alias only differing from the column name in its case.
- Fixed handling of emulated JOINs when identically-named columns were present.
- Properly parse Unicode whitespace characters.
- Fixes incorrect selection of columns for joined emulated queries.

## Version 17.4.0

### New features

- Added beta support for SAP HANA data sources.
- Added the `date_trunc` function.
- Added global and per-user custom settings for displaying numbers in the UI.
- Support for using min/max/median aggregators over date/time value in the top-level query.
- Median is now supported in subqueries. When it is used, emulation will be activated for the query.
- Added `SAMPLE_USERS` clause for reducing the number of users queried.

### Enhancements

- Like patterns can now include an escape string
- More human-friendly rendering of date/time values in the UI.
- Documented `HEX` and `TRIM` functions.
- Support for TCP transport in PostgreSQL server protocol
- Support for cancelling queries over the Postgres Message Protocol interface
- `right`, `bucket` and `round` functions are now natively supported for MongoDB data sets.

### Bugfixes

- Fixed crash in min/max aggregators when there are insufficient data to produce a value.
- Fixed a bug where loading your past query history would not always return the queries you expected.
- Fixed offloading of the string `length` function.
- Fixed offloading and translation of `left` and `substring`, and the `IS NOT NULL` clause for MongoDB data sets.

## Version 17.3.2

### Bugfixes

- Fixed bug where encoded data would not get properly decoded when offloading joins to MongoDB.

## Version 17.3.1

### Bugfixes

- Fixed crash when joining two subqueries over a MongoDB data set.
- Fixed crash in `stddev` aggregate in cases where there are insufficient data to produce a value.
- Fixed crash that could manifest itself when using an alias in an emulated subquery.
- Fixes filtering of data in an intermediate emulated query.
- Fixed bug that duplicated the user id column for projected tables.
- Fixed bug where no tables where shown when creating a new view.
- Fixed crash because of ambiguous column name after a join.

## Version 17.3.0

### New features

- Introducing support for querying Aircloak Insights from Tableau. The support is still experimental.
  Contact Aircloak for help configuring Tableau and your Aircloak Insights installation.
- [A new section](/admin/warnings) appears in the admin interface when the system experiences problems.

### Enhancements

- The performance of all top-level aggregates (with the exception of `MEDIAN`) has been improved.
  Execution times have been cut by 60% and memory consumption by 75% for representative queries.
- Unreliable query results (results with a low number of distinct users) are highlighted in the query interface.
- When available the locations of errors are shown in the query editor.
- Broken views are highlighted as such in the tables and views sidebar.
- Data sources can be given a description to make them easier to keep apart.
- The system guards against changes to users and groups that would leave it without an administrator.
- The [REST API](/docs#canceling-a-query) has been extended to support cancelling queries.

### Changes

- Improvements to the anonymisation mean queries will return different results from what they did in the past.
- When there are too few users to produce a valid aggregate, `SUM`, `SUM_NOISE`, `AVG`, `AVG_NOISE` and `COUNT_NOISE` now return `null`. `COUNT` will under these circumstances return the lowest reportable number: `2`.
- Audit logging can be disabled in the [settings](/admin/settings) section of the admin interface.
- The source code of third party dependencies is available for download from the [third party licenses](/licenses) page.
- Support for `FULL OUTER JOIN`'s has been disabled as it allows simulating `OR` functionality.

## Version 17.2.0

### New features

- Adds an [Activity Monitor](/admin/activity_monitor) that allows an administrator to see all queries running in the system across all analysts, as well as the memory usage across all connected cloaks.
- Show indication of progress when a query is executing.
- Adds an [endpoint for monitoring](/docs#monitoring) by external tools.
- Adds a [settings pane](/admin/settings) with the ability to specify the retention time for past queries.

### Enhancements

- Allow unlimited recall of past query history.
- Produces an error message when a data source is configured with an invalid decryption key.
- Cloaks terminate queries when about to run out of memory, rather than crash.
- Ability to speed up schema detection of MongoDB collections by sampling a subset of the data.
- Improved protection of sensitive details in system health data.
- The performance of computing medians in emulated database queries is improved. In representative use cases by more than a factor of two.
- Improved performance by 30% when using `extract_matches` function.
- Allow multiple queries to be run at once in one tab.
- Restore running queries when refreshing/opening a new tab.

### Changes

- Remove charting of errors and automatic detection of axes. Instead it's possible to select which columns to plot.

### Bugfixes
- Fixes usage of dotted names in sub-queries.
- Fixes filtering of rows generated by `extract_matches`.
- Fix data leakage in `min`/`max` aggregators.

## Version 17.1.0

Initial public release.<|MERGE_RESOLUTION|>--- conflicted
+++ resolved
@@ -3,11 +3,8 @@
 ### Features
 
 - The share button under a query result allows creating permalinks to queries
-<<<<<<< HEAD
 - You can statically configure Aircloak Insights for fully automated deployments
-=======
 - Support for limiting maximum number of simultaneous queries per each cloak. See the section on configuring [Insights Cloak](/docs/ops/configuration.html#insights-cloak-configuration) for details.
->>>>>>> 50aeaf20
 
 ### Bugfixes
 
