<<<<<<< HEAD
## Version 18.2.0

### Enhancements

- Optimization of emulated queries by pushing conditions into bottom sub-queries.

### Changes

- Low count buckets are grouped sequentially per each subset of columns starting from right to left.

### Bugfixes

=======
## Version 18.1.1

### Bugfixes

- The PostgreSQL interface now works with Python (PyGreSQL and Psycopg2) and Java (JDBC PostgreSQL driver) clients.

>>>>>>> 9fb74d8a
## Version 18.1.0

### Enhancements

- Performance improvements including: parallel ingestion of data from a database, optimised processing of queries producing a high number of rows, and automatic pruning of unused selected columns.

### Changes

- Improvements to the anonymization process will cause queries to return different results from what they did in the past.
- The cloak can now make use of cached system memory for running queries. This allows more queries to be run on hosts
  with limited resources.

### Bugfixes

- The system would claim a column didn't exist in a table if it was also selected in a
  subquery and given an alias only differing from the column name in its case.
- Fixed handling of emulated JOINs when identically-named columns were present.
- Properly parse Unicode whitespace characters.
- Fixes incorrect selection of columns for joined emulated queries.

## Version 17.4.0

### New features

- Added beta support for SAP HANA data sources.
- Added the `date_trunc` function.
- Added global and per-user custom settings for displaying numbers in the UI.
- Support for using min/max/median aggregators over date/time value in the top-level query.
- Median is now supported in subqueries. When it is used, emulation will be activated for the query.
- Added `SAMPLE_USERS` clause for reducing the number of users queried.

### Enhancements

- Like patterns can now include an escape string
- More human-friendly rendering of date/time values in the UI.
- Documented `HEX` and `TRIM` functions.
- Support for TCP transport in PostgreSQL server protocol
- Support for cancelling queries over the Postgres Message Protocol interface
- `right`, `bucket` and `round` functions are now natively supported for MongoDB data sets.

### Bugfixes

- Fixed crash in min/max aggregators when there are insufficient data to produce a value.
- Fixed a bug where loading your past query history would not always return the queries you expected.
- Fixed offloading of the string `length` function.
- Fixed offloading and translation of `left` and `substring`, and the `IS NOT NULL` clause for MongoDB data sets.

## Version 17.3.2

### Bugfixes

- Fixed bug where encoded data would not get properly decoded when offloading joins to MongoDB.

## Version 17.3.1

### Bugfixes

- Fixed crash when joining two subqueries over a MongoDB data set.
- Fixed crash in `stddev` aggregate in cases where there are insufficient data to produce a value.
- Fixed crash that could manifest itself when using an alias in an emulated subquery.
- Fixes filtering of data in an intermediate emulated query.
- Fixed bug that duplicated the user id column for projected tables.
- Fixed bug where no tables where shown when creating a new view.
- Fixed crash because of ambiguous column name after a join.

## Version 17.3.0

### New features

- Introducing support for querying Aircloak Insights from Tableau. The support is still experimental.
  Contact Aircloak for help configuring Tableau and your Aircloak Insights installation.
- [A new section](/admin/warnings) appears in the admin interface when the system experiences problems.

### Enhancements

- The performance of all top-level aggregates (with the exception of `MEDIAN`) has been improved.
  Execution times have been cut by 60% and memory consumption by 75% for representative queries.
- Unreliable query results (results with a low number of distinct users) are highlighted in the query interface.
- When available the locations of errors are shown in the query editor.
- Broken views are highlighted as such in the tables and views sidebar.
- Data sources can be given a description to make them easier to keep apart.
- The system guards against changes to users and groups that would leave it without an administrator.
- The [REST API](/docs#canceling-a-query) has been extended to support cancelling queries.

### Changes

- Improvements to the anonymization mean queries will return different results from what they did in the past.
- When there are too few users to produce a valid aggregate, `SUM`, `SUM_NOISE`, `AVG`, `AVG_NOISE` and `COUNT_NOISE` now return `null`. `COUNT` will under these circumstances return the lowest reportable number: `2`.
- Audit logging can be disabled in the [settings](/admin/settings) section of the admin interface.
- The source code of third party dependencies is available for download from the [third party licenses](/licenses) page.
- Support for `FULL OUTER JOIN`'s has been disabled as it allows simulating `OR` functionality.

## Version 17.2.0

### New features

- Adds an [Activity Monitor](/admin/activity_monitor) that allows an administrator to see all queries running in the system across all analysts, as well as the memory usage across all connected cloaks.
- Show indication of progress when a query is executing.
- Adds an [endpoint for monitoring](/docs#monitoring) by external tools.
- Adds a [settings pane](/admin/settings) with the ability to specify the retention time for past queries.

### Enhancements

- Allow unlimited recall of past query history.
- Produces an error message when a data source is configured with an invalid decryption key.
- Cloaks terminate queries when about to run out of memory, rather than crash.
- Ability to speed up schema detection of MongoDB collections by sampling a subset of the data.
- Improved protection of sensitive details in system health data.
- The performance of computing medians in emulated database queries is improved. In representative use cases by more than a factor of two.
- Improved performance by 30% when using `extract_matches` function.
- Allow multiple queries to be run at once in one tab.
- Restore running queries when refreshing/opening a new tab.

### Changes

- Remove charting of errors and automatic detection of axes. Instead it's possible to select which columns to plot.

### Bug fixes
- Fixes usage of dotted names in sub-queries.
- Fixes filtering of rows generated by `extract_matches`.
- Fix data leakage in `min`/`max` aggregators.

## Version 17.1.0

Initial public release.<|MERGE_RESOLUTION|>--- conflicted
+++ resolved
@@ -1,4 +1,3 @@
-<<<<<<< HEAD
 ## Version 18.2.0
 
 ### Enhancements
@@ -11,14 +10,12 @@
 
 ### Bugfixes
 
-=======
 ## Version 18.1.1
 
 ### Bugfixes
 
 - The PostgreSQL interface now works with Python (PyGreSQL and Psycopg2) and Java (JDBC PostgreSQL driver) clients.
 
->>>>>>> 9fb74d8a
 ## Version 18.1.0
 
 ### Enhancements
