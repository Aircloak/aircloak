## Version 20.2.0

### **Breaking changes**

- Default value for `max_rare_negative_conditions` is now 0.
- The `IS [NOT] NULL` operator is restricted to clear expressions.
- Aggregators are restricted to clear expressions.
- Dropped support for non-datetime/interval arithmetic.
- `floor`, `ceil` and `cast(real as integer)` are now considered implicit ranges.
- Removed support for MongoDB backends

### New features

- Added an integration for [Diffix Explorer](https://github.com/diffix/explorer). [If enabled](/docs/ops/installation.html#diffix-explorer), analysts will be given an anonymized overview of the contents of columns in your data sources.
- Comments can be added to tables and columns. Database comments are automatically loaded from configured tables.

### Enhancements

- Redesigned user interface with a focus on consistency and easier navigation.
- Added overflow protection for date arithmetic. Oracle UDFs have to be reloaded.
- Improved performance for join-timing protection.
- Allow tighter date ranges by limiting maximum alignment to quarters.
- Improve range alignment algorithm to produce tighter bounds.
- Ranges that end at the maximum value of a type now include the maximum value.
<<<<<<< HEAD
- The rate at which column analysis queries are executed can be specified in configuration.
=======
- Allow month-aligned constant date between columns expressions.
- Administrators can now convert analyst tables into views.
- Various query interface improvements such as supporting deleting queries and showing when they were run
- Allow ranges with mixed date and datetime boundaries.
- Improved range alignment messages.
>>>>>>> b8114d38

### Bugfixes

- Fixed filtering of censored values in standard queries.
- Verify implicit range usage on both sides of a condition.
- Fixed interaction between the column analysis cache and aliased tables.
- Native users could accidentally be assigned to LDAP groups which in turn would break the LDAP sync.
  As part of upgrading to Aircloak Insights 20.2 all users managed through Insights Air that have been
  assigned to an LDAP group will be migrated out of the group and into a transitionary group. This ensures
  all users retain access to all the data sources they expect, but will lead to additional groups being
  created.

### Changes

- Increased the minimum threshold for non-count stats-based aggregators.
- To celebrate Diffix Dogwood, the most recent version of our anonymization algorithm Diffix, the login screen now shows images of Dogwood trees

## Version 20.1.4

### Bugfixes

- Fixed invalid optimization when executing queries over analyst tables.

## Version 20.1.3

### Bugfixes

- Fixed duplication of noise layers when using `count(distinct column)` aggregators.
- Fixed incorrect rounding in Oracle when using `bucket` functions.

## Version 20.1.2

### Bugfixes

- Fixed crash when executing query over analyst table.
- Fixed crash when using ranges with different boundary types.

## Version 20.1.1

### New features

- Support for excluding columns from a data source table. This can be done using the `exclude_columns` parameter.
- Support for marking columns as unselectable. This can be done using the `unselectable_columns` parameter.

### Bugfixes

- Fixed handling of dotted table names and aliases.
- Fixed performance degradation bug introduced in version 20.1.0.
- Fixed periodically occurring bug that would prevent queries from being run.
- Fixed high CPU usage after startup caused by shadow values cache initialization.

## Version 20.1.0

### **Breaking changes**

- Support for `median` was removed.
- Support for `distinct` modifier was removed for all aggregate functions except `count` and `count_noise`.
- Support for `SAMPLE_USERS` was removed.
- Support for the `hash` function was removed.
- Minimum Oracle version supported is now 12c.
- The minimum supported version of Postgres is now 9.6 (dropping support for version 9.1 through 9.5).
- Support for the `auto_aircloak_export` configuration parameter in the Insights Air config was removed.
  Consult the [Upgrade guide](docs/ops/upgrading.html) for additional information.
- Support for some obsolete data source configuration features was removed: decoders, projections, explicit
  user_id-field.
- Anonymizing queries using raw user_id columns are rejected instead of automatically censoring the user_id column.

### New features

- Added beta support for Apache Impala (Cloudera Distribution) data sources.

### Enhancements

- When a user changes their password all their other sessions are automatically revoked.
- Admins can add custom messages to the login and main screens.
- Admins can add performance hints to Oracle queries from the cloak's data source config file, by setting the
  `select_hints` field in the `parameters` section.
- The Oracle Instant Client version 18.3 is bundled with the container and no longer needs to be
  provided separately.
- Various data source connection timeouts can now be adjusted in the Cloak config file, under the `timeouts` field.
- Improved support for boolean expressions.
- Allowed inequalities between datetime columns and the current date.
- Added support for `CASE` statements in [standard queries](sql#query-and-subquery-types).
  Experimental support for [restricted queries](sql#query-and-subquery-types) can be enabled
  in the Cloak config using the `enable_case_support` flag.
- The HTTP REST API query result endpoint no longer returns internal logging data.
- The number of analysis queries needed when multiple copies of a data source exist was reduced.
- The query editor and query results interface was made wider and more suitable for larger screens.

### Bugfixes

- Fixed detection of recursive aggregators usage inside the `HAVING` clause.
- Various fixes for Oracle data source:
  - the parameter order of the `trim` function in the generated SQL was fixed
  - date/time conversion was not always correct
- Views and analyst tables now appear in popular analytics tools such as Tableau.
- Fixed verification of isolated columns usage in non-clear expressions in the `SELECT` clause.

### Changes

- The set of query restrictions was simplified and clarified.
- Allow date ranges from `1900-01-01` to `9999-12-31`.
- Date function `weekday` is now consistent across data sources.
  Returned values are in interval 1 (Sunday) to 7 (Saturday).
  This behavior may change if database defaults are modified.
- Aircloak Insights no longer tracks pseudonymized usage information. The default
  privacy policy has been simplified to reflect this change. Please consult
  the [Upgrade guide](docs/ops/upgrading.html) for further information.

## Version 19.3.0

### **Breaking changes**

- `GROUP BY` clause is no longer allowed to contain constants.
- Minimum supported MongoDB version is now `3.6`.

### Enhancements

- The LDAP section has a `Sync now` button in `Admin -> Users` and `Admin -> Groups`
- Improved offloading of joins on MongoDB.
- It is possible to force long polling instead of websocket as a transport mechanism for pushing notifications to browsers. See [Insights Air configuration](docs/ops/configuration.html#insights-air-configuration) for details.
- Enabled statistics-based min/max aggregators (with a higher users count threshold).
- Enabled statistics-based count(distinct) aggregators.
- Added protection against join timing attacks.
- Added protection against exceptions in offloaded functions attacks.
- Added support for `GROUPING SETS`, `ROLLUP` and `CUBE`
- Reduced restrictions for columns-only conditions.

### Bugfixes

- Fixed handling of `null` and `undefined` values in MongoDB data sets.
- Fixed parsing of data source configuration files using the `keys` and `content_type` fields simultaneously.
- Anonymization restrictions were incorrectly applied to top-level `HAVING`-clauses

### Changes

- Support for Apache Drill was deprecated.

### Known issues

- Views and analyst tables are not tracked in the shadow DB, so they won't appear in \d commands issued from psql or
  in some tools that use pg-specific means of detecting the schema.

## Version 19.2.0

[Upgrade guide](docs/ops/upgrading.html)

### **Breaking changes**

- The air configuration must contain the mandatory `name` property in the Insights Air configuration.
  See [Insights Air configuration](docs/ops/configuration.html#insights-air-configuration) for details.
- When quoting `db_name` in drill data sources, the double quote (") character must be used instead of backtick (\`).

### Bugfixes

- Fixed date/time literals support on Oracle.
- Fixed crash in anonymising `median` and `stddev` aggregators.

### Features

- Support noise aggregators in non-anonymising queries.
- Support for current date/time functions.
- Support for signing out all sessions of a user from the settings page or from the admin panel
- Support for analyst tables. See the [Analyst tables](docs/ops/configuration.html#analyst-tables) section for details.

### Enhancements

- Added support for configuring the maximum allowed number of concurrent PostgreSQL connections accepted by the Insights Air. See the section on configuring [Insights Air PostgreSQL interface](docs/ops/configuration.html#insights-air-postgresql-interface-configuration) for details.
- Added the support for the `VARIANCE` function.
- Added validation of virtual queries.
- Implemented offloading of complex per-user grouping.
- Inequalities between raw columns are now allowed both as `col1 >/>=/</<= col2` and `col1 BETWEEN col2 AND col3`
- Extended support for filters in the `HAVING` clause.
- Resetting the password automatically signs out all sessions

### Changes

- Removed support for `extract_words`.
- Password reset tokens and links will now expire after a single use. All password reset linkes/tokens generated with a
  previous version will be invalid as a consequence of this change.

## Version 19.1.0

### Features

- The share button under a query result allows creating permalinks to queries
- You can statically configure Aircloak Insights for fully automated deployments
- Support for limiting maximum number of simultaneous queries per each cloak. See the section on configuring [Insights Cloak](/docs/ops/configuration.html#insights-cloak-configuration) for details.
- Faster statistics-based (no-uid) anonymization implemented for certain cases.
- Support for Oracle 11g

### Enhancements

- Per-user data aggregation is offloaded to the database in some cases.

### Changes

- The format in which cloak memory is reported has changed
- By default, the cloak accepts at most 10 simultaneous queries. This setting can be changed with the `max_parallel_queries` cloak configuration parameter. See the section on configuring [Insights Cloak](/docs/ops/configuration.html#insights-cloak-configuration) for details.

## Version 18.4.0

### Features

- Support for LDAP for authentication and authorization - also enables using any
  directory service that exposes an LDAP interface, like Active Directory.
- Support for Drill data sources making it possible to query MapR-DB, HBase, and Hive,
  as well as log, JSON and parquet files stored directly on disk, HDFS, or AWS S3.

### Bugfixes

- Correctly typecheck parameters given to `IN`-style `WHERE`-clauses.

### Enhancements

- Support for transferring binary data when using the RODBC version of data source drivers.
- Performance improvements in the failed queries view for systems with high numbers of queries.
- Improved support for external dashboards and tools.
- All Aircloak SQL functions are properly highlighted in the Insights Air SQL-editor.

### Changes

- Noise parameters changed. Query results will differ from what they were in the past.
- The Aircloak native RODBC connector is now used by default over the previous ODBC driver.
- The depth of partial column censoring is now limited to 3 by default. This parameter can be changed in the config.

## Version 18.3.1

### Bugfix

- Fix for queries being improperly rejected when a condition included two isolating columns.

## Version 18.3.0

### **Breaking change**

- ODBC drivers for SAP HANA must be provided by the client and mounted.
  See the [Installation guide](docs/ops/installation.html) for more info.

### Features

- Added support for userless tables and non-anonymising queries.
- Users passwords can now be reset using a link provided by the system.
  administrator or via the commandline interface.
- Support for the SAP IQ data store.

### Bugfixes

- Fix for queries being rejected when one side of a range is negative.
- Fix redundant scanning of projected tables during cloak initialization.
- HTTP REST API for query results returned JSON with some duplicate keys.
- Fix execution of `ORDER BY`-clause in combination with a `GROUP BY`-clause in queries on MongoDB.

### Enhancements

- Improve identification of which conditions need emulation.
- Support for date and time typed literals.
- `SAMPLE_USERS` no longer causes SAP Hana queries to get emulated.
- The cloak classifies columns by whether they isolate users or not, further improving the anonymisation as a result.
- Improve load performance on the activity monitor page for installations with high numbers of queries.

### Changes

- Improve the consistency between the different ways of computing noisy users counts; some results may change.

## Version 18.2.3

### Bugfixes

- Propagates `sample_rate` config value when loading the database tables needed for virtual tables.

## Version 18.2.2

### Bugfixes

- Fix crash when a postgres connection times out after retrieving all needed data.

## Version 18.2.1

### Features

- Support for specifying a privacy policy.
- An analyst can download all the information kept about them.
- Support for fully deleting all data recorded about an analyst's usage of the system.

## Version 18.2.0

### Features

- Support for virtual tables.

### Enhancements

- In many cases more data is now returned as a result of selectively merging low count buckets by censoring
  columns individually from right to left.
- Query execution times can be reduced by parallelising the data ingestion phase. See the section on configuring [Insights Cloak](/docs/ops/configuration.html#insights-cloak-configuration) for details.
- The efficiency of data aggregation has been improved and emulated queries now push conditions into the bottommost sub-queries for improved performance.
- Error messages now highlight the problematic part of a query.
- `DOW` (synonym for weekday) is supported both as a function and in `EXTRACT`.

### Changes

- The system now requires a license file provided by Aircloak.
- The audit log has been restructured, grouping similar events and showing up to 1000 events per page.
- Debug exports are allowed for failed queries as well as succesful queries.
- `SAMPLE_USERS`-clauses allow fractional values.

## Version 18.1.3

### Bugfixes

- Reduces the chance of integer overflows.

## Version 18.1.2

### Bugfixes

- Fixes cloak crash when creating error message on some invalid queries.
- Fixes cloak crash when aliasing the user id multiple times.
- Fixes alignment of intervals to 6 - 10 months.
- Fixes hanging queries on PostgreSQL data sources.

## Version 18.1.1

### Bugfixes

- The PostgreSQL interface now works with Python (PyGreSQL and Psycopg2) and Java (JDBC PostgreSQL driver) clients.

## Version 18.1.0

### Enhancements

- Performance improvements including: parallel ingestion of data from a database, optimised processing of queries producing a high number of rows, and automatic pruning of unused selected columns.

### Changes

- Improvements to the anonymisation process will cause queries to return different results from what they did in the past.
- The cloak can now make use of cached system memory for running queries. This allows more queries to be run on hosts
  with limited resources.

### Bugfixes

- The system would claim a column didn't exist in a table if it was also selected in a
  subquery and given an alias only differing from the column name in its case.
- Fixed handling of emulated JOINs when identically-named columns were present.
- Properly parse Unicode whitespace characters.
- Fixes incorrect selection of columns for joined emulated queries.

## Version 17.4.0

### New features

- Added beta support for SAP HANA data sources.
- Added the `date_trunc` function.
- Added global and per-user custom settings for displaying numbers in the UI.
- Support for using min/max/median aggregators over date/time value in the top-level query.
- Median is now supported in subqueries. When it is used, emulation will be activated for the query.
- Added `SAMPLE_USERS` clause for reducing the number of users queried.

### Enhancements

- Like patterns can now include an escape string
- More human-friendly rendering of date/time values in the UI.
- Documented `HEX` and `TRIM` functions.
- Support for TCP transport in PostgreSQL server protocol
- Support for cancelling queries over the Postgres Message Protocol interface
- `right`, `bucket` and `round` functions are now natively supported for MongoDB data sets.

### Bugfixes

- Fixed crash in min/max aggregators when there are insufficient data to produce a value.
- Fixed a bug where loading your past query history would not always return the queries you expected.
- Fixed offloading of the string `length` function.
- Fixed offloading and translation of `left` and `substring`, and the `IS NOT NULL` clause for MongoDB data sets.

## Version 17.3.2

### Bugfixes

- Fixed bug where encoded data would not get properly decoded when offloading joins to MongoDB.

## Version 17.3.1

### Bugfixes

- Fixed crash when joining two subqueries over a MongoDB data set.
- Fixed crash in `stddev` aggregate in cases where there are insufficient data to produce a value.
- Fixed crash that could manifest itself when using an alias in an emulated subquery.
- Fixes filtering of data in an intermediate emulated query.
- Fixed bug that duplicated the user id column for projected tables.
- Fixed bug where no tables where shown when creating a new view.
- Fixed crash because of ambiguous column name after a join.

## Version 17.3.0

### New features

- Introducing support for querying Aircloak Insights from Tableau. The support is still experimental.
  Contact Aircloak for help configuring Tableau and your Aircloak Insights installation.
- [A new section](/admin/warnings) appears in the admin interface when the system experiences problems.

### Enhancements

- The performance of all top-level aggregates (with the exception of `MEDIAN`) has been improved.
  Execution times have been cut by 60% and memory consumption by 75% for representative queries.
- Unreliable query results (results with a low number of distinct users) are highlighted in the query interface.
- When available the locations of errors are shown in the query editor.
- Broken views are highlighted as such in the tables and views sidebar.
- Data sources can be given a description to make them easier to keep apart.
- The system guards against changes to users and groups that would leave it without an administrator.
- The [REST API](/docs#canceling-a-query) has been extended to support cancelling queries.

### Changes

- Improvements to the anonymisation mean queries will return different results from what they did in the past.
- When there are too few users to produce a valid aggregate, `SUM`, `SUM_NOISE`, `AVG`, `AVG_NOISE` and `COUNT_NOISE` now return `null`. `COUNT` will under these circumstances return the lowest reportable number: `2`.
- Audit logging can be disabled in the [settings](/admin/settings) section of the admin interface.
- The source code of third party dependencies is available for download from the [third party licenses](/licenses) page.
- Support for `FULL OUTER JOIN`'s has been disabled as it allows simulating `OR` functionality.

## Version 17.2.0

### New features

- Adds an [Activity Monitor](/admin/activity_monitor) that allows an administrator to see all queries running in the system across all analysts, as well as the memory usage across all connected cloaks.
- Show indication of progress when a query is executing.
- Adds an [endpoint for monitoring](/docs#monitoring) by external tools.
- Adds a [settings pane](/admin/settings) with the ability to specify the retention time for past queries.

### Enhancements

- Allow unlimited recall of past query history.
- Produces an error message when a data source is configured with an invalid decryption key.
- Cloaks terminate queries when about to run out of memory, rather than crash.
- Ability to speed up schema detection of MongoDB collections by sampling a subset of the data.
- Improved protection of sensitive details in system health data.
- The performance of computing medians in emulated database queries is improved. In representative use cases by more than a factor of two.
- Improved performance by 30% when using `extract_matches` function.
- Allow multiple queries to be run at once in one tab.
- Restore running queries when refreshing/opening a new tab.

### Changes

- Remove charting of errors and automatic detection of axes. Instead it's possible to select which columns to plot.

### Bugfixes

- Fixes usage of dotted names in sub-queries.
- Fixes filtering of rows generated by `extract_matches`.
- Fix data leakage in `min`/`max` aggregators.

## Version 17.1.0

Initial public release.<|MERGE_RESOLUTION|>--- conflicted
+++ resolved
@@ -22,15 +22,12 @@
 - Allow tighter date ranges by limiting maximum alignment to quarters.
 - Improve range alignment algorithm to produce tighter bounds.
 - Ranges that end at the maximum value of a type now include the maximum value.
-<<<<<<< HEAD
-- The rate at which column analysis queries are executed can be specified in configuration.
-=======
 - Allow month-aligned constant date between columns expressions.
 - Administrators can now convert analyst tables into views.
 - Various query interface improvements such as supporting deleting queries and showing when they were run
 - Allow ranges with mixed date and datetime boundaries.
 - Improved range alignment messages.
->>>>>>> b8114d38
+- The rate at which column analysis queries are executed can be specified in configuration.
 
 ### Bugfixes
 
