## Version 19.3.0

### __Breaking changes__

- `GROUP BY` clause is no longer allowed to contain constants.
- Minimum supported MongoDB version is now `3.6`.

### Enhancements

- The LDAP section has a `Sync now` button in `Admin -> Users` and `Admin -> Groups`
<<<<<<< HEAD
- Improved offloading of joins on MongoDB.
=======
- It is possible to force long polling instead of websocket as a transport mechanism for pushing notifications to browsers. See [Insights Air configuration](docs/ops/configuration.html#insights-air-configuration) for details.
>>>>>>> 2c8bd5d7

## Version 19.2.1

### Bugfixes

- Fixed parsing of data source configuration files using the `keys` and `content_type` fields simultaneously.

### Enhancements

- Added protection against join timing attacks.
- Added protection against exceptions in offloaded functions attacks.

## Version 19.2.0

[Upgrade guide](docs/ops/upgrading.html)

### __Breaking changes__

- The air configuration must contain the mandatory `name` property in the Insights Air configuration.
  See [Insights Air configuration](docs/ops/configuration.html#insights-air-configuration) for details.
- When quoting `db_name` in drill data sources, the double quote (") character must be used instead of backtick (\`).

### Bugfixes

- Fixed date/time literals support on Oracle.
- Fixed crash in anonymising `median` and `stddev` aggregators.

### Features

- Support noise aggregators in non-anonymising queries.
- Support for current date/time functions.
- Support for signing out all sessions of a user from the settings page or from the admin panel
- Support for analyst tables. See the [Analyst tables](docs/ops/configuration.html#analyst-tables) section for details.

### Enhancements

- Added support for configuring the maximum allowed number of concurrent PostgreSQL connections accepted by the Insights Air. See the section on configuring [Insights Air PostgreSQL interface](docs/ops/configuration.html#insights-air-postgresql-interface-configuration) for details.
- Added the support for the `VARIANCE` function.
- Added validation of virtual queries.
- Implemented offloading of complex per-user grouping.
- Inequalities between raw columns are now allowed both as `col1 >/>=/</<= col2` and `col1 BETWEEN col2 AND col3`
- Extended support for filters in the `HAVING` clause.
- Resetting the password automatically signs out all sessions

### Changes

- Removed support for `extract_words`.
- Password reset tokens and links will now expire after a single use. All password reset linkes/tokens generated with a
  previous version will be invalid as a consequence of this change.

## Version 19.1.0

### Features

- The share button under a query result allows creating permalinks to queries
- You can statically configure Aircloak Insights for fully automated deployments
- Support for limiting maximum number of simultaneous queries per each cloak. See the section on configuring [Insights Cloak](/docs/ops/configuration.html#insights-cloak-configuration) for details.
- Faster statistics-based (no-uid) anonymization implemented for certain cases.
- Support for Oracle 11g

### Enhancements

- Per-user data aggregation is offloaded to the database in some cases.

### Changes

- The format in which cloak memory is reported has changed
- By default, the cloak accepts at most 10 simultaneous queries. This setting can be changed with the `max_parallel_queries` cloak configuration parameter. See the section on configuring [Insights Cloak](/docs/ops/configuration.html#insights-cloak-configuration) for details.


## Version 18.4.0

### Features

- Support for LDAP for authentication and authorization - also enables using any
  directory service that exposes an LDAP interface, like Active Directory.
- Support for Drill data sources making it possible to query MapR-DB, HBase, and Hive,
  as well as log, JSON and parquet files stored directly on disk, HDFS, or AWS S3.

### Bugfixes

- Correctly typecheck parameters given to `IN`-style `WHERE`-clauses.

### Enhancements

- Support for transferring binary data when using the RODBC version of data source drivers.
- Performance improvements in the failed queries view for systems with high numbers of queries.
- Improved support for external dashboards and tools.
- All Aircloak SQL functions are properly highlighted in the Insights Air SQL-editor.

### Changes

- Noise parameters changed. Query results will differ from what they were in the past.
- The Aircloak native RODBC connector is now used by default over the previous ODBC driver.
- The depth of partial column censoring is now limited to 3 by default. This parameter can be changed in the config.

## Version 18.3.1

### Bugfix

- Fix for queries being improperly rejected when a condition included two isolating columns.

## Version 18.3.0

### __Breaking change__

- ODBC drivers for SAP HANA must be provided by the client and mounted.
  See the [Installation guide](docs/ops/installation.html) for more info.

### Features

- Added support for userless tables and non-anonymising queries.
- Users passwords can now be reset using a link provided by the system.
  administrator or via the commandline interface.
- Support for the SAP IQ data store.

### Bugfixes

- Fix for queries being rejected when one side of a range is negative.
- Fix redundant scanning of projected tables during cloak initialization.
- HTTP REST API for query results returned JSON with some duplicate keys.
- Fix execution of `ORDER BY`-clause in combination with a `GROUP BY`-clause in queries on MongoDB.

### Enhancements

- Improve identification of which conditions need emulation.
- Support for date and time typed literals.
- `SAMPLE_USERS` no longer causes SAP Hana queries to get emulated.
- The cloak classifies columns by whether they isolate users or not, further improving the anonymisation as a result.
- Improve load performance on the activity monitor page for installations with high numbers of queries.

### Changes

  - Improve the consistency between the different ways of computing noisy users counts; some results may change.

## Version 18.2.3

### Bugfixes

- Propagates `sample_rate` config value when loading the database tables needed for virtual tables.

## Version 18.2.2

### Bugfixes

- Fix crash when a postgres connection times out after retrieving all needed data.

## Version 18.2.1

### Features

- Support for specifying a privacy policy.
- An analyst can download all the information kept about them.
- Support for fully deleting all data recorded about an analyst's usage of the system.

## Version 18.2.0

### Features

- Support for virtual tables.

### Enhancements

- In many cases more data is now returned as a result of selectively merging low count buckets by censoring
  columns individually from right to left.
- Query execution times can be reduced by parallelising the data ingestion phase. See the section on configuring [Insights Cloak](/docs/ops/configuration.html#insights-cloak-configuration) for details.
- The efficiency of data aggregation has been improved and emulated queries now push conditions into the bottommost sub-queries for improved performance.
- Error messages now highlight the problematic part of a query.
- `DOW` (synonym for weekday) is supported both as a function and in `EXTRACT`.

### Changes

- The system now requires a license file provided by Aircloak.
- The audit log has been restructured, grouping similar events and showing up to 1000 events per page.
- Debug exports are allowed for failed queries as well as succesful queries.
- `SAMPLE_USERS`-clauses allow fractional values.

## Version 18.1.3

### Bugfixes

- Reduces the chance of integer overflows.

## Version 18.1.2

### Bugfixes

- Fixes cloak crash when creating error message on some invalid queries.
- Fixes cloak crash when aliasing the user id multiple times.
- Fixes alignment of intervals to 6 - 10 months.
- Fixes hanging queries on PostgreSQL data sources.

## Version 18.1.1

### Bugfixes

- The PostgreSQL interface now works with Python (PyGreSQL and Psycopg2) and Java (JDBC PostgreSQL driver) clients.

## Version 18.1.0

### Enhancements

- Performance improvements including: parallel ingestion of data from a database, optimised processing of queries producing a high number of rows, and automatic pruning of unused selected columns.

### Changes

- Improvements to the anonymisation process will cause queries to return different results from what they did in the past.
- The cloak can now make use of cached system memory for running queries. This allows more queries to be run on hosts
  with limited resources.

### Bugfixes

- The system would claim a column didn't exist in a table if it was also selected in a
  subquery and given an alias only differing from the column name in its case.
- Fixed handling of emulated JOINs when identically-named columns were present.
- Properly parse Unicode whitespace characters.
- Fixes incorrect selection of columns for joined emulated queries.

## Version 17.4.0

### New features

- Added beta support for SAP HANA data sources.
- Added the `date_trunc` function.
- Added global and per-user custom settings for displaying numbers in the UI.
- Support for using min/max/median aggregators over date/time value in the top-level query.
- Median is now supported in subqueries. When it is used, emulation will be activated for the query.
- Added `SAMPLE_USERS` clause for reducing the number of users queried.

### Enhancements

- Like patterns can now include an escape string
- More human-friendly rendering of date/time values in the UI.
- Documented `HEX` and `TRIM` functions.
- Support for TCP transport in PostgreSQL server protocol
- Support for cancelling queries over the Postgres Message Protocol interface
- `right`, `bucket` and `round` functions are now natively supported for MongoDB data sets.

### Bugfixes

- Fixed crash in min/max aggregators when there are insufficient data to produce a value.
- Fixed a bug where loading your past query history would not always return the queries you expected.
- Fixed offloading of the string `length` function.
- Fixed offloading and translation of `left` and `substring`, and the `IS NOT NULL` clause for MongoDB data sets.

## Version 17.3.2

### Bugfixes

- Fixed bug where encoded data would not get properly decoded when offloading joins to MongoDB.

## Version 17.3.1

### Bugfixes

- Fixed crash when joining two subqueries over a MongoDB data set.
- Fixed crash in `stddev` aggregate in cases where there are insufficient data to produce a value.
- Fixed crash that could manifest itself when using an alias in an emulated subquery.
- Fixes filtering of data in an intermediate emulated query.
- Fixed bug that duplicated the user id column for projected tables.
- Fixed bug where no tables where shown when creating a new view.
- Fixed crash because of ambiguous column name after a join.

## Version 17.3.0

### New features

- Introducing support for querying Aircloak Insights from Tableau. The support is still experimental.
  Contact Aircloak for help configuring Tableau and your Aircloak Insights installation.
- [A new section](/admin/warnings) appears in the admin interface when the system experiences problems.

### Enhancements

- The performance of all top-level aggregates (with the exception of `MEDIAN`) has been improved.
  Execution times have been cut by 60% and memory consumption by 75% for representative queries.
- Unreliable query results (results with a low number of distinct users) are highlighted in the query interface.
- When available the locations of errors are shown in the query editor.
- Broken views are highlighted as such in the tables and views sidebar.
- Data sources can be given a description to make them easier to keep apart.
- The system guards against changes to users and groups that would leave it without an administrator.
- The [REST API](/docs#canceling-a-query) has been extended to support cancelling queries.

### Changes

- Improvements to the anonymisation mean queries will return different results from what they did in the past.
- When there are too few users to produce a valid aggregate, `SUM`, `SUM_NOISE`, `AVG`, `AVG_NOISE` and `COUNT_NOISE` now return `null`. `COUNT` will under these circumstances return the lowest reportable number: `2`.
- Audit logging can be disabled in the [settings](/admin/settings) section of the admin interface.
- The source code of third party dependencies is available for download from the [third party licenses](/licenses) page.
- Support for `FULL OUTER JOIN`'s has been disabled as it allows simulating `OR` functionality.

## Version 17.2.0

### New features

- Adds an [Activity Monitor](/admin/activity_monitor) that allows an administrator to see all queries running in the system across all analysts, as well as the memory usage across all connected cloaks.
- Show indication of progress when a query is executing.
- Adds an [endpoint for monitoring](/docs#monitoring) by external tools.
- Adds a [settings pane](/admin/settings) with the ability to specify the retention time for past queries.

### Enhancements

- Allow unlimited recall of past query history.
- Produces an error message when a data source is configured with an invalid decryption key.
- Cloaks terminate queries when about to run out of memory, rather than crash.
- Ability to speed up schema detection of MongoDB collections by sampling a subset of the data.
- Improved protection of sensitive details in system health data.
- The performance of computing medians in emulated database queries is improved. In representative use cases by more than a factor of two.
- Improved performance by 30% when using `extract_matches` function.
- Allow multiple queries to be run at once in one tab.
- Restore running queries when refreshing/opening a new tab.

### Changes

- Remove charting of errors and automatic detection of axes. Instead it's possible to select which columns to plot.

### Bugfixes
- Fixes usage of dotted names in sub-queries.
- Fixes filtering of rows generated by `extract_matches`.
- Fix data leakage in `min`/`max` aggregators.

## Version 17.1.0

Initial public release.<|MERGE_RESOLUTION|>--- conflicted
+++ resolved
@@ -8,11 +8,8 @@
 ### Enhancements
 
 - The LDAP section has a `Sync now` button in `Admin -> Users` and `Admin -> Groups`
-<<<<<<< HEAD
 - Improved offloading of joins on MongoDB.
-=======
 - It is possible to force long polling instead of websocket as a transport mechanism for pushing notifications to browsers. See [Insights Air configuration](docs/ops/configuration.html#insights-air-configuration) for details.
->>>>>>> 2c8bd5d7
 
 ## Version 19.2.1
 
