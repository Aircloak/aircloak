<<<<<<< HEAD
## Version 18.1.2

### Bugfixes

- Fixes cloak crash when creating error message on some invalid queries.
- Fixes cloak crash when aliasing the user id multiple times.
- Fixes alignment of intervals to 6 - 10 months.
=======
## Version 18.2.0

### Enhancements

- Optimization of emulated queries by pushing conditions into bottom sub-queries.

### Changes

- Low count buckets are grouped sequentially per each subset of columns starting from right to left.

### Bugfixes
>>>>>>> 77258d44

## Version 18.1.1

### Bugfixes

- The PostgreSQL interface now works with Python (PyGreSQL and Psycopg2) and Java (JDBC PostgreSQL driver) clients.

## Version 18.1.0

### Enhancements

- Performance improvements including: parallel ingestion of data from a database, optimised processing of queries producing a high number of rows, and automatic pruning of unused selected columns.

### Changes

- Improvements to the anonymization process will cause queries to return different results from what they did in the past.
- The cloak can now make use of cached system memory for running queries. This allows more queries to be run on hosts
  with limited resources.

### Bugfixes

- The system would claim a column didn't exist in a table if it was also selected in a
  subquery and given an alias only differing from the column name in its case.
- Fixed handling of emulated JOINs when identically-named columns were present.
- Properly parse Unicode whitespace characters.
- Fixes incorrect selection of columns for joined emulated queries.

## Version 17.4.0

### New features

- Added beta support for SAP HANA data sources.
- Added the `date_trunc` function.
- Added global and per-user custom settings for displaying numbers in the UI.
- Support for using min/max/median aggregators over date/time value in the top-level query.
- Median is now supported in subqueries. When it is used, emulation will be activated for the query.
- Added `SAMPLE_USERS` clause for reducing the number of users queried.

### Enhancements

- Like patterns can now include an escape string
- More human-friendly rendering of date/time values in the UI.
- Documented `HEX` and `TRIM` functions.
- Support for TCP transport in PostgreSQL server protocol
- Support for cancelling queries over the Postgres Message Protocol interface
- `right`, `bucket` and `round` functions are now natively supported for MongoDB data sets.

### Bugfixes

- Fixed crash in min/max aggregators when there are insufficient data to produce a value.
- Fixed a bug where loading your past query history would not always return the queries you expected.
- Fixed offloading of the string `length` function.
- Fixed offloading and translation of `left` and `substring`, and the `IS NOT NULL` clause for MongoDB data sets.

## Version 17.3.2

### Bugfixes

- Fixed bug where encoded data would not get properly decoded when offloading joins to MongoDB.

## Version 17.3.1

### Bugfixes

- Fixed crash when joining two subqueries over a MongoDB data set.
- Fixed crash in `stddev` aggregate in cases where there are insufficient data to produce a value.
- Fixed crash that could manifest itself when using an alias in an emulated subquery.
- Fixes filtering of data in an intermediate emulated query.
- Fixed bug that duplicated the user id column for projected tables.
- Fixed bug where no tables where shown when creating a new view.
- Fixed crash because of ambiguous column name after a join.

## Version 17.3.0

### New features

- Introducing support for querying Aircloak Insights from Tableau. The support is still experimental.
  Contact Aircloak for help configuring Tableau and your Aircloak Insights installation.
- [A new section](/admin/warnings) appears in the admin interface when the system experiences problems.

### Enhancements

- The performance of all top-level aggregates (with the exception of `MEDIAN`) has been improved.
  Execution times have been cut by 60% and memory consumption by 75% for representative queries.
- Unreliable query results (results with a low number of distinct users) are highlighted in the query interface.
- When available the locations of errors are shown in the query editor.
- Broken views are highlighted as such in the tables and views sidebar.
- Data sources can be given a description to make them easier to keep apart.
- The system guards against changes to users and groups that would leave it without an administrator.
- The [REST API](/docs#canceling-a-query) has been extended to support cancelling queries.

### Changes

- Improvements to the anonymization mean queries will return different results from what they did in the past.
- When there are too few users to produce a valid aggregate, `SUM`, `SUM_NOISE`, `AVG`, `AVG_NOISE` and `COUNT_NOISE` now return `null`. `COUNT` will under these circumstances return the lowest reportable number: `2`.
- Audit logging can be disabled in the [settings](/admin/settings) section of the admin interface.
- The source code of third party dependencies is available for download from the [third party licenses](/licenses) page.
- Support for `FULL OUTER JOIN`'s has been disabled as it allows simulating `OR` functionality.

## Version 17.2.0

### New features

- Adds an [Activity Monitor](/admin/activity_monitor) that allows an administrator to see all queries running in the system across all analysts, as well as the memory usage across all connected cloaks.
- Show indication of progress when a query is executing.
- Adds an [endpoint for monitoring](/docs#monitoring) by external tools.
- Adds a [settings pane](/admin/settings) with the ability to specify the retention time for past queries.

### Enhancements

- Allow unlimited recall of past query history.
- Produces an error message when a data source is configured with an invalid decryption key.
- Cloaks terminate queries when about to run out of memory, rather than crash.
- Ability to speed up schema detection of MongoDB collections by sampling a subset of the data.
- Improved protection of sensitive details in system health data.
- The performance of computing medians in emulated database queries is improved. In representative use cases by more than a factor of two.
- Improved performance by 30% when using `extract_matches` function.
- Allow multiple queries to be run at once in one tab.
- Restore running queries when refreshing/opening a new tab.

### Changes

- Remove charting of errors and automatic detection of axes. Instead it's possible to select which columns to plot.

### Bug fixes
- Fixes usage of dotted names in sub-queries.
- Fixes filtering of rows generated by `extract_matches`.
- Fix data leakage in `min`/`max` aggregators.

## Version 17.1.0

Initial public release.<|MERGE_RESOLUTION|>--- conflicted
+++ resolved
@@ -1,12 +1,3 @@
-<<<<<<< HEAD
-## Version 18.1.2
-
-### Bugfixes
-
-- Fixes cloak crash when creating error message on some invalid queries.
-- Fixes cloak crash when aliasing the user id multiple times.
-- Fixes alignment of intervals to 6 - 10 months.
-=======
 ## Version 18.2.0
 
 ### Enhancements
@@ -18,7 +9,14 @@
 - Low count buckets are grouped sequentially per each subset of columns starting from right to left.
 
 ### Bugfixes
->>>>>>> 77258d44
+
+## Version 18.1.2
+
+### Bugfixes
+
+- Fixes cloak crash when creating error message on some invalid queries.
+- Fixes cloak crash when aliasing the user id multiple times.
+- Fixes alignment of intervals to 6 - 10 months.
 
 ## Version 18.1.1
 
