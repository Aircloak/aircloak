## Version 18.1.0

### Enhancements

- Query processing is a lot faster for queries creating a large number of buckets.
- Data ingestion can now be done concurrently, greatly improving performance at the cost of higher memory consumption.

### Bugfixes

- The system would claim a column didn't exist in a table if it was also selected in a
<<<<<<< HEAD
  subquery and given an alias only differing from the column name in its case.
- Fixed invalid join handling inside emulator when identically-named columns were present.
=======
  subquery and given an alias only differring from the column name in its case.
- The system would not succesfully retain information about running queries, leading parts
  of the system to believe that queries had died.
>>>>>>> 4de01e61

### Changes

- Improvements to the anonymization process will cause queries to return different results from what they did in the past.
- Count cached memory towards the memory available for running queries.
- Global users count information was removed from query results (computing can be very expensive).

## Version 17.4.1 (unreleased)

### Bugfixes

- Fixed reporting of memory values.
- Corrected description of which `WHERE`-clause conditions are allowed in subqueries, as well
  as when subqueries must select the uid-column.

## Version 17.4.0

### New features

- Added beta support for SAP HANA data sources.
- Added the `date_trunc` function.
- Added global and per-user custom settings for displaying numbers in the UI.
- Support for using min/max/median aggregators over date/time value in the top-level query.
- Median is now supported in subqueries. When it is used, emulation will be activated for the query.
- Added `SAMPLE_USERS` clause for reducing the number of users queried.

### Enhancements

- Like patterns can now include an escape string
- More human-friendly rendering of date/time values in the UI.
- Documented `HEX` and `TRIM` functions.
- Support for TCP transport in PostgreSQL server protocol
- Support for cancelling queries over the Postgres Message Protocol interface
- `right`, `bucket` and `round` functions are now natively supported for MongoDB data sets.

### Bugfixes

- Fixed crash in min/max aggregators when there are insufficient data to produce a value.
- Fixed a bug where loading your past query history would not always return the queries you expected.
- Fixed offloading of the string `length` function.
- Fixed offloading and translation of `left` and `substring`, and the `IS NOT NULL` clause for MongoDB data sets.

## Version 17.3.2

### Bugfixes

- Fixed bug where encoded data would not get properly decoded when offloading joins to MongoDB.

## Version 17.3.1

### Bugfixes

- Fixed crash when joining two subqueries over a MongoDB data set.
- Fixed crash in `stddev` aggregate in cases where there are insufficient data to produce a value.
- Fixed crash that could manifest itself when using an alias in an emulated subquery.
- Fixes filtering of data in an intermediate emulated query.
- Fixed bug that duplicated the user id column for projected tables.
- Fixed bug where no tables where shown when creating a new view.
- Fixed crash because of ambiguous column name after a join.

## Version 17.3.0

### New features

- Introducing support for querying Aircloak Insights from Tableau. The support is still experimental.
  Contact Aircloak for help configuring Tableau and your Aircloak Insights installation.
- [A new section](/admin/warnings) appears in the admin interface when the system experiences problems.

### Enhancements

- The performance of all top-level aggregates (with the exception of `MEDIAN`) has been improved.
  Execution times have been cut by 60% and memory consumption by 75% for representative queries.
- Unreliable query results (results with a low number of distinct users) are highlighted in the query interface.
- When available the locations of errors are shown in the query editor.
- Broken views are highlighted as such in the tables and views sidebar.
- Data sources can be given a description to make them easier to keep apart.
- The system guards against changes to users and groups that would leave it without an administrator.
- The [REST API](/docs#canceling-a-query) has been extended to support cancelling queries.

### Changes

- Improvements to the anonymization mean queries will return different results from what they did in the past.
- When there are too few users to produce a valid aggregate, `SUM`, `SUM_NOISE`, `AVG`, `AVG_NOISE` and `COUNT_NOISE` now return `null`. `COUNT` will under these circumstances return the lowest reportable number: `2`.
- Audit logging can be disabled in the [settings](/admin/settings) section of the admin interface.
- The source code of third party dependencies is available for download from the [third party licenses](/licenses) page.
- Support for `FULL OUTER JOIN`'s has been disabled as it allows simulating `OR` functionality.

## Version 17.2.0

### New features

- Adds an [Activity Monitor](/admin/activity_monitor) that allows an administrator to see all queries running in the system across all analysts, as well as the memory usage across all connected cloaks.
- Show indication of progress when a query is executing.
- Adds an [endpoint for monitoring](/docs#monitoring) by external tools.
- Adds a [settings pane](/admin/settings) with the ability to specify the retention time for past queries.

### Enhancements

- Allow unlimited recall of past query history.
- Produces an error message when a data source is configured with an invalid decryption key.
- Cloaks terminate queries when about to run out of memory, rather than crash.
- Ability to speed up schema detection of MongoDB collections by sampling a subset of the data.
- Improved protection of sensitive details in system health data.
- The performance of computing medians in emulated database queries is improved. In representative use cases by more than a factor of two.
- Improved performance by 30% when using `extract_matches` function.
- Allow multiple queries to be run at once in one tab.
- Restore running queries when refreshing/opening a new tab.

### Changes

- Remove charting of errors and automatic detection of axes. Instead it's possible to select which columns to plot.

### Bug fixes
- Fixes usage of dotted names in sub-queries.
- Fixes filtering of rows generated by `extract_matches`.
- Fix data leakage in `min`/`max` aggregators.

## Version 17.1.0

Initial public release.<|MERGE_RESOLUTION|>--- conflicted
+++ resolved
@@ -8,14 +8,10 @@
 ### Bugfixes
 
 - The system would claim a column didn't exist in a table if it was also selected in a
-<<<<<<< HEAD
   subquery and given an alias only differing from the column name in its case.
 - Fixed invalid join handling inside emulator when identically-named columns were present.
-=======
-  subquery and given an alias only differring from the column name in its case.
-- The system would not succesfully retain information about running queries, leading parts
+- The system would not successfully retain information about running queries, leading parts
   of the system to believe that queries had died.
->>>>>>> 4de01e61
 
 ### Changes
 
