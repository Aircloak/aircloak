--- conflicted
+++ resolved
@@ -1,4 +1,3 @@
-<<<<<<< HEAD
 ## UNRELEASED CHANGES
 
 ### Features
@@ -8,6 +7,7 @@
 ### Bugfixes
 
 - Correctly typecheck parameters given to `IN`-style `WHERE`-clauses.
+- Fix for queries being improperly rejected when a condition included two isolating columns
 
 ### Enhancements
 
@@ -17,13 +17,6 @@
 ### Changes
 
 - Noise parameters changed. Results will differ.
-=======
-## Unreleased
-
-### Bugfixes
-
-- Fix for queries being improperly rejected when a condition included two isolating columns
->>>>>>> 56ef1a38
 
 ## 18.3.0
 
