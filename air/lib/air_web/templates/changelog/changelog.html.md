<<<<<<< HEAD
## Version 20.1.4

### Bugfixes

- Fixed invalid optimization when executing queries over analyst tables.
=======
## Version 20.2.0-dev

### **Breaking changes**

- Default value for `max_rare_negative_conditions` is now 0.
- The `IS [NOT] NULL` operator is restricted to clear expressions.
- Aggregators are restricted to clear expressions.
- Dropped support for non-datetime/interval arithmetic.
- `floor`, `ceil` and `cast(real as integer)` are now considered implicit ranges.

### New features

- We've built an integration to take advantage of [Diffix Explorer](https://github.com/diffix/explorer). If you [enable it](/docs/ops/installation.html#diffix-explorer), you will be able to get a nice overview of the anonymized content of columns in your data source.
- Comments can be added to tables and columns. Database comments are automatically loaded from configured tables.

### Enhancements

- Redesigned user interface. The interface is easier to navigate, use and read and works better on mobile devices.
- Added overflow protection for date arithmetic. Oracle UDFs have to be reloaded.
- Improved performance for join-timing protection.

### Bugfixes

- Fixed filtering of censored values in standard queries.
- Verify implicit range usage on both sides of a condition.

### Changes

- Increased the minimum threshold for non-count stats-based aggregators.
- Removed support for MongoDB backends.
>>>>>>> 27a5ce22

## Version 20.1.3

### Bugfixes

- Fixed duplication of noise layers when using `count(distinct column)` aggregators.
- Fixed incorrect rounding in Oracle when using `bucket` functions.

## Version 20.1.2

### Bugfixes

- Fixed crash when executing query over analyst table.
- Fixed crash when using ranges with different boundary types.

## Version 20.1.1

### New features

- Support for excluding columns from a data source table. This can be done using the `exclude_columns` parameter.
- Support for marking columns as unselectable. This can be done using the `unselectable_columns` parameter.

### Bugfixes

- Fixed handling of dotted table names and aliases.
- Fixed performance degradation bug introduced in version 20.1.0.
- Fixed periodically occurring bug that would prevent queries from being run.
- Fixed high CPU usage after startup caused by shadow values cache initialization.

## Version 20.1.0

### **Breaking changes**

- Support for `median` was removed.
- Support for `distinct` modifier was removed for all aggregate functions except `count` and `count_noise`.
- Support for `SAMPLE_USERS` was removed.
- Support for the `hash` function was removed.
- Minimum Oracle version supported is now 12c.
- The minimum supported version of Postgres is now 9.6 (dropping support for version 9.1 through 9.5).
- Support for the `auto_aircloak_export` configuration parameter in the Insights Air config was removed.
  Consult the [Upgrade guide](docs/ops/upgrading.html) for additional information.
- Support for some obsolete data source configuration features was removed: decoders, projections, explicit
  user_id-field.
- Anonymizing queries using raw user_id columns are rejected instead of automatically censoring the user_id column.

### New features

- Added beta support for Apache Impala (Cloudera Distribution) data sources.

### Enhancements

- When a user changes their password all their other sessions are automatically revoked.
- Admins can add custom messages to the login and main screens.
- Admins can add performance hints to Oracle queries from the cloak's data source config file, by setting the
  `select_hints` field in the `parameters` section.
- The Oracle Instant Client version 18.3 is bundled with the container and no longer needs to be
  provided separately.
- Various data source connection timeouts can now be adjusted in the Cloak config file, under the `timeouts` field.
- Improved support for boolean expressions.
- Allowed inequalities between datetime columns and the current date.
- Added support for `CASE` statements in [standard queries](sql#query-and-subquery-types).
  Experimental support for [restricted queries](sql#query-and-subquery-types) can be enabled
  in the Cloak config using the `enable_case_support` flag.
- The HTTP REST API query result endpoint no longer returns internal logging data.
- The number of analysis queries needed when multiple copies of a data source exist was reduced.
- The query editor and query results interface was made wider and more suitable for larger screens.

### Bugfixes

- Fixed detection of recursive aggregators usage inside the `HAVING` clause.
- Various fixes for Oracle data source:
  - the parameter order of the `trim` function in the generated SQL was fixed
  - date/time conversion was not always correct
- Views and analyst tables now appear in popular analytics tools such as Tableau.
- Fixed verification of isolated columns usage in non-clear expressions in the `SELECT` clause.

### Changes

- The set of query restrictions was simplified and clarified.
- Allow date ranges from `1900-01-01` to `9999-12-31`.
- Date function `weekday` is now consistent across data sources.
  Returned values are in interval 1 (Sunday) to 7 (Saturday).
  This behavior may change if database defaults are modified.
- Aircloak Insights no longer tracks pseudonymized usage information. The default
  privacy policy has been simplified to reflect this change. Please consult
  the [Upgrade guide](docs/ops/upgrading.html) for further information.

## Version 19.3.0

### **Breaking changes**

- `GROUP BY` clause is no longer allowed to contain constants.
- Minimum supported MongoDB version is now `3.6`.

### Enhancements

- The LDAP section has a `Sync now` button in `Admin -> Users` and `Admin -> Groups`
- Improved offloading of joins on MongoDB.
- It is possible to force long polling instead of websocket as a transport mechanism for pushing notifications to browsers. See [Insights Air configuration](docs/ops/configuration.html#insights-air-configuration) for details.
- Enabled statistics-based min/max aggregators (with a higher users count threshold).
- Enabled statistics-based count(distinct) aggregators.
- Added protection against join timing attacks.
- Added protection against exceptions in offloaded functions attacks.
- Added support for `GROUPING SETS`, `ROLLUP` and `CUBE`
- Reduced restrictions for columns-only conditions.

### Bugfixes

- Fixed handling of `null` and `undefined` values in MongoDB data sets.
- Fixed parsing of data source configuration files using the `keys` and `content_type` fields simultaneously.
- Anonymization restrictions were incorrectly applied to top-level `HAVING`-clauses

### Changes

- Support for Apache Drill was deprecated.

### Known issues

- Views and analyst tables are not tracked in the shadow DB, so they won't appear in \d commands issued from psql or
  in some tools that use pg-specific means of detecting the schema.

## Version 19.2.0

[Upgrade guide](docs/ops/upgrading.html)

### **Breaking changes**

- The air configuration must contain the mandatory `name` property in the Insights Air configuration.
  See [Insights Air configuration](docs/ops/configuration.html#insights-air-configuration) for details.
- When quoting `db_name` in drill data sources, the double quote (") character must be used instead of backtick (\`).

### Bugfixes

- Fixed date/time literals support on Oracle.
- Fixed crash in anonymising `median` and `stddev` aggregators.

### Features

- Support noise aggregators in non-anonymising queries.
- Support for current date/time functions.
- Support for signing out all sessions of a user from the settings page or from the admin panel
- Support for analyst tables. See the [Analyst tables](docs/ops/configuration.html#analyst-tables) section for details.

### Enhancements

- Added support for configuring the maximum allowed number of concurrent PostgreSQL connections accepted by the Insights Air. See the section on configuring [Insights Air PostgreSQL interface](docs/ops/configuration.html#insights-air-postgresql-interface-configuration) for details.
- Added the support for the `VARIANCE` function.
- Added validation of virtual queries.
- Implemented offloading of complex per-user grouping.
- Inequalities between raw columns are now allowed both as `col1 >/>=/</<= col2` and `col1 BETWEEN col2 AND col3`
- Extended support for filters in the `HAVING` clause.
- Resetting the password automatically signs out all sessions

### Changes

- Removed support for `extract_words`.
- Password reset tokens and links will now expire after a single use. All password reset linkes/tokens generated with a
  previous version will be invalid as a consequence of this change.

## Version 19.1.0

### Features

- The share button under a query result allows creating permalinks to queries
- You can statically configure Aircloak Insights for fully automated deployments
- Support for limiting maximum number of simultaneous queries per each cloak. See the section on configuring [Insights Cloak](/docs/ops/configuration.html#insights-cloak-configuration) for details.
- Faster statistics-based (no-uid) anonymization implemented for certain cases.
- Support for Oracle 11g

### Enhancements

- Per-user data aggregation is offloaded to the database in some cases.

### Changes

- The format in which cloak memory is reported has changed
- By default, the cloak accepts at most 10 simultaneous queries. This setting can be changed with the `max_parallel_queries` cloak configuration parameter. See the section on configuring [Insights Cloak](/docs/ops/configuration.html#insights-cloak-configuration) for details.

## Version 18.4.0

### Features

- Support for LDAP for authentication and authorization - also enables using any
  directory service that exposes an LDAP interface, like Active Directory.
- Support for Drill data sources making it possible to query MapR-DB, HBase, and Hive,
  as well as log, JSON and parquet files stored directly on disk, HDFS, or AWS S3.

### Bugfixes

- Correctly typecheck parameters given to `IN`-style `WHERE`-clauses.

### Enhancements

- Support for transferring binary data when using the RODBC version of data source drivers.
- Performance improvements in the failed queries view for systems with high numbers of queries.
- Improved support for external dashboards and tools.
- All Aircloak SQL functions are properly highlighted in the Insights Air SQL-editor.

### Changes

- Noise parameters changed. Query results will differ from what they were in the past.
- The Aircloak native RODBC connector is now used by default over the previous ODBC driver.
- The depth of partial column censoring is now limited to 3 by default. This parameter can be changed in the config.

## Version 18.3.1

### Bugfix

- Fix for queries being improperly rejected when a condition included two isolating columns.

## Version 18.3.0

### **Breaking change**

- ODBC drivers for SAP HANA must be provided by the client and mounted.
  See the [Installation guide](docs/ops/installation.html) for more info.

### Features

- Added support for userless tables and non-anonymising queries.
- Users passwords can now be reset using a link provided by the system.
  administrator or via the commandline interface.
- Support for the SAP IQ data store.

### Bugfixes

- Fix for queries being rejected when one side of a range is negative.
- Fix redundant scanning of projected tables during cloak initialization.
- HTTP REST API for query results returned JSON with some duplicate keys.
- Fix execution of `ORDER BY`-clause in combination with a `GROUP BY`-clause in queries on MongoDB.

### Enhancements

- Improve identification of which conditions need emulation.
- Support for date and time typed literals.
- `SAMPLE_USERS` no longer causes SAP Hana queries to get emulated.
- The cloak classifies columns by whether they isolate users or not, further improving the anonymisation as a result.
- Improve load performance on the activity monitor page for installations with high numbers of queries.

### Changes

- Improve the consistency between the different ways of computing noisy users counts; some results may change.

## Version 18.2.3

### Bugfixes

- Propagates `sample_rate` config value when loading the database tables needed for virtual tables.

## Version 18.2.2

### Bugfixes

- Fix crash when a postgres connection times out after retrieving all needed data.

## Version 18.2.1

### Features

- Support for specifying a privacy policy.
- An analyst can download all the information kept about them.
- Support for fully deleting all data recorded about an analyst's usage of the system.

## Version 18.2.0

### Features

- Support for virtual tables.

### Enhancements

- In many cases more data is now returned as a result of selectively merging low count buckets by censoring
  columns individually from right to left.
- Query execution times can be reduced by parallelising the data ingestion phase. See the section on configuring [Insights Cloak](/docs/ops/configuration.html#insights-cloak-configuration) for details.
- The efficiency of data aggregation has been improved and emulated queries now push conditions into the bottommost sub-queries for improved performance.
- Error messages now highlight the problematic part of a query.
- `DOW` (synonym for weekday) is supported both as a function and in `EXTRACT`.

### Changes

- The system now requires a license file provided by Aircloak.
- The audit log has been restructured, grouping similar events and showing up to 1000 events per page.
- Debug exports are allowed for failed queries as well as succesful queries.
- `SAMPLE_USERS`-clauses allow fractional values.

## Version 18.1.3

### Bugfixes

- Reduces the chance of integer overflows.

## Version 18.1.2

### Bugfixes

- Fixes cloak crash when creating error message on some invalid queries.
- Fixes cloak crash when aliasing the user id multiple times.
- Fixes alignment of intervals to 6 - 10 months.
- Fixes hanging queries on PostgreSQL data sources.

## Version 18.1.1

### Bugfixes

- The PostgreSQL interface now works with Python (PyGreSQL and Psycopg2) and Java (JDBC PostgreSQL driver) clients.

## Version 18.1.0

### Enhancements

- Performance improvements including: parallel ingestion of data from a database, optimised processing of queries producing a high number of rows, and automatic pruning of unused selected columns.

### Changes

- Improvements to the anonymisation process will cause queries to return different results from what they did in the past.
- The cloak can now make use of cached system memory for running queries. This allows more queries to be run on hosts
  with limited resources.

### Bugfixes

- The system would claim a column didn't exist in a table if it was also selected in a
  subquery and given an alias only differing from the column name in its case.
- Fixed handling of emulated JOINs when identically-named columns were present.
- Properly parse Unicode whitespace characters.
- Fixes incorrect selection of columns for joined emulated queries.

## Version 17.4.0

### New features

- Added beta support for SAP HANA data sources.
- Added the `date_trunc` function.
- Added global and per-user custom settings for displaying numbers in the UI.
- Support for using min/max/median aggregators over date/time value in the top-level query.
- Median is now supported in subqueries. When it is used, emulation will be activated for the query.
- Added `SAMPLE_USERS` clause for reducing the number of users queried.

### Enhancements

- Like patterns can now include an escape string
- More human-friendly rendering of date/time values in the UI.
- Documented `HEX` and `TRIM` functions.
- Support for TCP transport in PostgreSQL server protocol
- Support for cancelling queries over the Postgres Message Protocol interface
- `right`, `bucket` and `round` functions are now natively supported for MongoDB data sets.

### Bugfixes

- Fixed crash in min/max aggregators when there are insufficient data to produce a value.
- Fixed a bug where loading your past query history would not always return the queries you expected.
- Fixed offloading of the string `length` function.
- Fixed offloading and translation of `left` and `substring`, and the `IS NOT NULL` clause for MongoDB data sets.

## Version 17.3.2

### Bugfixes

- Fixed bug where encoded data would not get properly decoded when offloading joins to MongoDB.

## Version 17.3.1

### Bugfixes

- Fixed crash when joining two subqueries over a MongoDB data set.
- Fixed crash in `stddev` aggregate in cases where there are insufficient data to produce a value.
- Fixed crash that could manifest itself when using an alias in an emulated subquery.
- Fixes filtering of data in an intermediate emulated query.
- Fixed bug that duplicated the user id column for projected tables.
- Fixed bug where no tables where shown when creating a new view.
- Fixed crash because of ambiguous column name after a join.

## Version 17.3.0

### New features

- Introducing support for querying Aircloak Insights from Tableau. The support is still experimental.
  Contact Aircloak for help configuring Tableau and your Aircloak Insights installation.
- [A new section](/admin/warnings) appears in the admin interface when the system experiences problems.

### Enhancements

- The performance of all top-level aggregates (with the exception of `MEDIAN`) has been improved.
  Execution times have been cut by 60% and memory consumption by 75% for representative queries.
- Unreliable query results (results with a low number of distinct users) are highlighted in the query interface.
- When available the locations of errors are shown in the query editor.
- Broken views are highlighted as such in the tables and views sidebar.
- Data sources can be given a description to make them easier to keep apart.
- The system guards against changes to users and groups that would leave it without an administrator.
- The [REST API](/docs#canceling-a-query) has been extended to support cancelling queries.

### Changes

- Improvements to the anonymisation mean queries will return different results from what they did in the past.
- When there are too few users to produce a valid aggregate, `SUM`, `SUM_NOISE`, `AVG`, `AVG_NOISE` and `COUNT_NOISE` now return `null`. `COUNT` will under these circumstances return the lowest reportable number: `2`.
- Audit logging can be disabled in the [settings](/admin/settings) section of the admin interface.
- The source code of third party dependencies is available for download from the [third party licenses](/licenses) page.
- Support for `FULL OUTER JOIN`'s has been disabled as it allows simulating `OR` functionality.

## Version 17.2.0

### New features

- Adds an [Activity Monitor](/admin/activity_monitor) that allows an administrator to see all queries running in the system across all analysts, as well as the memory usage across all connected cloaks.
- Show indication of progress when a query is executing.
- Adds an [endpoint for monitoring](/docs#monitoring) by external tools.
- Adds a [settings pane](/admin/settings) with the ability to specify the retention time for past queries.

### Enhancements

- Allow unlimited recall of past query history.
- Produces an error message when a data source is configured with an invalid decryption key.
- Cloaks terminate queries when about to run out of memory, rather than crash.
- Ability to speed up schema detection of MongoDB collections by sampling a subset of the data.
- Improved protection of sensitive details in system health data.
- The performance of computing medians in emulated database queries is improved. In representative use cases by more than a factor of two.
- Improved performance by 30% when using `extract_matches` function.
- Allow multiple queries to be run at once in one tab.
- Restore running queries when refreshing/opening a new tab.

### Changes

- Remove charting of errors and automatic detection of axes. Instead it's possible to select which columns to plot.

### Bugfixes

- Fixes usage of dotted names in sub-queries.
- Fixes filtering of rows generated by `extract_matches`.
- Fix data leakage in `min`/`max` aggregators.

## Version 17.1.0

Initial public release.<|MERGE_RESOLUTION|>--- conflicted
+++ resolved
@@ -1,10 +1,3 @@
-<<<<<<< HEAD
-## Version 20.1.4
-
-### Bugfixes
-
-- Fixed invalid optimization when executing queries over analyst tables.
-=======
 ## Version 20.2.0-dev
 
 ### **Breaking changes**
@@ -35,7 +28,12 @@
 
 - Increased the minimum threshold for non-count stats-based aggregators.
 - Removed support for MongoDB backends.
->>>>>>> 27a5ce22
+
+## Version 20.1.4
+
+### Bugfixes
+
+- Fixed invalid optimization when executing queries over analyst tables.
 
 ## Version 20.1.3
 
