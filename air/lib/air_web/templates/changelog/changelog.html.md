--- conflicted
+++ resolved
@@ -6,11 +6,8 @@
 
 ### Features
 
-<<<<<<< HEAD
 - Resetting a user's password via a link provided by the system administrator
 - Resetting a user's password using the command line interface
-=======
->>>>>>> 61e664ad
 - Added support for userless tables and non-anonymizing queries.
 
 ### Enhancements
