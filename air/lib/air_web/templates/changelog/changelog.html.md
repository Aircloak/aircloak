<<<<<<< HEAD
## Version 20.4.0-dev

### New features

- Added support for `UNION` between non-restricted queries.

## Version 20.3.0-dev
=======
## Version 20.3.0
>>>>>>> fc6ba934

### **Breaking changes**

- The `%` operator is now considered an implicit range.
- The `enable_case_support` configuration setting has been removed.
- Constants in restricted `IN` clauses have to be from the list of frequent values, unless the
  `allow_any_value_in_in_clauses` setting is enabled in the Insights Cloak configuration file.
- Only a single `COUNT`, `MIN` or `MAX` aggregator is now allowed in restricted `IN` and `<>` conditions.

### New features

- Added support for `EXPLAIN` query. The result will describe the types of queries and subqueries.
- Administrators can now manually reload a cloak's data sources.

### Enhancements

- `month`, `quarter`, `year` and `extract(month/quarter/year)` are no longer considered implicit ranges.
- The audit log has been redesigned. It now shows significantly more data by default.
- Installations using the [Diffix Explorer integration](https://hub.docker.com/r/diffix/explorer) now have
  support for showing sample tables in the tables list on the query page.

### Bugfixes

- Cached connections are now forcefully terminated when a data source is detected as broken.
- Ignore trailing semicolon in analyst tables definitions.
- Fixed offloading of date/interval operations on MySQL.
- Fixed crash on invalid UTF8 strings when using ODBC-based drivers.
- Fixed outdated examples of restricted queries in the docs.
- Searching the documentation could result in the browser window crashing.

### Changes

- `CASE` support is now enabled by default. `WHEN` clause constants have to be from the list of frequent values,
  unless the `allow_any_value_in_when_clauses` setting is enabled in the Insights Cloak configuration file.

### Deprecation

- With the introduction of an improved online docs experience we deprecated offline docs (PDF, epub, and mobi).

## Version 20.2.1

### Bugfixes

- Fixed crash when loading data source tables in the sidebar.

### Changes

- Automatic comment loading can be disabled for data sources by setting the `load_comments` flag to `false`.

## Version 20.2.0

### **Breaking changes**

- Default value for `max_rare_negative_conditions` is now 0.
- The `IS [NOT] NULL` operator is restricted to clear expressions.
- Aggregators are restricted to clear expressions.
- Dropped support for non-datetime/interval arithmetic.
- `floor`, `ceil` and `cast(real as integer)` are now considered implicit ranges.
- Removed support for MongoDB backends

### New features

- Added an integration for [Diffix Explorer](https://github.com/diffix/explorer). [If enabled](/docs/#/ops/installation?id=diffix-explorer), analysts will be given an anonymized overview of the contents of columns in your data sources.
- Comments can be added to tables and columns. Database comments are automatically loaded from configured tables.

### Enhancements

- Redesigned user interface with a focus on consistency and easier navigation.
- Added overflow protection for date arithmetic. Oracle UDFs have to be reloaded.
- Improved performance for join-timing protection.
- Allow tighter date ranges by limiting maximum alignment to quarters.
- Improve range alignment algorithm to produce tighter bounds.
- Ranges that end at the maximum value of a type now include the maximum value.
- Allow month-aligned constant date between columns expressions.
- Administrators can now convert analyst tables into views.
- Various query interface improvements such as supporting deleting queries and showing when they were run.
- Allow ranges with mixed date and datetime boundaries.
- Improved range alignment messages.
- The rate at which column analysis queries are executed can be specified in configuration.
- Analyst tables will utilize select hints in Oracle data sources.

### Bugfixes

- Fixed filtering of censored values in standard queries.
- Verify implicit range usage on both sides of a condition.
- Fixed interaction between the column analysis cache and aliased tables.
- Native users could accidentally be assigned to LDAP groups which in turn would break the LDAP sync.
  As part of upgrading to Aircloak Insights 20.2 all users managed through Insights Air that have been
  assigned to an LDAP group will be migrated out of the group and into a transitionary group. This ensures
  all users retain access to all the data sources they expect, but will lead to additional groups being
  created.
- Fixed crash when executing query over analyst table containing filters over the selected columns.

### Changes

- Increased the minimum threshold for non-count stats-based aggregators.
- To celebrate Diffix Dogwood, the most recent version of our anonymization algorithm Diffix, the login screen now shows images of Dogwood trees

## Version 20.1.4

### Bugfixes

- Fixed invalid optimization when executing queries over analyst tables.

## Version 20.1.3

### Bugfixes

- Fixed duplication of noise layers when using `count(distinct column)` aggregators.
- Fixed incorrect rounding in Oracle when using `bucket` functions.

## Version 20.1.2

### Bugfixes

- Fixed crash when executing query over analyst table.
- Fixed crash when using ranges with different boundary types.

## Version 20.1.1

### New features

- Support for excluding columns from a data source table. This can be done using the `exclude_columns` parameter.
- Support for marking columns as unselectable. This can be done using the `unselectable_columns` parameter.

### Bugfixes

- Fixed handling of dotted table names and aliases.
- Fixed performance degradation bug introduced in version 20.1.0.
- Fixed periodically occurring bug that would prevent queries from being run.
- Fixed high CPU usage after startup caused by shadow values cache initialization.

## Version 20.1.0

### **Breaking changes**

- Support for `median` was removed.
- Support for `distinct` modifier was removed for all aggregate functions except `count` and `count_noise`.
- Support for `SAMPLE_USERS` was removed.
- Support for the `hash` function was removed.
- Minimum Oracle version supported is now 12c.
- The minimum supported version of Postgres is now 9.6 (dropping support for version 9.1 through 9.5).
- Support for the `auto_aircloak_export` configuration parameter in the Insights Air config was removed.
  Consult the [Upgrade guide](/docs/#/ops/upgrading) for additional information.
- Support for some obsolete data source configuration features was removed: decoders, projections, explicit
  user_id-field.
- Anonymizing queries using raw user_id columns are rejected instead of automatically censoring the user_id column.

### New features

- Added beta support for Apache Impala (Cloudera Distribution) data sources.

### Enhancements

- When a user changes their password all their other sessions are automatically revoked.
- Admins can add custom messages to the login and main screens.
- Admins can add performance hints to Oracle queries from the cloak's data source config file, by setting the
  `select_hints` field in the `parameters` section.
- The Oracle Instant Client version 18.3 is bundled with the container and no longer needs to be
  provided separately.
- Various data source connection timeouts can now be adjusted in the Cloak config file, under the `timeouts` field.
- Improved support for boolean expressions.
- Allowed inequalities between datetime columns and the current date.
- Added support for `CASE` statements in [standard queries](/docs/#/sql?id=query-and-subquery-types).
  Experimental support for [restricted queries](/docs/#/sql?id=query-and-subquery-types) can be enabled
  in the Cloak config using the `enable_case_support` flag.
- The HTTP REST API query result endpoint no longer returns internal logging data.
- The number of analysis queries needed when multiple copies of a data source exist was reduced.
- The query editor and query results interface was made wider and more suitable for larger screens.

### Bugfixes

- Fixed detection of recursive aggregators usage inside the `HAVING` clause.
- Various fixes for Oracle data source:
  - the parameter order of the `trim` function in the generated SQL was fixed
  - date/time conversion was not always correct
- Views and analyst tables now appear in popular analytics tools such as Tableau.
- Fixed verification of isolated columns usage in non-clear expressions in the `SELECT` clause.

### Changes

- The set of query restrictions was simplified and clarified.
- Allow date ranges from `1900-01-01` to `9999-12-31`.
- Date function `weekday` is now consistent across data sources.
  Returned values are in interval 1 (Sunday) to 7 (Saturday).
  This behavior may change if database defaults are modified.
- Aircloak Insights no longer tracks pseudonymized usage information. The default
  privacy policy has been simplified to reflect this change. Please consult
  the [Upgrade guide](/docs/#/ops/upgrading) for further information.

## Version 19.3.0

### **Breaking changes**

- `GROUP BY` clause is no longer allowed to contain constants.
- Minimum supported MongoDB version is now `3.6`.

### Enhancements

- The LDAP section has a `Sync now` button in `Admin -> Users` and `Admin -> Groups`
- Improved offloading of joins on MongoDB.
- It is possible to force long polling instead of websocket as a transport mechanism for pushing notifications to browsers. See [Insights Air configuration](/docs/#/ops/configuration?id=insights-air-configuration) for details.
- Enabled statistics-based min/max aggregators (with a higher users count threshold).
- Enabled statistics-based count(distinct) aggregators.
- Added protection against join timing attacks.
- Added protection against exceptions in offloaded functions attacks.
- Added support for `GROUPING SETS`, `ROLLUP` and `CUBE`
- Reduced restrictions for columns-only conditions.

### Bugfixes

- Fixed handling of `null` and `undefined` values in MongoDB data sets.
- Fixed parsing of data source configuration files using the `keys` and `content_type` fields simultaneously.
- Anonymization restrictions were incorrectly applied to top-level `HAVING`-clauses

### Changes

- Support for Apache Drill was deprecated.

### Known issues

- Views and analyst tables are not tracked in the shadow DB, so they won't appear in \d commands issued from psql or
  in some tools that use pg-specific means of detecting the schema.

## Version 19.2.0

[Upgrade guide](/docs/#/ops/upgrading)

### **Breaking changes**

- The air configuration must contain the mandatory `name` property in the Insights Air configuration.
  See [Insights Air configuration](/docs/#/ops/configuration?id=insights-air-configuration) for details.
- When quoting `db_name` in drill data sources, the double quote (") character must be used instead of backtick (\`).

### Bugfixes

- Fixed date/time literals support on Oracle.
- Fixed crash in anonymising `median` and `stddev` aggregators.

### Features

- Support noise aggregators in non-anonymising queries.
- Support for current date/time functions.
- Support for signing out all sessions of a user from the settings page or from the admin panel
- Support for analyst tables. See the [Analyst tables](/docs/#/ops/configuration?id=analyst-tables) section for details.

### Enhancements

- Added support for configuring the maximum allowed number of concurrent PostgreSQL connections accepted by the Insights Air. See the section on configuring [Insights Air PostgreSQL interface](/docs/#/ops/configuration?id=insights-air-postgresql-interface-configuration) for details.
- Added the support for the `VARIANCE` function.
- Added validation of virtual queries.
- Implemented offloading of complex per-user grouping.
- Inequalities between raw columns are now allowed both as `col1 >/>=/</<= col2` and `col1 BETWEEN col2 AND col3`
- Extended support for filters in the `HAVING` clause.
- Resetting the password automatically signs out all sessions

### Changes

- Removed support for `extract_words`.
- Password reset tokens and links will now expire after a single use. All password reset linkes/tokens generated with a
  previous version will be invalid as a consequence of this change.

## Version 19.1.0

### Features

- The share button under a query result allows creating permalinks to queries
- You can statically configure Aircloak Insights for fully automated deployments
- Support for limiting maximum number of simultaneous queries per each cloak. See the section on configuring [Insights Cloak](/docs/#/ops/configuration?id=insights-cloak-configuration) for details.
- Faster statistics-based (no-uid) anonymization implemented for certain cases.
- Support for Oracle 11g

### Enhancements

- Per-user data aggregation is offloaded to the database in some cases.

### Changes

- The format in which cloak memory is reported has changed
- By default, the cloak accepts at most 10 simultaneous queries. This setting can be changed with the `max_parallel_queries` cloak configuration parameter. See the section on configuring [Insights Cloak](/docs/#/ops/configuration?id=insights-cloak-configuration) for details.

## Version 18.4.0

### Features

- Support for LDAP for authentication and authorization - also enables using any
  directory service that exposes an LDAP interface, like Active Directory.
- Support for Drill data sources making it possible to query MapR-DB, HBase, and Hive,
  as well as log, JSON and parquet files stored directly on disk, HDFS, or AWS S3.

### Bugfixes

- Correctly typecheck parameters given to `IN`-style `WHERE`-clauses.

### Enhancements

- Support for transferring binary data when using the RODBC version of data source drivers.
- Performance improvements in the failed queries view for systems with high numbers of queries.
- Improved support for external dashboards and tools.
- All Aircloak SQL functions are properly highlighted in the Insights Air SQL-editor.

### Changes

- Noise parameters changed. Query results will differ from what they were in the past.
- The Aircloak native RODBC connector is now used by default over the previous ODBC driver.
- The depth of partial column censoring is now limited to 3 by default. This parameter can be changed in the config.

## Version 18.3.1

### Bugfix

- Fix for queries being improperly rejected when a condition included two isolating columns.

## Version 18.3.0

### **Breaking change**

- ODBC drivers for SAP HANA must be provided by the client and mounted.
  See the [Installation guide](/docs/#/ops/installation) for more info.

### Features

- Added support for userless tables and non-anonymising queries.
- Users passwords can now be reset using a link provided by the system.
  administrator or via the commandline interface.
- Support for the SAP IQ data store.

### Bugfixes

- Fix for queries being rejected when one side of a range is negative.
- Fix redundant scanning of projected tables during cloak initialization.
- HTTP REST API for query results returned JSON with some duplicate keys.
- Fix execution of `ORDER BY`-clause in combination with a `GROUP BY`-clause in queries on MongoDB.

### Enhancements

- Improve identification of which conditions need emulation.
- Support for date and time typed literals.
- `SAMPLE_USERS` no longer causes SAP Hana queries to get emulated.
- The cloak classifies columns by whether they isolate users or not, further improving the anonymisation as a result.
- Improve load performance on the activity monitor page for installations with high numbers of queries.

### Changes

- Improve the consistency between the different ways of computing noisy users counts; some results may change.

## Version 18.2.3

### Bugfixes

- Propagates `sample_rate` config value when loading the database tables needed for virtual tables.

## Version 18.2.2

### Bugfixes

- Fix crash when a postgres connection times out after retrieving all needed data.

## Version 18.2.1

### Features

- Support for specifying a privacy policy.
- An analyst can download all the information kept about them.
- Support for fully deleting all data recorded about an analyst's usage of the system.

## Version 18.2.0

### Features

- Support for virtual tables.

### Enhancements

- In many cases more data is now returned as a result of selectively merging low count buckets by censoring
  columns individually from right to left.
- Query execution times can be reduced by parallelising the data ingestion phase. See the section on configuring [Insights Cloak](/docs/#/ops/configuration?id=insights-cloak-configuration) for details.
- The efficiency of data aggregation has been improved and emulated queries now push conditions into the bottommost sub-queries for improved performance.
- Error messages now highlight the problematic part of a query.
- `DOW` (synonym for weekday) is supported both as a function and in `EXTRACT`.

### Changes

- The system now requires a license file provided by Aircloak.
- The audit log has been restructured, grouping similar events and showing up to 1000 events per page.
- Debug exports are allowed for failed queries as well as succesful queries.
- `SAMPLE_USERS`-clauses allow fractional values.

## Version 18.1.3

### Bugfixes

- Reduces the chance of integer overflows.

## Version 18.1.2

### Bugfixes

- Fixes cloak crash when creating error message on some invalid queries.
- Fixes cloak crash when aliasing the user id multiple times.
- Fixes alignment of intervals to 6 - 10 months.
- Fixes hanging queries on PostgreSQL data sources.

## Version 18.1.1

### Bugfixes

- The PostgreSQL interface now works with Python (PyGreSQL and Psycopg2) and Java (JDBC PostgreSQL driver) clients.

## Version 18.1.0

### Enhancements

- Performance improvements including: parallel ingestion of data from a database, optimised processing of queries producing a high number of rows, and automatic pruning of unused selected columns.

### Changes

- Improvements to the anonymisation process will cause queries to return different results from what they did in the past.
- The cloak can now make use of cached system memory for running queries. This allows more queries to be run on hosts
  with limited resources.

### Bugfixes

- The system would claim a column didn't exist in a table if it was also selected in a
  subquery and given an alias only differing from the column name in its case.
- Fixed handling of emulated JOINs when identically-named columns were present.
- Properly parse Unicode whitespace characters.
- Fixes incorrect selection of columns for joined emulated queries.

## Version 17.4.0

### New features

- Added beta support for SAP HANA data sources.
- Added the `date_trunc` function.
- Added global and per-user custom settings for displaying numbers in the UI.
- Support for using min/max/median aggregators over date/time value in the top-level query.
- Median is now supported in subqueries. When it is used, emulation will be activated for the query.
- Added `SAMPLE_USERS` clause for reducing the number of users queried.

### Enhancements

- Like patterns can now include an escape string
- More human-friendly rendering of date/time values in the UI.
- Documented `HEX` and `TRIM` functions.
- Support for TCP transport in PostgreSQL server protocol
- Support for cancelling queries over the Postgres Message Protocol interface
- `right`, `bucket` and `round` functions are now natively supported for MongoDB data sets.

### Bugfixes

- Fixed crash in min/max aggregators when there are insufficient data to produce a value.
- Fixed a bug where loading your past query history would not always return the queries you expected.
- Fixed offloading of the string `length` function.
- Fixed offloading and translation of `left` and `substring`, and the `IS NOT NULL` clause for MongoDB data sets.

## Version 17.3.2

### Bugfixes

- Fixed bug where encoded data would not get properly decoded when offloading joins to MongoDB.

## Version 17.3.1

### Bugfixes

- Fixed crash when joining two subqueries over a MongoDB data set.
- Fixed crash in `stddev` aggregate in cases where there are insufficient data to produce a value.
- Fixed crash that could manifest itself when using an alias in an emulated subquery.
- Fixes filtering of data in an intermediate emulated query.
- Fixed bug that duplicated the user id column for projected tables.
- Fixed bug where no tables where shown when creating a new view.
- Fixed crash because of ambiguous column name after a join.

## Version 17.3.0

### New features

- Introducing support for querying Aircloak Insights from Tableau. The support is still experimental.
  Contact Aircloak for help configuring Tableau and your Aircloak Insights installation.
- [A new section](/admin/warnings) appears in the admin interface when the system experiences problems.

### Enhancements

- The performance of all top-level aggregates (with the exception of `MEDIAN`) has been improved.
  Execution times have been cut by 60% and memory consumption by 75% for representative queries.
- Unreliable query results (results with a low number of distinct users) are highlighted in the query interface.
- When available the locations of errors are shown in the query editor.
- Broken views are highlighted as such in the tables and views sidebar.
- Data sources can be given a description to make them easier to keep apart.
- The system guards against changes to users and groups that would leave it without an administrator.
- The [REST API](/docs/#/api/queries?id=canceling-a-query) has been extended to support cancelling queries.

### Changes

- Improvements to the anonymisation mean queries will return different results from what they did in the past.
- When there are too few users to produce a valid aggregate, `SUM`, `SUM_NOISE`, `AVG`, `AVG_NOISE` and `COUNT_NOISE` now return `null`. `COUNT` will under these circumstances return the lowest reportable number: `2`.
- Audit logging can be disabled in the [settings](/admin/settings) section of the admin interface.
- The source code of third party dependencies is available for download from the [third party licenses](/licenses) page.
- Support for `FULL OUTER JOIN`'s has been disabled as it allows simulating `OR` functionality.

## Version 17.2.0

### New features

- Adds an [Activity Monitor](/admin/activity_monitor) that allows an administrator to see all queries running in the system across all analysts, as well as the memory usage across all connected cloaks.
- Show indication of progress when a query is executing.
- Adds an [endpoint for monitoring](/docs/#/ops/monitoring) by external tools.
- Adds a [settings pane](/admin/settings) with the ability to specify the retention time for past queries.

### Enhancements

- Allow unlimited recall of past query history.
- Produces an error message when a data source is configured with an invalid decryption key.
- Cloaks terminate queries when about to run out of memory, rather than crash.
- Ability to speed up schema detection of MongoDB collections by sampling a subset of the data.
- Improved protection of sensitive details in system health data.
- The performance of computing medians in emulated database queries is improved. In representative use cases by more than a factor of two.
- Improved performance by 30% when using `extract_matches` function.
- Allow multiple queries to be run at once in one tab.
- Restore running queries when refreshing/opening a new tab.

### Changes

- Remove charting of errors and automatic detection of axes. Instead it's possible to select which columns to plot.

### Bugfixes

- Fixes usage of dotted names in sub-queries.
- Fixes filtering of rows generated by `extract_matches`.
- Fix data leakage in `min`/`max` aggregators.

## Version 17.1.0

Initial public release.<|MERGE_RESOLUTION|>--- conflicted
+++ resolved
@@ -1,14 +1,10 @@
-<<<<<<< HEAD
 ## Version 20.4.0-dev
 
 ### New features
 
 - Added support for `UNION` between non-restricted queries.
 
-## Version 20.3.0-dev
-=======
 ## Version 20.3.0
->>>>>>> fc6ba934
 
 ### **Breaking changes**
 
