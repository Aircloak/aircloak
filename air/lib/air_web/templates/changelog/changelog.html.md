--- conflicted
+++ resolved
@@ -1,17 +1,18 @@
 ## Version 20.4.0-dev
 
-<<<<<<< HEAD
+### **Breaking changes**
+
 ### New features
 
 - Added support for `UNION` between non-restricted queries.
-=======
-### **Breaking changes**
-### New features
-### Enhancements
-### Bugfixes
-### Changes
+
+### Enhancements
+
+### Bugfixes
+
+### Changes
+
 ### Deprecation
->>>>>>> f10295b2
 
 ## Version 20.3.0
 
