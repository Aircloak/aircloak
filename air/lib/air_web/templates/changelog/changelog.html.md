--- conflicted
+++ resolved
@@ -1,14 +1,3 @@
-<<<<<<< HEAD
-## Version 20.1.1
-
-### New features
-
-- Support for excluding columns from a data source table. This can be done using the `exclude_columns` parameter.
-
-### Bugfixes
-
-- Fixed handling of dotted table names and aliases.
-=======
 ## Version 20.2.0-dev
 
 ### __Breaking changes__
@@ -28,7 +17,16 @@
 ### Changes
 
 - Increased the minimum threshold for non-count stats-based aggregators.
->>>>>>> d7a4dd54
+
+## Version 20.1.1
+
+### New features
+
+- Support for excluding columns from a data source table. This can be done using the `exclude_columns` parameter.
+
+### Bugfixes
+
+- Fixed handling of dotted table names and aliases.
 
 ## Version 20.1.0
 
