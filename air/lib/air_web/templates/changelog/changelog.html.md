## Version 20.2.0-dev

### **Breaking changes**

- Default value for `max_rare_negative_conditions` is now 0.
- The `IS [NOT] NULL` operator is restricted to clear expressions.
- Aggregators are restricted to clear expressions.
- Dropped support for non-datetime/interval arithmetic.
- `floor`, `ceil` and `cast(real as integer)` are now considered implicit ranges.

### New features

<<<<<<< HEAD
- Comments can be added to tables and columns. Database comments are automatically loaded from configured tables.
=======
- We've built an integration to take advantage of [Diffix Explorer](https://github.com/diffix/explorer). If you [enable it](/docs/ops/installation.html#diffix-explorer), you will be able to get a nice overview of the anonymized content of columns in your data source.
>>>>>>> 63979d7b

### Enhancements

- Redesigned user interface. The interface is easier to navigate, use and read and works better on mobile devices.
- Added overflow protection for date arithmetic. Oracle UDFs have to be reloaded.
- Improved performance for join-timing protection.

### Bugfixes

- Fixed filtering of censored values in standard queries.
- Verify implicit range usage on both sides of a condition.

### Changes

- Increased the minimum threshold for non-count stats-based aggregators.

## Version 20.1.3

### Bugfixes

- Fixed duplication of noise layers when using `count(distinct column)` aggregators.
- Fixed incorrect rounding in Oracle when using `bucket` functions.

## Version 20.1.2

### Bugfixes

- Fixed crash when executing query over analyst table.
- Fixed crash when using ranges with different boundary types.

## Version 20.1.1

### New features

- Support for excluding columns from a data source table. This can be done using the `exclude_columns` parameter.
- Support for marking columns as unselectable. This can be done using the `unselectable_columns` parameter.

### Bugfixes

- Fixed handling of dotted table names and aliases.
- Fixed performance degradation bug introduced in version 20.1.0.
- Fixed periodically occurring bug that would prevent queries from being run.
- Fixed high CPU usage after startup caused by shadow values cache initialization.

## Version 20.1.0

### **Breaking changes**

- Support for `median` was removed.
- Support for `distinct` modifier was removed for all aggregate functions except `count` and `count_noise`.
- Support for `SAMPLE_USERS` was removed.
- Support for the `hash` function was removed.
- Minimum Oracle version supported is now 12c.
- The minimum supported version of Postgres is now 9.6 (dropping support for version 9.1 through 9.5).
- Support for the `auto_aircloak_export` configuration parameter in the Insights Air config was removed.
  Consult the [Upgrade guide](docs/ops/upgrading.html) for additional information.
- Support for some obsolete data source configuration features was removed: decoders, projections, explicit
  user_id-field.
- Anonymizing queries using raw user_id columns are rejected instead of automatically censoring the user_id column.

### New features

- Added beta support for Apache Impala (Cloudera Distribution) data sources.

### Enhancements

- When a user changes their password all their other sessions are automatically revoked.
- Admins can add custom messages to the login and main screens.
- Admins can add performance hints to Oracle queries from the cloak's data source config file, by setting the
  `select_hints` field in the `parameters` section.
- The Oracle Instant Client version 18.3 is bundled with the container and no longer needs to be
  provided separately.
- Various data source connection timeouts can now be adjusted in the Cloak config file, under the `timeouts` field.
- Improved support for boolean expressions.
- Allowed inequalities between datetime columns and the current date.
- Added support for `CASE` statements in [standard queries](sql#query-and-subquery-types).
  Experimental support for [restricted queries](sql#query-and-subquery-types) can be enabled
  in the Cloak config using the `enable_case_support` flag.
- The HTTP REST API query result endpoint no longer returns internal logging data.
- The number of analysis queries needed when multiple copies of a data source exist was reduced.
- The query editor and query results interface was made wider and more suitable for larger screens.

### Bugfixes

- Fixed detection of recursive aggregators usage inside the `HAVING` clause.
- Various fixes for Oracle data source:
  - the parameter order of the `trim` function in the generated SQL was fixed
  - date/time conversion was not always correct
- Views and analyst tables now appear in popular analytics tools such as Tableau.
- Fixed verification of isolated columns usage in non-clear expressions in the `SELECT` clause.

### Changes

- The set of query restrictions was simplified and clarified.
- Allow date ranges from `1900-01-01` to `9999-12-31`.
- Date function `weekday` is now consistent across data sources.
  Returned values are in interval 1 (Sunday) to 7 (Saturday).
  This behavior may change if database defaults are modified.
- Aircloak Insights no longer tracks pseudonymized usage information. The default
  privacy policy has been simplified to reflect this change. Please consult
  the [Upgrade guide](docs/ops/upgrading.html) for further information.

## Version 19.3.0

### **Breaking changes**

- `GROUP BY` clause is no longer allowed to contain constants.
- Minimum supported MongoDB version is now `3.6`.

### Enhancements

- The LDAP section has a `Sync now` button in `Admin -> Users` and `Admin -> Groups`
- Improved offloading of joins on MongoDB.
- It is possible to force long polling instead of websocket as a transport mechanism for pushing notifications to browsers. See [Insights Air configuration](docs/ops/configuration.html#insights-air-configuration) for details.
- Enabled statistics-based min/max aggregators (with a higher users count threshold).
- Enabled statistics-based count(distinct) aggregators.
- Added protection against join timing attacks.
- Added protection against exceptions in offloaded functions attacks.
- Added support for `GROUPING SETS`, `ROLLUP` and `CUBE`
- Reduced restrictions for columns-only conditions.

### Bugfixes

- Fixed handling of `null` and `undefined` values in MongoDB data sets.
- Fixed parsing of data source configuration files using the `keys` and `content_type` fields simultaneously.
- Anonymization restrictions were incorrectly applied to top-level `HAVING`-clauses

### Changes

- Support for Apache Drill was deprecated.

### Known issues

- Views and analyst tables are not tracked in the shadow DB, so they won't appear in \d commands issued from psql or
  in some tools that use pg-specific means of detecting the schema.

## Version 19.2.0

[Upgrade guide](docs/ops/upgrading.html)

### **Breaking changes**

- The air configuration must contain the mandatory `name` property in the Insights Air configuration.
  See [Insights Air configuration](docs/ops/configuration.html#insights-air-configuration) for details.
- When quoting `db_name` in drill data sources, the double quote (") character must be used instead of backtick (\`).

### Bugfixes

- Fixed date/time literals support on Oracle.
- Fixed crash in anonymising `median` and `stddev` aggregators.

### Features

- Support noise aggregators in non-anonymising queries.
- Support for current date/time functions.
- Support for signing out all sessions of a user from the settings page or from the admin panel
- Support for analyst tables. See the [Analyst tables](docs/ops/configuration.html#analyst-tables) section for details.

### Enhancements

- Added support for configuring the maximum allowed number of concurrent PostgreSQL connections accepted by the Insights Air. See the section on configuring [Insights Air PostgreSQL interface](docs/ops/configuration.html#insights-air-postgresql-interface-configuration) for details.
- Added the support for the `VARIANCE` function.
- Added validation of virtual queries.
- Implemented offloading of complex per-user grouping.
- Inequalities between raw columns are now allowed both as `col1 >/>=/</<= col2` and `col1 BETWEEN col2 AND col3`
- Extended support for filters in the `HAVING` clause.
- Resetting the password automatically signs out all sessions

### Changes

- Removed support for `extract_words`.
- Password reset tokens and links will now expire after a single use. All password reset linkes/tokens generated with a
  previous version will be invalid as a consequence of this change.

## Version 19.1.0

### Features

- The share button under a query result allows creating permalinks to queries
- You can statically configure Aircloak Insights for fully automated deployments
- Support for limiting maximum number of simultaneous queries per each cloak. See the section on configuring [Insights Cloak](/docs/ops/configuration.html#insights-cloak-configuration) for details.
- Faster statistics-based (no-uid) anonymization implemented for certain cases.
- Support for Oracle 11g

### Enhancements

- Per-user data aggregation is offloaded to the database in some cases.

### Changes

- The format in which cloak memory is reported has changed
- By default, the cloak accepts at most 10 simultaneous queries. This setting can be changed with the `max_parallel_queries` cloak configuration parameter. See the section on configuring [Insights Cloak](/docs/ops/configuration.html#insights-cloak-configuration) for details.

## Version 18.4.0

### Features

- Support for LDAP for authentication and authorization - also enables using any
  directory service that exposes an LDAP interface, like Active Directory.
- Support for Drill data sources making it possible to query MapR-DB, HBase, and Hive,
  as well as log, JSON and parquet files stored directly on disk, HDFS, or AWS S3.

### Bugfixes

- Correctly typecheck parameters given to `IN`-style `WHERE`-clauses.

### Enhancements

- Support for transferring binary data when using the RODBC version of data source drivers.
- Performance improvements in the failed queries view for systems with high numbers of queries.
- Improved support for external dashboards and tools.
- All Aircloak SQL functions are properly highlighted in the Insights Air SQL-editor.

### Changes

- Noise parameters changed. Query results will differ from what they were in the past.
- The Aircloak native RODBC connector is now used by default over the previous ODBC driver.
- The depth of partial column censoring is now limited to 3 by default. This parameter can be changed in the config.

## Version 18.3.1

### Bugfix

- Fix for queries being improperly rejected when a condition included two isolating columns.

## Version 18.3.0

### **Breaking change**

- ODBC drivers for SAP HANA must be provided by the client and mounted.
  See the [Installation guide](docs/ops/installation.html) for more info.

### Features

- Added support for userless tables and non-anonymising queries.
- Users passwords can now be reset using a link provided by the system.
  administrator or via the commandline interface.
- Support for the SAP IQ data store.

### Bugfixes

- Fix for queries being rejected when one side of a range is negative.
- Fix redundant scanning of projected tables during cloak initialization.
- HTTP REST API for query results returned JSON with some duplicate keys.
- Fix execution of `ORDER BY`-clause in combination with a `GROUP BY`-clause in queries on MongoDB.

### Enhancements

- Improve identification of which conditions need emulation.
- Support for date and time typed literals.
- `SAMPLE_USERS` no longer causes SAP Hana queries to get emulated.
- The cloak classifies columns by whether they isolate users or not, further improving the anonymisation as a result.
- Improve load performance on the activity monitor page for installations with high numbers of queries.

### Changes

- Improve the consistency between the different ways of computing noisy users counts; some results may change.

## Version 18.2.3

### Bugfixes

- Propagates `sample_rate` config value when loading the database tables needed for virtual tables.

## Version 18.2.2

### Bugfixes

- Fix crash when a postgres connection times out after retrieving all needed data.

## Version 18.2.1

### Features

- Support for specifying a privacy policy.
- An analyst can download all the information kept about them.
- Support for fully deleting all data recorded about an analyst's usage of the system.

## Version 18.2.0

### Features

- Support for virtual tables.

### Enhancements

- In many cases more data is now returned as a result of selectively merging low count buckets by censoring
  columns individually from right to left.
- Query execution times can be reduced by parallelising the data ingestion phase. See the section on configuring [Insights Cloak](/docs/ops/configuration.html#insights-cloak-configuration) for details.
- The efficiency of data aggregation has been improved and emulated queries now push conditions into the bottommost sub-queries for improved performance.
- Error messages now highlight the problematic part of a query.
- `DOW` (synonym for weekday) is supported both as a function and in `EXTRACT`.

### Changes

- The system now requires a license file provided by Aircloak.
- The audit log has been restructured, grouping similar events and showing up to 1000 events per page.
- Debug exports are allowed for failed queries as well as succesful queries.
- `SAMPLE_USERS`-clauses allow fractional values.

## Version 18.1.3

### Bugfixes

- Reduces the chance of integer overflows.

## Version 18.1.2

### Bugfixes

- Fixes cloak crash when creating error message on some invalid queries.
- Fixes cloak crash when aliasing the user id multiple times.
- Fixes alignment of intervals to 6 - 10 months.
- Fixes hanging queries on PostgreSQL data sources.

## Version 18.1.1

### Bugfixes

- The PostgreSQL interface now works with Python (PyGreSQL and Psycopg2) and Java (JDBC PostgreSQL driver) clients.

## Version 18.1.0

### Enhancements

- Performance improvements including: parallel ingestion of data from a database, optimised processing of queries producing a high number of rows, and automatic pruning of unused selected columns.

### Changes

- Improvements to the anonymisation process will cause queries to return different results from what they did in the past.
- The cloak can now make use of cached system memory for running queries. This allows more queries to be run on hosts
  with limited resources.

### Bugfixes

- The system would claim a column didn't exist in a table if it was also selected in a
  subquery and given an alias only differing from the column name in its case.
- Fixed handling of emulated JOINs when identically-named columns were present.
- Properly parse Unicode whitespace characters.
- Fixes incorrect selection of columns for joined emulated queries.

## Version 17.4.0

### New features

- Added beta support for SAP HANA data sources.
- Added the `date_trunc` function.
- Added global and per-user custom settings for displaying numbers in the UI.
- Support for using min/max/median aggregators over date/time value in the top-level query.
- Median is now supported in subqueries. When it is used, emulation will be activated for the query.
- Added `SAMPLE_USERS` clause for reducing the number of users queried.

### Enhancements

- Like patterns can now include an escape string
- More human-friendly rendering of date/time values in the UI.
- Documented `HEX` and `TRIM` functions.
- Support for TCP transport in PostgreSQL server protocol
- Support for cancelling queries over the Postgres Message Protocol interface
- `right`, `bucket` and `round` functions are now natively supported for MongoDB data sets.

### Bugfixes

- Fixed crash in min/max aggregators when there are insufficient data to produce a value.
- Fixed a bug where loading your past query history would not always return the queries you expected.
- Fixed offloading of the string `length` function.
- Fixed offloading and translation of `left` and `substring`, and the `IS NOT NULL` clause for MongoDB data sets.

## Version 17.3.2

### Bugfixes

- Fixed bug where encoded data would not get properly decoded when offloading joins to MongoDB.

## Version 17.3.1

### Bugfixes

- Fixed crash when joining two subqueries over a MongoDB data set.
- Fixed crash in `stddev` aggregate in cases where there are insufficient data to produce a value.
- Fixed crash that could manifest itself when using an alias in an emulated subquery.
- Fixes filtering of data in an intermediate emulated query.
- Fixed bug that duplicated the user id column for projected tables.
- Fixed bug where no tables where shown when creating a new view.
- Fixed crash because of ambiguous column name after a join.

## Version 17.3.0

### New features

- Introducing support for querying Aircloak Insights from Tableau. The support is still experimental.
  Contact Aircloak for help configuring Tableau and your Aircloak Insights installation.
- [A new section](/admin/warnings) appears in the admin interface when the system experiences problems.

### Enhancements

- The performance of all top-level aggregates (with the exception of `MEDIAN`) has been improved.
  Execution times have been cut by 60% and memory consumption by 75% for representative queries.
- Unreliable query results (results with a low number of distinct users) are highlighted in the query interface.
- When available the locations of errors are shown in the query editor.
- Broken views are highlighted as such in the tables and views sidebar.
- Data sources can be given a description to make them easier to keep apart.
- The system guards against changes to users and groups that would leave it without an administrator.
- The [REST API](/docs#canceling-a-query) has been extended to support cancelling queries.

### Changes

- Improvements to the anonymisation mean queries will return different results from what they did in the past.
- When there are too few users to produce a valid aggregate, `SUM`, `SUM_NOISE`, `AVG`, `AVG_NOISE` and `COUNT_NOISE` now return `null`. `COUNT` will under these circumstances return the lowest reportable number: `2`.
- Audit logging can be disabled in the [settings](/admin/settings) section of the admin interface.
- The source code of third party dependencies is available for download from the [third party licenses](/licenses) page.
- Support for `FULL OUTER JOIN`'s has been disabled as it allows simulating `OR` functionality.

## Version 17.2.0

### New features

- Adds an [Activity Monitor](/admin/activity_monitor) that allows an administrator to see all queries running in the system across all analysts, as well as the memory usage across all connected cloaks.
- Show indication of progress when a query is executing.
- Adds an [endpoint for monitoring](/docs#monitoring) by external tools.
- Adds a [settings pane](/admin/settings) with the ability to specify the retention time for past queries.

### Enhancements

- Allow unlimited recall of past query history.
- Produces an error message when a data source is configured with an invalid decryption key.
- Cloaks terminate queries when about to run out of memory, rather than crash.
- Ability to speed up schema detection of MongoDB collections by sampling a subset of the data.
- Improved protection of sensitive details in system health data.
- The performance of computing medians in emulated database queries is improved. In representative use cases by more than a factor of two.
- Improved performance by 30% when using `extract_matches` function.
- Allow multiple queries to be run at once in one tab.
- Restore running queries when refreshing/opening a new tab.

### Changes

- Remove charting of errors and automatic detection of axes. Instead it's possible to select which columns to plot.

### Bugfixes

- Fixes usage of dotted names in sub-queries.
- Fixes filtering of rows generated by `extract_matches`.
- Fix data leakage in `min`/`max` aggregators.

## Version 17.1.0

Initial public release.<|MERGE_RESOLUTION|>--- conflicted
+++ resolved
@@ -10,11 +10,8 @@
 
 ### New features
 
-<<<<<<< HEAD
+- We've built an integration to take advantage of [Diffix Explorer](https://github.com/diffix/explorer). If you [enable it](/docs/ops/installation.html#diffix-explorer), you will be able to get a nice overview of the anonymized content of columns in your data source.
 - Comments can be added to tables and columns. Database comments are automatically loaded from configured tables.
-=======
-- We've built an integration to take advantage of [Diffix Explorer](https://github.com/diffix/explorer). If you [enable it](/docs/ops/installation.html#diffix-explorer), you will be able to get a nice overview of the anonymized content of columns in your data source.
->>>>>>> 63979d7b
 
 ### Enhancements
 
