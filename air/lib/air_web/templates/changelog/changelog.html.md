--- conflicted
+++ resolved
@@ -19,11 +19,8 @@
 - Added the support for the `VARIANCE` function.
 - Added validation of virtual queries.
 - Implemented offloading of complex per-user grouping.
-<<<<<<< HEAD
 - Inequalities between raw columns are now allowed both as `col1 >/>=/</<= col2` and `col1 BETWEEN col2 AND col3`
-=======
 - Extended support for filters in the `HAVING` clause.
->>>>>>> 5b456467
 
 ### Changes
 
