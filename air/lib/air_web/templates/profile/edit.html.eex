<h2>Profile settings</h2>

<%= if @changeset.action do %>
  <div class="alert alert-danger">
    <p>Oops, something went wrong! Please check the errors below.</p>
  </div>
<% end %>

<div class="card-columns">
    <div class="card">
      <h4 class="card-header">Profile</h4>
      <div class="card-body">
        <%= form_for @changeset, profile_path(@conn, :update), fn f -> %>
            <%= validated_text_input f, :login, "Login", disabled: not can_edit?(@changeset.data) %>
            
            <%= validated_text_input f, :name, "Name", disabled: not can_edit?(@changeset.data) %>

          <div class="form-group">
            <label>Number format</label> (applies only to the user interface)<br/>
            If not set, global settings will apply, which are:
            <ul>
              <li>show <%= @global_settings.decimal_digits %> decimal digits</li>
              <li>decimal separator is '<%= @global_settings.decimal_sep %>'</li>
              <li>thousand separator is '<%= @global_settings.thousand_sep %>'</li>
            </ul>
            <div id="example"></div>
            <br/>
            <% inline_form_options = [class: "form-control form-control-sm col-sm-3", group_class: "form-group row", label_class: "col-sm-5 col-form-label col-form-label-sm", error_class: "col-sm-4 invalid-feedback"] %>
            <%= validated_text_input f, :decimal_sep, "Decimal separator", inline_form_options%>

            <%= validated_text_input f, :thousand_sep, "Thousand separator",inline_form_options %>
            
           <%= validated_number_input f, :decimal_digits, "Decimal digits",inline_form_options %>
          </div>
          <div class="form-group">
            <%= submit "Save", class: "btn btn-primary" %>
          </div>
        <% end %>
      </div>
    </div>

    <div class="card">
      <h4 class="card-header">Sessions</h4>
      <div class="card-body">
        <p>
          You are currently signed in on <strong><%= session_count(@conn) %></strong> devices. Press the button below,
          to sign out from all devices except this one.
        </p>

        <%= link "Sign out other sessions", class: "btn btn-danger",
          to: profile_profile_path(@conn, :delete_sessions), method: :delete %>
      </div>
    </div>


  <%= if can_edit?(@changeset.data) do %>
<<<<<<< HEAD
    <div class="card">
      <h4 class="card-header">Change password</h4>
      <div class="card-body">
        <%= form_for @changeset, profile_path(@conn, :change_password), fn f -> %>
          <%= validated_password_input f, :old_password, "Old Password"  %>
          <div id="password-field"><%= validated_password_input f, :password, "New Password"  %></div>
          <%= validated_password_input f, :password_confirmation, "Password Confirmation"  %>

          <div class="form-group">
            <%= submit "Save", class: "btn btn-primary" %>
          </div>
        <% end %>
=======
    <div class="col-sm-6">
      <div class="panel panel-default">
        <div class="panel-heading">
          <h4>Change password</h4>
        </div>

        <div class="panel-body">
          <%= form_for @changeset, profile_path(@conn, :change_password), fn f -> %>
            <div class="form-group">
              <label>Old Password</label>
              <%= password_input f, :old_password, class: "form-control", autocomplete: "current-password" %>
              <%= error_tag f, :old_password %>
            </div>

            <div class="form-group">
              <label>New Password</label>
              <div id="password-field"></div>
              <%= error_tag f, :password %>
            </div>

            <div class="form-group">
              <label>Password Confirmation</label>
              <%= password_input f, :password_confirmation, class: "form-control", autocomplete: "new-password" %>
              <%= error_tag f, :password_confirmation %>
            </div>

            <div class="form-group">
              <%= submit "Save", class: "btn btn-primary" %>
            </div>
          <% end %>
        </div>
>>>>>>> 02291af3
      </div>
    </div>
  <% end %>

    <div class="<%= panel_class(@conn.assigns.current_user.debug_mode_enabled) %>">
      <h4 class="<%= header_class(@conn.assigns.current_user.debug_mode_enabled) %>">Debug mode</h4>

      <div class="card-body">
        <p>
          Debug mode enables additional functionality in the user interface aiding in debugging query results.
          This mode is usually only enabled upon request by the Aircloak support team.
        </p>
        <%= if @conn.assigns.current_user.debug_mode_enabled do %>
          <p>Debug mode is currently enabled.</p>
          <%= button "Disable debug mode", to: profile_path(@conn, :toggle_debug_mode), class: "btn btn-success" %>
        <% else %>
          <p>Debug mode is currently disabled.</p>
          <%= button "Enable debug mode", to: profile_path(@conn, :toggle_debug_mode), class: "btn btn-warning" %>
        <% end %>
        </p>
      </div>
    </div>

</div>

<h2>Privacy settings</h2>

<div class="row">
  <div class="col-sm-6">
    <div class="card">
      <h4 class="card-header">Export data</h4>
      <div class="card-body">
        <p>
          By clicking on the button below you can download a machine-readable copy of all the data gathered about you in
          Aircloak Insights.
        </p>

        <p>Note that you can only have one such download active at the same time.</p>

        <p>
        <a href="/export" download="<%= export_name() %>"class="btn btn-primary">
            <span class="fas fa-download" aria-hidden="true"></span>
            Download
          </a>
        </p>
      </div>
    </div>
  </div>

  <div class="col-sm-6">

    <div class="card border-success mb-3">
      <h4 class="card-header border-success">Privacy policy</h4>
      <div class="card-body">
        <p><strong>You have given consent to the privacy policy.</strong></p>
        <p>
          You can review the contents of the privacy policy here:
          <%= link "Privacy policy", to: privacy_policy_path(@conn, :index) %>
        </p>
      </div>
    </div>
  </div>
</div>

<script>
  window.pageConfig = {
    onLoad: function(App) {
      var props = <%= to_json(%{numberFormat: number_format_settings(@conn)}) %>;
      //App.numberFormatExample(props, document.getElementById("example"));

      App.passwordField({}, document.querySelector("#password-field"));
    }
  };
</script><|MERGE_RESOLUTION|>--- conflicted
+++ resolved
@@ -54,52 +54,19 @@
 
 
   <%= if can_edit?(@changeset.data) do %>
-<<<<<<< HEAD
     <div class="card">
       <h4 class="card-header">Change password</h4>
       <div class="card-body">
         <%= form_for @changeset, profile_path(@conn, :change_password), fn f -> %>
-          <%= validated_password_input f, :old_password, "Old Password"  %>
-          <div id="password-field"><%= validated_password_input f, :password, "New Password"  %></div>
-          <%= validated_password_input f, :password_confirmation, "Password Confirmation"  %>
+          <%= validated_password_input f, :old_password, "Old Password", autocomplete: "current-password"  %>
+          <div id="password-field"><%= validated_password_input f, :password, "New Password", autocomplete: "new-password"  %></div>
+          <%= validated_password_input f, :password_confirmation, "Password Confirmation", autocomplete: "new-password"  %>
 
           <div class="form-group">
             <%= submit "Save", class: "btn btn-primary" %>
           </div>
         <% end %>
-=======
-    <div class="col-sm-6">
-      <div class="panel panel-default">
-        <div class="panel-heading">
-          <h4>Change password</h4>
-        </div>
 
-        <div class="panel-body">
-          <%= form_for @changeset, profile_path(@conn, :change_password), fn f -> %>
-            <div class="form-group">
-              <label>Old Password</label>
-              <%= password_input f, :old_password, class: "form-control", autocomplete: "current-password" %>
-              <%= error_tag f, :old_password %>
-            </div>
-
-            <div class="form-group">
-              <label>New Password</label>
-              <div id="password-field"></div>
-              <%= error_tag f, :password %>
-            </div>
-
-            <div class="form-group">
-              <label>Password Confirmation</label>
-              <%= password_input f, :password_confirmation, class: "form-control", autocomplete: "new-password" %>
-              <%= error_tag f, :password_confirmation %>
-            </div>
-
-            <div class="form-group">
-              <%= submit "Save", class: "btn btn-primary" %>
-            </div>
-          <% end %>
-        </div>
->>>>>>> 02291af3
       </div>
     </div>
   <% end %>
