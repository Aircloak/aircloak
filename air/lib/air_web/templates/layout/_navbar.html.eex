--- conflicted
+++ resolved
@@ -1,15 +1,15 @@
-<header>
-  <nav role="navigation" class="navbar navbar-light bg-light fixed-top navbar-expand flex-md-row border-bottom">
+
+  <nav role="navigation" class="navbar navbar-light bg-light sticky-top navbar-expand flex-column justify-items-center flex-md-row border-bottom">
      <%= if @admin do %>
       <button type="button" class="navbar-toggler d-block d-md-none" data-toggle="collapse"
     data-target="#sidebarCollapse" aria-expanded="false">
         <span class="sr-only">Toggle navigation</span> &#x2630;
       </button>
     <% end %>
-    <a class="navbar-brand logo" title="Back to the frontpage" href="/"></a>
-<<<<<<< HEAD
+    <a class="navbar-brand logo m-2 m-md-0 ml-md-1" title="Back to the frontpage" href="/"></a>
+    <%= if show_data_source_dropdown?(@conn), do: render("_data_sources.html", conn: @conn, data_source: @conn.assigns.data_source, data_sources: @conn.assigns.data_sources) %>
 
-    <ul class="nav navbar-nav ml-auto flex-row">
+    <ul class="nav navbar-nav ml-md-auto flex-row">
       <%= warning_navbar_link(@conn) %>
 
       <%= if permitted?(@conn, AirWeb.DataSourceController, :index) do %>
@@ -51,55 +51,4 @@
         <%= navbar_link(@conn, "Sign in", session_path(@conn, :new)) %>
       <% end %>
     </ul>
-=======
-    <%= if show_data_source_dropdown?(@conn), do: render("_data_sources.html", conn: @conn, data_source: @conn.assigns.data_source, data_sources: @conn.assigns.data_sources) %>
-
-    <button type="button" class="navbar-toggler collapsed" data-toggle="collapse"
-    data-target="#collapsed-navbar" aria-expanded="false">
-      <span class="sr-only">Toggle navigation</span> &#x2630;
-    </button>
-    <div class="collapse navbar-collapse"
-    id="collapsed-navbar">
-      <ul class="nav navbar-nav ml-auto">
-        <%= warning_navbar_link(@conn) %>
-
-        <%= if permitted?(@conn, AirWeb.DataSourceController, :index) do %>
-          <%= navbar_link(@conn, "Data sources", data_source_path(@conn, :index)) %>
-        <% end %>
-
-        <%= if logged_in?(@conn) do %>
-          <%= navbar_link(@conn, "User Guide", "/docs/", rel: "help", target: "_blank") %>
-          <li class="dropdown nav-item">
-            <a href="#" id="navbar_dropdown" class="nav-link dropdown-toggle" data-toggle="dropdown" role="button" aria-haspopup="true" aria-expanded="false">
-              <span class="fas fa-cog"></span>
-            </a>
-
-            <ul class="dropdown-menu dropdown-menu-right">
-              <%= if permitted?(@conn, AirWeb.ApiTokenController, :index) do %>
-                <%= dropdown_link(@conn, "API Tokens", api_token_path(@conn, :index)) %>
-              <% end %>
-
-              <%= if permitted?(@conn, AirWeb.AppLoginController, :index) do %>
-                <%= dropdown_link(@conn, "App logins", app_login_path(@conn, :index)) %>
-              <% end %>
-
-              <%= if permitted?(@conn, AirWeb.ProfileController, :edit) do %>
-                <%= dropdown_link(@conn, "Settings", profile_path(@conn, :edit)) %>
-              <% end %>
-
-              <%= if admin?(@conn) do %>
-                <li role="separator" class="dropdown-divider"></li>
-                <%= dropdown_link(@conn, "Admin", "/admin") %>
-              <% end %>
-            </ul>
-          </li>
-          <%= navbar_link(@conn, "Sign out", session_path(@conn, :delete), method: :delete) %>
-
-        <% else %>
-          <%= navbar_link(@conn, "Sign in", session_path(@conn, :new)) %>
-        <% end %>
-      </ul>
-    </div>
->>>>>>> 1c55d003
   </nav>
-</header>