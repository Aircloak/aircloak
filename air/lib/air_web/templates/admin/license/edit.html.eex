<h2>Aircloak license</h2>

<%= if license_warning() do %>
  <div class="alert alert-danger"><%= license_warning() %></div>
<% end %>

<div class="row mb-5">
  <div class="col-sm-8">
    <div class="card h-100">
      <h4 class="card-header">License status</h4>
      <div class="card-body">
        <%= if license_valid?() do %>
            Your Aircloak license is valid until <strong><%= license_expiry() %></strong>.
            <%= if license_auto_renews?() do %>
              It is a renewing license. The system will attempt to renew it automatically via the Internet before it
              expires. If the system fails to contact Aircloak's licensing service to renew the license, then you will
              no longer be able to query the system once it has expired.
            <% else %>
              It is a non-renewing license. Once it has expired you will no longer be able to query the system. If you
              think your license should be renewing or you expected to have received a new license from Aircloak by now,
              please contact <a href="mailto:support@aircloak.com">support@aircloak.com</a>.
            <% end %>
        <% else %>
          <%= if not license_present?() do %>
            You have not uploaded an Aircloak license yet.
          <% else %>
            Your Aircloak license has <strong>expired</strong>.
          <% end %>
          Please upload a license file obtained from Aircloak. Please contact
          <a href="mailto:support@aircloak.com">support@aircloak.com</a> if you don't have a license file.
        <% end %>
      </div>
    </div>
<<<<<<< HEAD
=======

    <%= if license_present?() do %>
      <div class="panel panel-default">
        <div class="panel-heading">
          <h3 class="panel-title">Licensed features</h3>
        </div>
        <div class="panel-body">
          <p>Your Aircloak Insights license includes the following features.</p>
        </div>

        <table class="table">
          <tbody>
            <tr>
              <td colspan="2"><strong>Core functionality</strong></td>
            </tr>
            <tr>
              <td>Insights Air web interface</td>
              <td>
                <span class="glyphicon glyphicon glyphicon-ok-circle" style="color: green" aria-hidden="true"></span>
              </td>
            </tr>
            <tr>
              <td>Insights Cloak query and anonymization engine</td>
              <td>
                <span class="glyphicon glyphicon glyphicon-ok-circle" style="color: green" aria-hidden="true"></span>
              </td>
            </tr>
            <tr>
              <td>On-premise installation</td>
              <td>
                <span class="glyphicon glyphicon glyphicon-ok-circle" style="color: green" aria-hidden="true"></span>
              </td>
            </tr>
            <tr>
              <td>Offline deployment</td>
              <td><%= conditional_positive_glyph_if_feature(:offline_deployment) %></td>
            </tr>
            <tr>
              <td>Manual user management</td>
              <td>
                <span class="glyphicon glyphicon glyphicon-ok-circle" style="color: green" aria-hidden="true"></span>
              </td>
            </tr>
            <tr>
              <td>LDAP/Active Directory integration</td>
              <td><%= conditional_positive_glyph_if_feature(:ldap) %></td>
            </tr>
            <tr>
              <td>Materialized views</td>
              <td><%= conditional_positive_glyph_if_feature(:analyst_tables) %></td>
            </tr>

            <tr>
              <td colspan="2"><strong>Data sources</strong></td>
            </tr>
            <tr>
              <td>Postgres</td>
              <td><%= conditional_positive_glyph_if_feature(:ds_postgres) %></td>
            </tr>
            <tr>
              <td>MySQL and MariaDB</td>
              <td><%= conditional_positive_glyph_if_feature(:ds_mysql) %></td>
            </tr>
            <tr>
              <td>Microsoft SQL Server</td>
              <td><%= conditional_positive_glyph_if_feature(:ds_sqlserver) %></td>
            </tr>
            <tr>
              <td>MongoDB</td>
              <td><%= conditional_positive_glyph_if_feature(:ds_mongodb) %></td>
            </tr>
            <tr>
              <td>Oracle DB</td>
              <td><%= conditional_positive_glyph_if_feature(:ds_oracle) %></td>
            </tr>
             <tr>
              <td>Cloudera Imapala</td>
              <td><%= conditional_positive_glyph_if_feature(:ds_impala) %></td>
            </tr>

            <tr>
              <td colspan="2"><strong>APIs</strong></td>
            </tr>
            <tr>
              <td>Postgres Message Protocol query interface</td>
              <td>
                <span class="glyphicon glyphicon glyphicon-ok-circle" style="color: green" aria-hidden="true"></span>
              </td>
            </tr>
            <tr>
              <td>HTTP REST API</td>
              <td>
                <span class="glyphicon glyphicon glyphicon-ok-circle" style="color: green" aria-hidden="true"></span>
              </td>
            </tr>
            <tr>
              <td>System monitoring API</td>
              <td>
                <span class="glyphicon glyphicon glyphicon-ok-circle" style="color: green" aria-hidden="true"></span>
              </td>
            </tr>

            <tr>
              <td colspan="2"><strong>Support</strong></td>
            </tr>
            <tr>
              <td>Community support</td>
              <td>
                <span class="glyphicon glyphicon glyphicon-ok-circle" style="color: green" aria-hidden="true"></span>
              </td>
            </tr>
            <tr>
              <td>Aircloak support</td>
              <td><%= conditional_positive_glyph_if_feature(:email_support) %></td>
            </tr>
          </tbody>
        </table>
      </div>
    <% end %>
>>>>>>> fd9e98d8
  </div>

  <div class="col-sm-4">
    <div class="card h-100">
      <h4 class="card-header">Upload license file</h4>
      <div class="card-body">
        <%= form_for(@conn, admin_license_path(@conn, :update), [as: :license, method: :put, multipart: true], fn(form) -> %>
          <div class="form-group">
            <label>Select license file</label>
            <%= file_input(form, :text, accept: ".lic", required: true) %>
          </div>
          <button type="submit" class="btn btn-primary">Upload</button>
        <% end) %>
      </div>
    </div>
  </div>
</div>

<%= if license_present?() do %>
    <h3>Licensed features</h3>
    <p>Your Aircloak Insights license includes the following features.</p>

    <table class="table">
      <tbody>
        <tr>
          <td colspan="2"><strong>Core functionality</strong></td>
        </tr>
        <%= feature_row("Insights Air web interface", true) %>
        <%= feature_row("Insights Cloak query and anonymization engine", true) %>
        <%= feature_row("On-premise installation", true) %>
        <%= feature_row("Offline deployment", :offline_deployment) %>
        <%= feature_row("Manual user management", true) %>
        <%= feature_row("LDAP/Active Directory integration", :ldap) %>
        <%= feature_row("Materialized views", :analyst_tables) %>
        <tr>
          <td colspan="2"><strong>Data sources</strong></td>
        </tr>
        <%= feature_row("Postgres", :ds_postgres) %>
        <%= feature_row("MySQL and MariaDB", :ds_mysql) %>
        <%= feature_row("Microsoft SQL Server", :ds_sqlserver) %>
        <%= feature_row("MongoDB", :ds_mongodb) %>
        <%= feature_row("Apache Drill", :ds_apachedrill) %>
        <%= feature_row("Oracle DB", :ds_oracle) %>
        <tr>
          <td colspan="2"><strong>APIs</strong></td>
        </tr>
        <%= feature_row("Postgres Message Protocol query interface", true) %>
        <%= feature_row("HTTP REST API", true) %>
        <%= feature_row("System monitoring API", true) %>
        
        <tr>
          <td colspan="2"><strong>Support</strong></td>
        </tr>
        <%= feature_row("Community support", true) %>
        <%= feature_row("Aircloak support", :emailds_support) %>
      </tbody>
    </table>
<% end %><|MERGE_RESOLUTION|>--- conflicted
+++ resolved
@@ -31,128 +31,6 @@
         <% end %>
       </div>
     </div>
-<<<<<<< HEAD
-=======
-
-    <%= if license_present?() do %>
-      <div class="panel panel-default">
-        <div class="panel-heading">
-          <h3 class="panel-title">Licensed features</h3>
-        </div>
-        <div class="panel-body">
-          <p>Your Aircloak Insights license includes the following features.</p>
-        </div>
-
-        <table class="table">
-          <tbody>
-            <tr>
-              <td colspan="2"><strong>Core functionality</strong></td>
-            </tr>
-            <tr>
-              <td>Insights Air web interface</td>
-              <td>
-                <span class="glyphicon glyphicon glyphicon-ok-circle" style="color: green" aria-hidden="true"></span>
-              </td>
-            </tr>
-            <tr>
-              <td>Insights Cloak query and anonymization engine</td>
-              <td>
-                <span class="glyphicon glyphicon glyphicon-ok-circle" style="color: green" aria-hidden="true"></span>
-              </td>
-            </tr>
-            <tr>
-              <td>On-premise installation</td>
-              <td>
-                <span class="glyphicon glyphicon glyphicon-ok-circle" style="color: green" aria-hidden="true"></span>
-              </td>
-            </tr>
-            <tr>
-              <td>Offline deployment</td>
-              <td><%= conditional_positive_glyph_if_feature(:offline_deployment) %></td>
-            </tr>
-            <tr>
-              <td>Manual user management</td>
-              <td>
-                <span class="glyphicon glyphicon glyphicon-ok-circle" style="color: green" aria-hidden="true"></span>
-              </td>
-            </tr>
-            <tr>
-              <td>LDAP/Active Directory integration</td>
-              <td><%= conditional_positive_glyph_if_feature(:ldap) %></td>
-            </tr>
-            <tr>
-              <td>Materialized views</td>
-              <td><%= conditional_positive_glyph_if_feature(:analyst_tables) %></td>
-            </tr>
-
-            <tr>
-              <td colspan="2"><strong>Data sources</strong></td>
-            </tr>
-            <tr>
-              <td>Postgres</td>
-              <td><%= conditional_positive_glyph_if_feature(:ds_postgres) %></td>
-            </tr>
-            <tr>
-              <td>MySQL and MariaDB</td>
-              <td><%= conditional_positive_glyph_if_feature(:ds_mysql) %></td>
-            </tr>
-            <tr>
-              <td>Microsoft SQL Server</td>
-              <td><%= conditional_positive_glyph_if_feature(:ds_sqlserver) %></td>
-            </tr>
-            <tr>
-              <td>MongoDB</td>
-              <td><%= conditional_positive_glyph_if_feature(:ds_mongodb) %></td>
-            </tr>
-            <tr>
-              <td>Oracle DB</td>
-              <td><%= conditional_positive_glyph_if_feature(:ds_oracle) %></td>
-            </tr>
-             <tr>
-              <td>Cloudera Imapala</td>
-              <td><%= conditional_positive_glyph_if_feature(:ds_impala) %></td>
-            </tr>
-
-            <tr>
-              <td colspan="2"><strong>APIs</strong></td>
-            </tr>
-            <tr>
-              <td>Postgres Message Protocol query interface</td>
-              <td>
-                <span class="glyphicon glyphicon glyphicon-ok-circle" style="color: green" aria-hidden="true"></span>
-              </td>
-            </tr>
-            <tr>
-              <td>HTTP REST API</td>
-              <td>
-                <span class="glyphicon glyphicon glyphicon-ok-circle" style="color: green" aria-hidden="true"></span>
-              </td>
-            </tr>
-            <tr>
-              <td>System monitoring API</td>
-              <td>
-                <span class="glyphicon glyphicon glyphicon-ok-circle" style="color: green" aria-hidden="true"></span>
-              </td>
-            </tr>
-
-            <tr>
-              <td colspan="2"><strong>Support</strong></td>
-            </tr>
-            <tr>
-              <td>Community support</td>
-              <td>
-                <span class="glyphicon glyphicon glyphicon-ok-circle" style="color: green" aria-hidden="true"></span>
-              </td>
-            </tr>
-            <tr>
-              <td>Aircloak support</td>
-              <td><%= conditional_positive_glyph_if_feature(:email_support) %></td>
-            </tr>
-          </tbody>
-        </table>
-      </div>
-    <% end %>
->>>>>>> fd9e98d8
   </div>
 
   <div class="col-sm-4">
@@ -194,8 +72,8 @@
         <%= feature_row("MySQL and MariaDB", :ds_mysql) %>
         <%= feature_row("Microsoft SQL Server", :ds_sqlserver) %>
         <%= feature_row("MongoDB", :ds_mongodb) %>
-        <%= feature_row("Apache Drill", :ds_apachedrill) %>
         <%= feature_row("Oracle DB", :ds_oracle) %>
+        <%= feature_row("Cloudera Imapala", :ds_impala) %>
         <tr>
           <td colspan="2"><strong>APIs</strong></td>
         </tr>
