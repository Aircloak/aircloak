--- conflicted
+++ resolved
@@ -1,27 +1,5 @@
 <h2>Aircloak license</h2>
 
-<<<<<<< HEAD
-<div class="col-sm-8">
-  <div class="panel panel-default">
-    <div class="panel-heading">
-      <h3 class="panel-title">License status</h3>
-    </div>
-    <div class="panel-body">
-      <%= if license_valid?() do %>
-          Your Aircloak license is valid until <strong><%= license_expiry() %></strong>.
-          <%= if license_auto_renews?() do %>
-            It is a renewing license. The system will attempt to renew it automatically via the Internet before it
-            expires. If the system fails to contact Aircloak's licensing service to renew the license, then you will no
-            longer be able to query the system once it has expired.
-          <% else %>
-            It is a non-renewing license. Once it has expired you will no longer be able to query the system. If this is
-            a mistake or you should have received a new license, please contact Aircloak at
-            <a href="mailto:support@aircloak.com">support@aircloak.com</a>.
-          <% end %>
-      <% else %>
-        <%= if not license_present?() do %>
-          You have not uploaded an Aircloak license yet.
-=======
 <%= if license_warning() do %>
   <div class="alert alert-danger"><%= license_warning() %></div>
 <% end %>
@@ -34,17 +12,22 @@
       </div>
       <div class="panel-body">
         <%= if license_valid?() do %>
-          Your Aircloak license is valid until <strong><%= license_expiry() %></strong>. The system will attempt to renew
-          it automatically via the Internet before it expires.
->>>>>>> 23da3537
+            Your Aircloak license is valid until <strong><%= license_expiry() %></strong>.
+            <%= if license_auto_renews?() do %>
+              It is a renewing license. The system will attempt to renew it automatically via the Internet before it
+              expires. If the system fails to contact Aircloak's licensing service to renew the license, then you will no
+              longer be able to query the system once it has expired.
+            <% else %>
+              It is a non-renewing license. Once it has expired you will no longer be able to query the system. If this is
+              a mistake or you should have received a new license, please contact Aircloak at
+              <a href="mailto:support@aircloak.com">support@aircloak.com</a>.
+            <% end %>
         <% else %>
           <%= if not license_present?() do %>
             You have not uploaded an Aircloak license yet.
           <% else %>
-            Your Aircloak license has <strong>expired</strong> and the system was unable to renew it automatically via the
-            Internet.
+            Your Aircloak license has <strong>expired</strong>.
           <% end %>
-
           Please upload a license file obtained from Aircloak. Please contact
           <a href="mailto:support@aircloak.com">support@aircloak.com</a> if you don't have a license file.
         <% end %>
