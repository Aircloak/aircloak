--- conflicted
+++ resolved
@@ -42,25 +42,18 @@
       {:poolboy, "~> 1.5"},
       {:phoenix_gen_socket_client, github: "aircloak/phoenix_gen_socket_client"},
       {:websocket_client, github: "sanmiguel/websocket_client", tag: "1.1.0"},
-<<<<<<< HEAD
-      {:combine, github: "bitwalker/combine"},
-      {:httpoison, "~> 0.8.3"},
-=======
       {:combine, github: "bitwalker/combine", override: true},
       {:timex, "~> 2.1.6", github: "bitwalker/timex"},
       {:poison, "~> 1.5.2"},
+      {:httpoison, "~> 0.8.3"},
 
       # Test deps
 
->>>>>>> 18ec9db2
       {:phoenix, "~> 1.1.4", only: :test},
       {:cowboy, "~> 1.0", only: :test},
       {:excheck, "~> 0.3", only: :test},
       {:triq, github: "krestenkrab/triq", only: :test},
-<<<<<<< HEAD
       {:bypass, "~> 0.5.1", only: :test}
-=======
->>>>>>> 18ec9db2
     ]
   end
 
@@ -72,11 +65,7 @@
     [
       :logger, :gproc, :aircloak_common, :postgrex, :poolboy,
       :phoenix_gen_socket_client, :websocket_client, :combine,
-<<<<<<< HEAD
-      :runtime_tools, :httpoison
-=======
-      :runtime_tools, :timex, :poison
->>>>>>> 18ec9db2
+      :runtime_tools, :timex, :poison, :httpoison
     ]
   end
 
