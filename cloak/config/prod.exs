--- conflicted
+++ resolved
@@ -27,14 +27,6 @@
   # The amount of time (in ms) we are projecting into the future.
   # If we reach the minimum memory threshold within this window
   # of time, then we start killing queries.
-<<<<<<< HEAD
   allowed_minimum_time_to_limit: 5_000,
   # Time in ms to wait between consecutive memory related query abortions
-  time_between_abortions: 250
-
-config :cloak, :data_source_monitor_interval, 5 * 60_000
-=======
-  allowed_minimum_time_to_limit: 3_000,
-  # Time in seconds to wait between consecutive memory related query abortions
-  time_between_abortions: 1_000
->>>>>>> ff362b6b
+  time_between_abortions: 250