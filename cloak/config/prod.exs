use Mix.Config

config :cloak, :deploy_config_file, "config.json"

config :cloak, :api, address: '127.0.0.1'

config :cloak, :air,
  socket_url: "wss://insights.aircloak.com/cloak/socket/websocket",
  # The reconnect intervals start out very low, and doubles for each failed attempt until
  # they arrive at and stay at this max interval.
  min_reconnect_interval: :timer.seconds(10),
  max_reconnect_interval: :timer.minutes(1)

config :cloak, :sanitize_otp_errors, true

config :cloak, :memory_limits,
  # The number of ms between consecutive memory checks.
  # This is the lower bound at which memory checks are performed.
  check_interval: 250,
  # Once we reach this threshold, we actively start projecting
  # the memory usage and take actions if we are afraid of
  # running out of memory. The threshold is in bytes.
<<<<<<< HEAD
  limit_to_start_checks: 1_500_000_000,
  # The limit we are projecting towards. If we expect to reach
  # this limit within the given time, then we kill a query.
  # The threshold is in bytes.
  limit_to_check_for: 250_000_000,
=======
  limit_to_start_checks: 4_000_000_000,
  # The limit we are projecting towards. If we expect to reach
  # this limit within the given time, then we kill a query.
  # The threshold is in bytes.
  limit_to_check_for: 500_000_000,
>>>>>>> 6f4f28d5
  # The amount of time (in ms) we are projecting into the future.
  # If we reach the minimum memory threshold within this window
  # of time, then we start killing queries.
  allowed_minimum_time_to_limit: 5_000,
  # Time in ms to wait between consecutive memory related query abortions
  time_between_abortions: 250<|MERGE_RESOLUTION|>--- conflicted
+++ resolved
@@ -19,20 +19,12 @@
   check_interval: 250,
   # Once we reach this threshold, we actively start projecting
   # the memory usage and take actions if we are afraid of
-  # running out of memory. The threshold is in bytes.
-<<<<<<< HEAD
-  limit_to_start_checks: 1_500_000_000,
+  # running out of memory. The threshold is in kB.
+  limit_to_start_checks: 4_000_000,
   # The limit we are projecting towards. If we expect to reach
   # this limit within the given time, then we kill a query.
-  # The threshold is in bytes.
-  limit_to_check_for: 250_000_000,
-=======
-  limit_to_start_checks: 4_000_000_000,
-  # The limit we are projecting towards. If we expect to reach
-  # this limit within the given time, then we kill a query.
-  # The threshold is in bytes.
-  limit_to_check_for: 500_000_000,
->>>>>>> 6f4f28d5
+  # The threshold is in kB.
+  limit_to_check_for: 500_000,
   # The amount of time (in ms) we are projecting into the future.
   # If we reach the minimum memory threshold within this window
   # of time, then we start killing queries.
