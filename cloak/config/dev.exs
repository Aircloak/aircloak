use Mix.Config

config :cloak, :deploy_config_file, "dev.json"

config :cloak, :api, address: '0.0.0.0'

config :cloak, :air,
  # The reconnect intervals start out very low, and doubles for each failed attempt until
  # they arrive at and stay at this max interval.
  min_reconnect_interval: 100,
  max_reconnect_interval: 100

config :cloak, :in_development, true
config :cloak, :sanitize_otp_errors, false

config :cloak, :memory_limits,
  # The number of ms between consecutive memory checks.
  # This is the lower bound at which memory checks are performed.
  check_interval: 100,
  # Once we reach this threshold, we actively start projecting
  # the memory usage and take actions if we are afraid of
  # running out of memory. The threshold is in bytes.
  limit_to_start_checks: 5_000_000,
  # The limit we are projecting towards. If we expect to reach
  # this limit within the given time, then we kill a query.
  # The threshold is in bytes.
  limit_to_check_for: 0,
  # The amount of time (in ms) we are projecting into the future.
  # If we reach the minimum memory threshold within this window
  # of time, then we start killing queries.
  allowed_minimum_time_to_limit: 1_000,
  # Time in seconds to wait between consecutive memory related query abortions
<<<<<<< HEAD
  time_between_abortions: 1_000

config :cloak, :data_source_monitor_interval, 15_000

config :cloak, :data_source,
  timeout: :timer.hours(1),
  batch_size: 100
=======
  time_between_abortions: 1_000
>>>>>>> 5ae86f9e
<|MERGE_RESOLUTION|>--- conflicted
+++ resolved
@@ -30,14 +30,8 @@
   # of time, then we start killing queries.
   allowed_minimum_time_to_limit: 1_000,
   # Time in seconds to wait between consecutive memory related query abortions
-<<<<<<< HEAD
   time_between_abortions: 1_000
-
-config :cloak, :data_source_monitor_interval, 15_000
 
 config :cloak, :data_source,
   timeout: :timer.hours(1),
-  batch_size: 100
-=======
-  time_between_abortions: 1_000
->>>>>>> 5ae86f9e
+  batch_size: 100