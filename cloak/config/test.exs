--- conflicted
+++ resolved
@@ -70,13 +70,6 @@
 config :cloak, :sanitize_otp_errors, false
 
 # Using 0 timeout in tests, since due to the log level, log message won't be captured anyway.
-<<<<<<< HEAD
-config :cloak, :flush_query_log_timeout, 0
-=======
 config :cloak, :flush_query_log_timeout, 0
 
-# using connection retries in tests, since there are occasional failures with SAP HANA
-config :cloak, connect_retries: 10, connect_retry_delay: 500
-
-config :ex_unit, assert_receive_timeout: 500
->>>>>>> 21a72146
+config :ex_unit, assert_receive_timeout: 500