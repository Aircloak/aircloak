--- conflicted
+++ resolved
@@ -1,12 +1,8 @@
 SHELL=/bin/bash -o pipefail
 
 .PHONY: sandbox deps docs proper proper-std proper-extended test clean all compile
-<<<<<<< HEAD
-.PHONY: recreate-db recreate-perf-db dialyze lint release release-local perftest
-=======
-.PHONY: regenerate-db dialyze lint release release-local perftest perftest-setup dev-container
+.PHONY: recreate-db recreate-perf-db dialyze lint release release-local perftest dev-container
 .PHONY: odbc_drivers odbc_drivers_folder
->>>>>>> c8f4e217
 
 all: deps compile
 
@@ -76,13 +72,7 @@
 	mix release --env=local --no-tar
 
 perftest:
-<<<<<<< HEAD
 	MIX_ENV=perf mix run perftest/main.exs
-=======
-	MIX_ENV=test mix run perftest/main.exs "${QUERY}"
-
-perftest-setup:
-	MIX_ENV=test mix run perftest/setup.exs ${SIZE}
 
 dev-container: odbc_drivers
 	./dev-container.sh
@@ -93,5 +83,4 @@
 	mkdir -p deps/odbc_drivers
 
 deps/odbc_drivers/libodbc-sap-hana-v2.so:
-	wget -P deps/odbc_drivers/ https://www.dropbox.com/s/aerstjlatecny79/libodbc-sap-hana-v2.so
->>>>>>> c8f4e217
+	wget -P deps/odbc_drivers/ https://www.dropbox.com/s/aerstjlatecny79/libodbc-sap-hana-v2.so