# Attacks on Diffix Cedar

This section describes a variety of attacks against anonymization mechanisms. Some of the attacks are general in nature (can be used against multiple mechanisms). Some are specific to Diffix overall, and others specific to [Diffix Cedar](diffix.md). In what follows, the *cloak* is the device that implements Diffix.

## Table Of Contents

  - [Attack criteria](#attack-criteria)
  - [Trackers](#trackers)
  - [Attribute value inspection attacks](#attribute-value-inspection-attacks)
  - [Suppression signal attacks](#suppression-signal-attacks)
  - [Noise signal attacks](#noise-signal-attacks)
  - [Noise averaging attacks](#noise-averaging-attacks)
    - [Naive averaging](#naive-averaging)
    - [Different syntax but same semantics, with floating](#different-syntax-but-same-semantics-with-floating)
    - [Different syntax but same semantics, without floating](#different-syntax-but-same-semantics-without-floating)
    - [Different syntax and semantics, but same result](#different-syntax-and-semantics-but-same-result)
    - [Split averaging attack](#split-averaging-attack)
    - [Linear program reconstruction](#linear-program-reconstruction)
    - [JOINs with non-personal tables](#joins-with-non-personal-tables)
  - [Difference attacks](#difference-attacks)
    - [First derivative difference attack](#first-derivative-difference-attack)
    - [Difference attack with counting NULL](#difference-attack-with-counting-null)
    - [Noise exploitation attacks](#noise-exploitation-attacks)
      - [Through extreme user contribution](#through-extreme-user-contribution)
      - [Through chaff conditions](#through-chaff-conditions)
    - [Range creep with averaging](#range-creep-with-averaging)
    - [Multiple isolating negands](#multiple-isolating-negands)
    - [Shadow table exploitation attack](#shadow-table-exploitation-attack)
  - [SQL backdoor attacks](#sql-backdoor-attacks)
  - [Side Channel attacks](#side-channel-attacks)
    - [Error generation attacks](#error-generation-attacks)
      - [Divide by zero](#divide-by-zero)
      - [Overflow](#overflow)
      - [Square root of a negative number](#square-root-of-a-negative-number)
    - [NULL producing safe function attacks](#null-producing-safe-function-attacks)
      - [IS NOT NULL](#is-not-null)
      - [NULL within aggregation](#null-within-aggregation)
    - [Timing attacks](#timing-attacks)
      - [JOIN timing attack](#join-timing-attack)

## Attack criteria

In the following attacks, our criteria for what determines a successful attack are the same as those used by the [EU Article 29 Data Protection Working Party Opinion 05/2014 on Anonymisation Techniques](https://cnpd.public.lu/fr/publications/groupe-art29/wp216_en.pdf), namely *singling-out*, *linkability*, and *inference*. We regard an attack as more effective when the attacker is able to make statements of the following sort with high confidence:

* *Singling-out:* "There is a single user with the following attributes."
* *Inference:* "All rows with attributes A, B, and C also have attribute D"
* *Linkability:* "The users with these attributes in the table protected by Diffix are also in a table not protected by Diffix."

A description of how these criteria are used can be found in the [Diffix Birch paper](https://arxiv.org/pdf/1806.02075.pdf)

## Trackers

A powerful class of attack, called trackers, was discovered in the late 1970s. This attack targets anonymization mechanisms where answers to queries that pertain to fewer than K individuals or more than all-but-K individuals are suppressed, but otherwise exact answers are given.

A tracker attack requires two things:
1. A pseudo-identifier: A column value or set of column values that uniquely identifies an individual.
2. A tracker: a column value that includes more than K individuals.

A pseudo-identifier can be an expression with multiple terms, like `(zip = 12345 AND bday = '1975-03-11' AND univ = 'MIT')`. The attacker does not need to know in advance that a given expression is a pseudo-identifier. This can be validated in the attack.

An example of a tracker would be `gender = 'M'` (because there are more than K males in the dataset). The victim of the attack doesn't have to be male. The tracker `gender = 'F'` would work just as well.

In the following example, the pseudo-identifier for the victim is `(zip = 12345 AND bday = '1975-03-11' AND univ = 'MIT')` and the tracker is `gender = 'M'`.

First, the attacker verifies that the pseudo-identifier indeed identifies a single individual with four queries. The first two are used to compute the total number of users in the database (here column `uid` contains a distinct value for each individual):

*Query 1*: compute *N1* as:

```sql
SELECT count(DISTINCT uid)
FROM database
WHERE gender = 'M'
```

*Query 2*: compute *N2* as:

```sql
SELECT count(DISTINCT uid)
FROM database
WHERE gender <> 'M'
```

The number of users *N* is *N = (N1 + N2)*

*Query 3*: Compute *N3*:

```sql
SELECT count(DISTINCT uid)
FROM database
WHERE gender = 'M' OR
      (zip = 12345 AND bday = '1975-03-11' AND univ = 'MIT')
```

*Query 4*: Compute *N4*:

```sql
SELECT count(DISTINCT uid)
FROM database
WHERE gender <> 'M' OR
      (zip = 12345 AND bday = '1975-03-11' AND univ = 'MIT')
```

Both counts *N3* and *N4* include all users with the pseudo-identifier. *N3* also includes all males, and *N4* includes everyone else. The sum *N3 + N4* therefore counts all users with the pseudo-identifier twice, and counts everybody else once. As such, if *(N3 + N4) - N = 1*, then this validates for the attacker that there is only one user with the pseudo-identifier.

Knowing this, the attacker can learn virtually anything about the victim. For instance, the attacker can learn the victim's salary with four queries (here assuming that each user is represented only once in the database):

*Query 1*: compute *S1* as:

```sql
SELECT sum(salary)
FROM database
WHERE gender = 'M'
```

*Query 2*: compute *S2* as:

```sql
SELECT sum(salary)
FROM database
WHERE gender <> 'M'
```

The sum of all salaries *S* is *S = (S1 + S2)*.

*Query 3*: Compute *S3*:

```sql
SELECT sum(salary)
FROM database
WHERE gender = 'M' OR
      (zip = 12345 AND bday = '1975-03-11' AND univ = 'MIT')
```

*Query 4*: Compute *S4*:

```sql
SELECT sum(salary)
FROM database
WHERE gender <> 'M' OR
      (zip = 12345 AND bday = '1975-03-11' AND univ = 'MIT')
```

Again, *S3* and *S4* include the victim, while *S3* also includes males, and *S4* also includes all other users. The salary if the victim is counted twice in *S3 + S4*, and so the victim's salary is *(S3 + S4) - S*.

Diffix defends against tracker attacks by disallowing `OR` and it's De Morgan equivalent (`NOT (A and B)` is the same as `NOT A or NOT B`). It does allow a limited form of union logic with `IN`, but this is not enough to execute a tracker attack.

`OR` can be emulated with multiple queries and corresponding arithmetic, as in `A OR B` is equivalent to `A` + `B` - `A AND B`. This would not work with the cloak both because queries with only the pseudo-identifier would be suppressed because of a low count, as well as because of the noise.

## Attribute value inspection attacks

Perhaps the most direct attack is to simply list column values. If the analyst can list a column value or set of column values that apply to a single user, then anonymity according to our goal would be violated.

A simple query for this attack would be:

```sql
SELECT ssn
FROM table
```

or for multiple columns, 

```sql
SELECT birthdate, zip, gender
FROM table
```

If the first query listed any social security numbers, then the privacy of the users with those numbers would be violated. Likewise if the second query listed users with a unique combination of birthdate, zipcode, and gender, then those users privacy would be violated according to our goal.

This attack is prevented through the use of *low-count suppression*.  Any column values that pertain to too few distinct users are suppressed by not being output.

## Suppression signal attacks

An attacker may be able to learn about individual users from whether a given bucket was suppressed or not. For instance, if a constant threshold were used for the suppress decision (i.e. suppress when 2 or fewer distinct users), then if the attacker happened to know that there is either 2 or 3 users with a certain set of attribute values, then if the bucket is not suppressed then the attacker knows that there must be three users, and potentially learns something about the third user.

To prevent this, Diffix uses a noisy threshold using sticky layered noise. Because the threshold itself can vary, in the previous example the attacker would be uncertain as to whether there were 2 or 3 users.

## Noise signal attack

Diffix can report the amount of noise added to the aggregates `count()`, `sum()`, `avg()`, and `stddev()`. This is reported as the standard deviation of the noise. In Diffix Cedar, the amount of noise is influenced by the `min` and `max` values. If a user has an extreme value (say 2x or 3x greater than the next highest value), then the presence or absence of that user in a bucket may have a significant effect on the amount of noise added.

This opens an attack whereby the attacker can determine which bucket the extreme user is in by noting which bucket reports the most noise (for instance, using `sum_noise()`).

For instance, if one user (the victimm) has a salary that far exceeds the second highest salary, then `gender` could be learned with the following query:

```sql
SELECT gender, sum(salary), sum_noise(salary)
FROM table
GROUP BY 1
```

Whichever gender bucket reports the highest `sum_noise(salary)` is the bucket that contains the victim.

To defend against this, the cloak does not precisely report the standard deviation of the noise, but rather an approximation based on a formulation that eliminates the effect of the `min` and `max` values.

## Noise averaging attacks

Averaging attacks attempt to remove noise through multiple queries that somehow generate different noise samples (overcome the noise stickiness) and average away the noise.

### Naive averaging

The simplest averaging attack repeats the same query. This doesn't work because of sticky noise generates the same noise value.

### Different syntax but same semantics, with floating

Different noise samples are generated by queries that execute identical query semantics but with different syntax in the hope that the cloak does not recognize the same syntax and so produces a different noise sample.

A simple example would be two queries with the following `WHERE` clauses:

```
Q1: WHERE age = 10
Q2: WHERE age + 1 = 11
```

In principle, the cloak could interpret the math and determine that the above two expressions are identical. This can get extremely difficult, however, as the math gets more complex. Therefore for any expression that uses math, the cloak *floats* the column value by re-writing the SQL so that the column in question (here `age`) is brought up to the outer `SELECT` so that the actual selected values can be examined. 

However, other examples exist:

```
Q1: WHERE left(column,5)
Q2: WHERE substring(column FROM 1 FOR 5)
```

Not so many different semantically identical conditions can be made with string manipulation as with math manipulation, but nevertheless the above conditions would be floated to ensure that the seeds are identical.

### Different syntax but same semantics, without floating

The cloak doesn't always float. It does not float `col BETWEEN val1 AND val2` for instance. Rather, it deduces the seed material from SQL inspection. There are cases where same semantic but different syntax conditions can be generated from non-floated conditions. In a few cases, the cloak does not correctly account for the different syntax and uses different seeding material.

One such case is `BETWEEN` versus `bucket()`. For instance the range `100-200` can be generated with both of the following queries:

```
Q1: SELECT bucket(column BY 100) ....
Q2: WHERE column BETWEEN 100 and 200
```
The cloak, however, does not detect that these semantics are identical and generates different seeds as a result. Through this trick the analyst can get two noise samples for the layers associated with these conditions, and therefore reduce the overall noise somewhat.

In many other cases, however, the cloak does seed properly.

Text datatypes for instance are all converted to lower case for the purpose of seeding, so that the `lower()` and `upper()` functions can't be used to derive additional noise samples. 

### Different syntax and semantics, but same result

In Diffix Cedar, an analyst can obtain multiple samples for `<>` text conditions using `substring()`. For instance, suppose that a text column contains two values, 'ABCDE' and 'FGHIJ'. Each of the following conditions would generate a different seed even though the underlying answers are the same:

```
WHERE substring(col for 1) <> 'A'
WHERE substring(col for 2) <> 'AB'
WHERE substring(col for 3) <> 'ABC'
...
```

While this is certainly unfortunate, there are no known attacks that can successfully exploit this weakness.

### Split averaging attack

This attack creates pairs of queries where the sum of the queries in each pair have the same underlying value (i.e. before noise), but where each pair uses semantically different conditions from all other pairs, thus producing different noise values that can be averaged. This can be done with `WHERE` clauses of the following sort:

```
Pair 1:
Q1: WHERE column = 'X'
Q2: WHERE column <> 'X'
Pair 2:
Q1: WHERE column = 'Y'
Q2: WHERE column <> 'Y'
```

From pair 1, the first query Q1 matches all rows where `column = 'X'`, and Q2 matches all other columns (not equal to 'X'). The sum of Q1 and Q1 therefore includes all rows (that match other conditions, not shown here). The same holds for the two queries from pair 2. However, all of these conditions are semantically different and so produce different noise samples.

The cloak defends against this through *layered noise*. Each condition generates its own noise layers, which are summed together to produce the final noise value. The layers from the above `WHERE` clauses would indeed be averaged away, but the noise from other conditions in the queries would not average out. As a simple example, the following two queries are from one pair where the attacker goal is to learn the exact number of women:

Query 1:
```sql
SELECT count(DISTINCT uid)
FROM table
WHERE age = 20 AND gender = 'F'
```

Query 2:
```sql
SELECT count(DISTINCT uid)
FROM table
WHERE age <> 20 AND gender = 'F'
```

While the noise layers for `age` would indeed average out, the static noise layer for `gender = 'F'` would be the same across all queries in the attack and would result in a noisy final count.

### Linear program reconstruction

In this attack, the analyst generates queries where each query selects a different set of users, but where any given user is selected by a substantial number of queries. Repeatedly selecting among a pseudo-random subset of users would have this effect. The analyst then generates a set of equations and solves for the presence or absence of each user in that set of equations.

This attack was successfully run against Diffix Birch using the following WHERE clause:

```
WHERE floor(5 * pow((client_id * 2),0.5) + 0.5) = floor(5 * pow((client_id * 2), 0.5))
```

where different constants were used to effectly select different users.

The current defense is to force `clear` conditions (no math) on columns that have a substantial fraction of user-unique values.

### JOINs with non-personal tables

The cloak does not anonymize non-personal tables. Therefore, analysts are allowed to see the complete tables. The cloak allows JOIN, but with strict limitations. Without these limitations, an analyst could potentially exploit knowledge of non-personal tables to generate multiple samples and average away noise.

A typical non-personal table might contain a numeric identifier and a text field. For instance, a `product_names` table might have columns `product_id` and `name`. This table is non-personal because it contains no user information. It may be linked to for instance a `purchases` table with the `product_id` as key.

Suppose an analyst wished to remove noise associated with the condition `age = 20`, and there are multiple non-personal tables of various sorts. The analyst could then build a set of queries with different `JOIN` conditions as follows:

```
JOIN (...) ON users.age = product_names.id - 28788 WHERE product_names.value = 'pears'
JOIN (...) ON users.age = error_codes.id - 232 WHERE error_codes.value = 'Bad Input'
JOIN (...) ON users.age = cc_types.id + 16 WHERE cc_types.value = 'VISA'
etc.
```

The ID of the non-personal table, after arithmetic, matches the target age (20). Because the table name is included in the seed material for the condition, each of the noise layers associated with the `ON` condition could be averaged away.

The fix is to limit `ON` conditions to simple `col1 = col2` expressions, and limit which columns can be keys through configuration. With these limitations, any meaningful attack is so unlikely that no noise layers for `ON` conditions are necessary.

## Difference attacks

In difference attacks, the attacker creates pairs of queries where the underlying true answers are either identical or differ by one user. The attacker then tries to determine which is the case.

A simple example would be the following pair of queries:

Query 1:
```sql
SELECT count(*)
FROM table
WHERE salary BETWEEN 100000 AND 110000 AND
      dept = 'CS' AND
      gender = 'M'
```

Query 2:
```sql
SELECT count(*)
FROM table
WHERE salary BETWEEN 100000 AND 110000 AND
      dept = 'CS'
```

in the case where there is only one woman in the CS department. The victim in this attack is the woman, who is excluded in the first query and included in the second. The unknown attribute (the thing the attacker wants to learn) is whether or not the victim's salary is in the range 100000 to 110000.

The simplest approach for the attacker is to deduce that the victim is in query 2 so long as `count(*)` is greater in query 2. Because of the noise, however, such an approach would often produce the wrong deduction.

The greater the difference between the two queries, however, the more likely the victim is indeed in that salary range. When the difference is large, the probability that the difference is due purely to the Gaussian distribution of noise is much less than the probability that the difference is due to both the noise distribution and the difference in the underlying true answer.

It is relatively rare, however, that the noise value is large enough to give the attacker a high-confidence deduction (like one in 10000 attacks).

Note that a simpler way to exclude the victim would be to add a negative condition that pertains to only that victim, for instance:

```sql
SELECT count(*)
FROM table
WHERE salary BETWEEN 100000 AND 110000 AND
      ssn <> '539-54-9355'
```

Note however that isolating negative conditions like this are disallowed when the value is not present in the shadow table (which is the case for rare values).

### First derivative difference attack

There is a form of difference attack whereby the analyst generates a histogram of bucket pairs under the condition that the victim is not in the first query of each pair, and is in one and only one bucket of the second query. An example is the following:

Query 1:
```sql
SELECT bucket(salary BY 10000), count(*)
FROM table
WHERE dept = 'CS' AND
      gender = 'M'
```

Query 2:
```sql
SELECT bucket(salary BY 10000), count(*)
FROM table
WHERE dept = 'CS'
```

If the noise layers were only static (based purely on the conditions themselves), then the difference in the noise between each pair of buckets would be the same except for the one containing the victim. This difference in the difference would identify the victim's salary.

The uid-based noise layers, however, add additional noise that is different between every pair of buckets.

### Difference attack with counting NULL

The effect of inserting safe math functions is that column values may be NULL. This gives an attacker the opportunity to force a single user to have the only NULL value in the column. The attacker can determine if the NULL value is present by comparing the outputs of `count(*)` and `count(col)`. The former counts the NULL rows, the latter does not.

For example, the following difference attack can be used to learn the value of the `cli_district_id` of the user that has a transaction amount of 24615.

```sql
SELECT cli_district_id, count(foo)
FROM (
    SELECT uid, cli_district_id, 1/(amount - 24615) AS foo
    FROM transactions ) t
GROUP BY 1
```

```sql
SELECT cli_district_id, count(*)
FROM (
    SELECT uid, cli_district_id, 1/(amount - 24615) AS foo
    FROM transactions ) t
GROUP BY 1
```

The cloak defends against this by adding an additional UID noise layer for `count(col)`.

### Noise exploitation attacks

#### Through extreme user contribution

The magnitude of the noise must be in some sense proportional to the amount that the most extreme users contribute to an answer. For instance, suppose that one knows that roughly the average salary in a database excluding the CEO. By querying for the average salary, the amount by which it differs from the known average reveals the CEO's salary. The noise needs to be large enough to mask this salary. This is called *proportional noise*.

However, with a difference attack, the amount of noise itself can reveal the presence or absence of the CEO in a query. If the CEO has a substantially higher salary than anyone else, and if the query that may include the CEO has a lot of noise, then one can conclude that the CEO is present in the query.

To prevent this, the cloak removes a small number of the most extreme values in a given query (based on a noisy threshold), and then bases the amount of noise on the average value of a small group of users with the next most extreme values (also based on a noisy threshold). This is called *flattening*.

#### Through chaff conditions

In this difference attack, the attacker tries to exploit the uid-based noise by intentionally adding conditions that have no impact on the true underlying answer, but increase the cumulative amount of noise. The bucket pair that differs the most is most likely the one containing the user.

A simple way to do this would be to add conditions like `age <> 1000`, `age <> 1001` and so on. These are called chaff conditions. In pairs where the underlying set of users is the same, the uid-based noise values are the same for each query of the pair. In pairs where the underlying set of users is different, the uid-based noise value is different.

Alternatively, a range condition such as `age BETWEEN 0 and 1000` can also be a chaff condition. Likewise the implicit ranges `round()` and `trunc()` can be chaff conditions. This is because these functions can span the entire number range of a column with one bucket.

The chaff conditions can either all be added to the same query, or added one at a time to multiple pairs, and then summing the results across the first queries of each pair and separately the second queries.

The attack using range conditions is prevented by not using uid-based noise layers for range conditions.

The attack using negative conditions is prevented by disallowing negative conditions for rare values (those not found in the shadow table). Specifically, any value in the shadow table has at least 10 users associated with it. If such a value is used in a negative condition, then the selected users will cause a difference in multiple bucket pairs, and the attacker cannot be sure which are associated with the victim.

### Range creep with averaging

One way to do a difference attack is to grow a range (`BETWEEN`) so that one additional user is included in the modified range. The noise layers associated with the range defeat a simple version of this attack that uses two queries. However, if an attacker could incrementally modify a range so that each change does not change the underlying answer, then the different noise values could be averaged. If the attacker averaged away the noise in this fashion for both the smaller and larger ranges, then the noise could no longer defend against the attack.

To defend against this, the cloak forces ranges to fall within preset range offsets and sizes. This makes it very unlikely that an attacker could get enough samples both excluding and including the victim.

### Multiple isolating negands

If an analyst could make multiple different negative ANDed conditions (negands) isolating the same individual user, then they could be averaged out in the context of a difference attack. For instance, `account_number <> 12345`, `social_security_number <> 123-45-6789`, `login_name <> 'alex433`, `email_address <> 'alex433@gmail.com` are all values that can isolate a single user. If each were used as the single negand, then the negands could be averaged away.

This negands are rejected by virtue of not being represented in the shadow table.

### Shadow table exploitation attack

For each column, the shadow table contains the up-to-200 column values assigned to the largest number of distinct users. Any value must have at least 10 distinct users to be included in the shadow table. Column values for negands (negative conditions  such as `age <> 1000`) and `IN` expressions (`age NOT IN (1000,1001,1002)`) that are not in the shadow table are disallowed.

It is possible, however, for a negand from the shadow table to isolate a single user in a difference attack.  This can happen when the other query conditions reduce the number of users sufficiently so that all other users with the same value are excluded from both queries.

For instance, suppose that around 30 users have a zip code of 12345. The negand `zip <> 12345` would then exclude those users. Suppose in addition that some other attribute value, say `profession = 'stylist'`, applies to a relatively small fraction of the population, for instance 1 in 500 people, but nevertheless is in the shadow table. Finally, suppose that the attacker knows that the victim is a stylist and lives in zip code 12345. Chances are then high that two queries with the following two conditions:

```
Q1: profession = 'stylist'
Q1: profession = 'stylist' AND `zip <> 12345`
```

would differ by only one user, the victim. This is because it is statistically unlikely that another one of the 15 users in zip 12345 is a stylist.

A [first derivative difference attack](#first-derivative-difference-attack) using only the above sets of conditions would fail because of the added noise. However, if the attacker could come up with 4 or 5 different pairs of conditions that have the above isolating characteristics, then the noise due to each of the negands could be averaged away.

However, it is quite rare that the necessary criteria exists even once for a given user, and virtually impossible that the criteria exists 4 or 5 times (and even less likely that the attacker would know the appropriate information about the victim). Therefore, while theortically possible, this attack is in practice essentially impossible.

## SQL backdoor attacks

A backdoor attack is where the attacker avoids defense mechanisms by encoding conditions indirectly through math. For instance, the following query:

```sql
SELECT count(*)
FROM table
WHERE age = 30 OR age = 40
```

Can be encoded in the following query without using a `WHERE` clause:

```sql
SELECT count(*), age30or40 FROM (
    SELECT uid, (age30 + age40) % 2 as age30or40
    FROM (
        SELECT uid,
            floor((agegreater29 + ageless31) / 2) AS age30,
            floor((agegreater39 + ageless41) / 2) AS age40
        FROM (
            SELECT uid,
                ceil((age - 29) / 100) AS agegreater29,
                ceil(0 - (age - 31) / 100) AS ageless31,
                ceil((age - 39) / 100) AS agegreater39,
                ceil(0 - (age - 41) / 100) AS ageless41
            FROM table
        ) x
    ) y
) z
GROUP BY age30or40;
```

To prevent this, the cloak limits the amount of math, particularly non-continuous functions like `ceil` and `floor`, that can appear in a query.

## Side Channel attacks

### Error generation attacks

#### Divide by zero

Say that the victim's birthdate is known to be '1957-14-12', and zipcode is 60036.
The following query would trigger a divide-by-zero if the victim has a salary of 100000.

```sql
SELECT count(*) FROM
  (SELECT uid, z/(6003614.195712-z+d+y+m) FROM
     (SELECT uid, zipcode * 100 AS z,
             year(bday) / 10000 AS y,
             month(bday) / 1000000 AS m,
             day(bday) as d
      FROM user_info
      WHERE salary = 100000
     ) t1
  ) t2
```

Some databases throw an exception when divide-by-zero occurs. In these cases, the exception itself signals the salary of the victim. This attack is prevented by adding SQL that catches the exception or prevents it from occuring (depending on the backend database).

#### Overflow

In some database, a numeric overflow throws an exception. This can be exploited, at least in Postgres, with for instance with the following attack.

```sql
SELECT count(*)
FROM accounts
WHERE lastname = 'Zamora' AND
      birthdate = '1996-11-17' AND
      2^(10000.01 * cli_district_id) = 123.12
```

The third condition in the `WHERE` clause causes an overflow if it is executed.  Assuming that there is only a single user with the lastname 'Zamora', if Zamora does not have the indicated birthdate, then the third condition won't be executed and a suppressed output is given. If Zamora does have that birthdate, then the third condition throws an exception. The exception is transmitted to the analyst as an execution error.

A similar attack against `date`, `time`, and `datetime` column types is also possible.

The cloak defends against this by installing and executing "safe" math routines in the database. The safe routines capture exceptions and returns NULL rather than throwing an exception. As a result there is no error signal transmitted to the analyst, and therefore the analyst doesn't know if an exception took place or not.

Unfortunately the safe math routines slow down query execution. To minimize this performance hit, the cloak also makes a conservative estimate as to whether or not a given math expression *might* result in an exception. If not, then the safe math routine is not executed.

#### Square root of a negative number

<<<<<<< HEAD
### NULL producing safe function attacks

#### IS NOT NULL

The defense against [Error generation attacks](#error-generation-attacks) is to install or use a safe math routine that inserts a `NULL` value rather than throw and exception. This mechanism leads to attacks that exploits the insertion of a `NULL` value.
ghi
[ghi4091](https://github.com/Aircloak/aircloak/issues/4091)

An example of this attack is the following two queries:

```sql
SELECT cli_district_id, sum(acct_district_id)
FROM transactions
WHERE 1/(amount - 24615) IS NOT NULL
GROUP BY 1
```

```sql
SELECT cli_district_id, sum(acct_district_id)
FROM transactions
WHERE 1/(amount - 24615.3333) IS NOT NULL
GROUP BY 1
```

The victim in the attack is a user that has a unique value for the `amount` column of 24615. No user has an `amount` value of 24615.3333. The goal of the attack is to learn the `cli_district_id` value of the user.

In the first query, the term `1/(amount - 24615)` has a divide-by-zero error for the victim, which gets converted to `NULL` and is therefore filtered by the `WHERE` condition. The `WHERE` clause of the second query doesn't filter any rows. At the same time, the noise layers for the two `WHERE` clauses are with high probability identical, because the seed would be based on the floated max and min `amount`, which are likely the same.

The victim's `cli_district_id` then is recorded as that where the sums from the first and second queries differ.

The defense against this attack is to force `IS NOT NULL` expressions to be `clear`.

#### NULL within aggregation

The following query attacks the same victim as the previous example.

```
SELECT cli_district_id, count(amount), count(1/(amount - 24615))
FROM transactions
GROUP BY 1
```

The first `count()` counts all rows (assuming no `NULL` values in the `amount` column). Because the victim's row has a divide-by-zero which becomes `NULL`, the second `count()` counts all rows except that of the victim. There is no noise layer associated with the expression within the aggregation, and so the victim's `cli_district_id` is simply that where the two counts differ.

The defense is similar: to force expressions within aggregation functions to be clear.
=======
It may be possible to execute an error generating attack by forcing the square root of a negative number. The cloak defends against this by checking if the operand of the square root function is negative.
>>>>>>> 2ffcb2dc

### Timing attacks

#### JOIN timing attack

Because of optimizations in some database implementations, a query such as the following can be used in a timing attack:

```sql
SELECT count(*)
FROM (
  SELECT uid
  FROM accounts
  WHERE lastname = 'Zamora' AND birthdate = '1996-11-17' AND
        salary = 100000
) t1 JOIN (
  SELECT distinct uid
  FROM transactions
) t2 on t1.uid = t2.uid
```

The optimization here is that, if the left `JOIN` expression (`t1`) returns zero rows, then the right `JOIN` expression is either not executed or terminated before completion. Otherwise the right `JOIN` expression is executed to completion.

If the right `JOIN` expression takes a long time to compute, as this one does, then the analyst can determine whether or not the left `JOIN` expression has zero rows or not.

In the example above, the analyst may have know that there is only one user with name 'Zamora' and birthdate '1996-11-17'. If Zamora also has this salary, then the query execution time is shorter. If not, then the query execution time is longer.
[ghi3691](https://github.com/Aircloak/aircloak/issues/3691)<|MERGE_RESOLUTION|>--- conflicted
+++ resolved
@@ -541,7 +541,8 @@
 
 #### Square root of a negative number
 
-<<<<<<< HEAD
+It may be possible to execute an error generating attack by forcing the square root of a negative number. The cloak defends against this by checking if the operand of the square root function is negative.
+
 ### NULL producing safe function attacks
 
 #### IS NOT NULL
@@ -587,9 +588,6 @@
 The first `count()` counts all rows (assuming no `NULL` values in the `amount` column). Because the victim's row has a divide-by-zero which becomes `NULL`, the second `count()` counts all rows except that of the victim. There is no noise layer associated with the expression within the aggregation, and so the victim's `cli_district_id` is simply that where the two counts differ.
 
 The defense is similar: to force expressions within aggregation functions to be clear.
-=======
-It may be possible to execute an error generating attack by forcing the square root of a negative number. The cloak defends against this by checking if the operand of the square root function is negative.
->>>>>>> 2ffcb2dc
 
 ### Timing attacks
 
