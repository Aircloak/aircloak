defmodule Cloak.Test.QueryHelpers do
  @moduledoc false

  alias Cloak.Sql.{Compiler, Parser, Query, Expression}

  defmacro assert_query_consistency(query, options \\ []) do
    quote bind_quoted: [
            query: query,
            parameters: Keyword.get(options, :parameters, []),
            views: Keyword.get(options, :views, quote(do: %{})),
            data_sources: Keyword.get(options, :data_sources, quote(do: Cloak.DataSource.all())),
            timeout: Keyword.get(options, :timeout, :timer.minutes(15))
          ] do
      run_query = &Cloak.Query.Runner.run_sync("1", &1, query, parameters, views)

      [{first_data_source, first_result} | other_results] =
        data_sources
        |> Task.async_stream(
          fn data_source ->
            {us, result} = :timer.tc(fn -> run_query.(data_source) end)
            Compliance.Runtime.record(data_source, _ms = div(us, 1000))
            result
          end,
          timeout: timeout,
          on_timeout: :kill_task
        )
        |> Stream.zip(data_sources)
        |> Enum.map(fn
          {{:ok, result}, data_source} ->
            {data_source, Map.drop(result, [:execution_time, :features])}

          {{:exit, _} = exit_value, data_source} ->
            {data_source, exit_value}
        end)

      for {other_data_source, other_result} <- other_results,
          do:
            Cloak.Test.QueryHelpers.assert_equal(
              first_result,
              other_result,
              0.000001,
              first_data_source,
              other_data_source,
              query
            )

      first_result
    end
  end

  def assert_equal(value1, value2, delta, data_source1, data_source2, query) do
    case compare_to_within_delta(value1, value2, ["root"], delta) do
      :ok ->
        true

      {:error, trace} ->
        raise ExUnit.AssertionError,
          message:
            "Comparison failed at #{trace |> Enum.reverse() |> Enum.join(" > ")} while comparing " <>
              "results from #{name_datasource(data_source1)} with results from " <>
              name_datasource(data_source2) <> ". Query was: \n#{query}.",
          left: value1,
          right: value2
    end
  end

  defmacro assert_query(query, options \\ [], expected_response) do
    quote do
      assert unquote(expected_response) = assert_query_consistency(unquote(query), unquote(options))
    end
  end

  defmacro assert_info(query, expected_info_regex) do
    quote do
      assert_query(unquote(query), %{info: [info]})
      assert info =~ unquote(expected_info_regex)
    end
  end

  def insert_rows(user_id_range, table, columns, values) do
    Cloak.Test.DB.add_users_data(table, columns, Enum.map(user_id_range, &["user#{&1}" | values]))
  end

  def insert_null_uid_row(table, columns, values) do
    Cloak.Test.DB.add_users_data(table, columns, [[nil | values]])
  end

<<<<<<< HEAD
  defp only_structs_lens(root),
    do: Lens.match(root, &if(is_map(&1), do: Lens.root(), else: Lens.empty()))

  defp tables_lens(),
    do:
      Lens.both(
        Lens.key(:selected_tables) |> Lens.all(),
        Query.Lenses.query_expressions() |> Lens.key(:table) |> only_structs_lens()
      )

  defp virtual_queries_lens(), do: tables_lens() |> Lens.key(:query) |> only_structs_lens()

  defp data_sources_lens(query_lens),
    do:
      query_lens
      |> Lens.both(Lens.root(), virtual_queries_lens())
      |> Lens.key(:data_source)

  def scrub_data_sources(query),
    do: put_in(query, [Query.Lenses.all_queries() |> data_sources_lens()], nil)
=======
  def scrub_data_sources(query), do: put_in(query, [Query.Lenses.all_queries() |> Lens.key(:data_source)], nil)
>>>>>>> b9471c45

  def scrub_locations(ast),
    do:
      update_in(ast, [Query.Lenses.all_queries() |> Query.Lenses.terminals()], fn
        {:identifier, table, column, _location} ->
          {:identifier, table, column, nil}

        {:constant, type, value, _location} ->
          {:constant, type, value, nil}

        {:like_pattern, {:constant, type1, value1, _loc1}, {:constant, type2, value2, _loc2}} ->
          {:like_pattern, {:constant, type1, value1, nil}, {:constant, type2, value2, nil}}

        {:function, name, arguments, _location} ->
          {:function, name, arguments, nil}

        expression = %Expression{} ->
          %{expression | source_location: nil}

        other ->
          other
      end)

  def compile!(query_string, data_source, options \\ []) do
    {:ok, result} = compile(query_string, data_source, options)
    result
  end

  def compile(query_string, data_source, options \\ []) do
    with {:ok, parsed_query} <- Parser.parse(query_string),
         {:ok, query, _features} <-
           Compiler.compile(
             data_source,
             parsed_query,
             Keyword.get(options, :parameters, []),
             Keyword.get(options, :views, %{})
           ) do
      {:ok, Query.resolve_db_columns(query)}
    end
  end

  defp compare_to_within_delta(map1, map2, trace, delta) when is_map(map1) and is_map(map2) do
    if Map.keys(map1) == Map.keys(map2) do
      Map.keys(map1)
      |> Enum.reduce(:ok, fn
        key, :ok ->
          compare_to_within_delta(Map.get(map1, key), Map.get(map2, key), [key | trace], delta)

        _, error ->
          error
      end)
    else
      {:error, trace}
    end
  end

  defp compare_to_within_delta(list1, list2, trace, delta)
       when is_list(list1) and is_list(list2) do
    if length(list1) == length(list2) do
      Enum.zip(list1, list2)
      |> Enum.with_index()
      |> Enum.reduce(:ok, fn
        {{value1, value2}, index}, :ok ->
          compare_to_within_delta(value1, value2, ["##{index}" | trace], delta)

        _, error ->
          error
      end)
    else
      {:error, trace}
    end
  end

  defp compare_to_within_delta(value1, value2, trace, delta)
       when is_float(value1) and is_float(value2) do
    magnitude = abs((value1 + value2) / 2)
    diff = abs(value1 - value2) / max(magnitude, delta)

    if diff <= delta do
      :ok
    else
      {:error, trace}
    end
  end

  defp compare_to_within_delta(value1, value2, trace, _delta) do
    if value1 == value2 do
      :ok
    else
      {:error, trace}
    end
  end

  defp name_datasource(data_source),
    do: "'#{inspect(data_source.driver)}/#{sql_dialect_name(data_source)}/#{data_source.name}'"

  defp sql_dialect_name(data_source) do
    case Cloak.DataSource.sql_dialect_module(data_source) do
      nil ->
        nil

      dialect_module ->
        dialect_module
        |> to_string()
        |> String.split(".")
        |> List.last()
        |> String.downcase()
    end
  end
end<|MERGE_RESOLUTION|>--- conflicted
+++ resolved
@@ -85,9 +85,7 @@
     Cloak.Test.DB.add_users_data(table, columns, [[nil | values]])
   end
 
-<<<<<<< HEAD
-  defp only_structs_lens(root),
-    do: Lens.match(root, &if(is_map(&1), do: Lens.root(), else: Lens.empty()))
+  defp only_structs_lens(root), do: Lens.match(root, &if(is_map(&1), do: Lens.root(), else: Lens.empty()))
 
   defp tables_lens(),
     do:
@@ -104,11 +102,7 @@
       |> Lens.both(Lens.root(), virtual_queries_lens())
       |> Lens.key(:data_source)
 
-  def scrub_data_sources(query),
-    do: put_in(query, [Query.Lenses.all_queries() |> data_sources_lens()], nil)
-=======
-  def scrub_data_sources(query), do: put_in(query, [Query.Lenses.all_queries() |> Lens.key(:data_source)], nil)
->>>>>>> b9471c45
+  def scrub_data_sources(query), do: put_in(query, [Query.Lenses.all_queries() |> data_sources_lens()], nil)
 
   def scrub_locations(ast),
     do:
