--- conflicted
+++ resolved
@@ -52,11 +52,12 @@
       test "analyst table can be queried" do
         with {:ok, data_source} <- prepare_data_source(unquote(data_source_name)) do
           {:ok, _, _} =
-<<<<<<< HEAD
-            create_or_update(1, "table6", "select user_id, height from users where age between 0 and 70", data_source)
-=======
-            create_or_update(1, "table6", "select user_id as uid, height from users where age < 70", data_source)
->>>>>>> 9689f43a
+            create_or_update(
+              1,
+              "table6",
+              "select user_id as uid, height from users where age between 0 and 70",
+              data_source
+            )
 
           assert_query(
             "select * from table6",
