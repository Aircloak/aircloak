--- conflicted
+++ resolved
@@ -84,7 +84,6 @@
     end
   end
 
-<<<<<<< HEAD
   for function <- ~w(year month day hour minute second weekday) do
     test "allowing #{function} on timestamp columns", %{data_source: data_source} do
       assert {:ok, _} = compile("select #{unquote(function)}(column) from table", data_source)
@@ -95,7 +94,8 @@
       assert error == "Function `#{unquote(function)}` requires `timestamp`, but used over column"
         <> " `numeric` of type `integer` from table `table`"
     end
-=======
+  end
+
   test "accepting proper joins", %{data_source: data_source} do
     assert {:ok, _} = compile("SELECT t1.c1 from t1, t2 WHERE t1.uid = t2.uid", data_source)
     assert {:ok, _} = compile("SELECT t1.c1 from t1, t2 WHERE t2.uid = t1.uid", data_source)
@@ -114,7 +114,6 @@
       "SELECT t1.c1 from t1, t2, t3, t4 WHERE t3.uid = t1.uid AND t3.uid = t2.uid AND t1.uid = t4.uid",
       data_source
     )
->>>>>>> ffd9e732
   end
 
   test "rejecting outer where clause in queries unchecked sub-select", %{data_source: data_source} do
