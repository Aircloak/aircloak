--- conflicted
+++ resolved
@@ -1936,39 +1936,6 @@
 
     assert_query("select median(height) from heights", %{rows: [%{row: [nil], occurrences: 1}]})
   end
-<<<<<<< HEAD
-
-  test "[Issue #3386] grouping by constant referenced by number" do
-    :ok = insert_rows(_user_ids = 1..10, "heights", ["height"], [100])
-
-    assert_query(
-      """
-        SELECT COUNT(*)
-        FROM (
-          SELECT user_id, 0
-          FROM heights
-          GROUP BY 1, 2
-        ) foo
-      """,
-      %{rows: [%{row: [10]}]}
-    )
-  end
-
-  test "[Issue #3386] grouping by constant referenced by number with constant select list" do
-    :ok = insert_rows(_user_ids = 1..10, "heights", ["height"], [100])
-
-    assert_query(
-      """
-        SELECT COUNT(*)
-        FROM (
-          SELECT 10, 20
-          FROM heights
-          GROUP BY 1, 2
-        ) foo
-      """,
-      %{rows: [%{row: [1]}]}
-    )
-  end
 
   test "[Issue #3714] subtracting a later date from an earlier one" do
     :ok = insert_rows(_user_ids = 1..10, "dates", ["date", "date2"], [~N[2017-02-02 12:22:33], ~N[2017-02-02 12:55:55]])
@@ -1976,6 +1943,4 @@
     assert_query("SELECT date2 - date, COUNT(*) FROM dates GROUP BY 1", %{rows: rows})
     assert_query("SELECT date - date2, COUNT(*) FROM dates GROUP BY 1", %{rows: ^rows})
   end
-=======
->>>>>>> fb6cf9e9
 end