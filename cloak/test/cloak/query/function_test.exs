defmodule Cloak.Query.FunctionTest do
  # These tests avoid constant expressions (like 2 + 3), because they are normalized away (to 5 in this case) -
  # see lib/cloak/sql/compiler/normalization.ex

  use ExUnit.Case, async: false

  import Cloak.Test.QueryHelpers

  setup_all do
    Cloak.Test.DB.create_table("heights_ft", "height INTEGER, name TEXT, string_number TEXT")
    insert_rows(_user_ids = 1..50, "heights_ft", ["height", "string_number", "name"], [180, "42", "first second third"])
    insert_rows(_user_ids = 1..50, "heights_ft", ["height", "string_number", "name"], [180, "42", "first second third"])

    Cloak.Test.DB.create_table("datetimes_ft", "datetime TIMESTAMP, date_only DATE, time_only TIME, empty text")
    insert_rows(_user_ids = 1..10, "datetimes_ft", ["datetime"], [~N[2015-02-03 04:05:06.000000]])

    Cloak.Test.DB.create_table("types_ft", "fixed DECIMAL(10, 5), frac REAL, num INTEGER, string TEXT, string2 TEXT")
  end

  setup do
    Cloak.Test.DB.clear_table("types_ft")
  end

  defmacrop assert_subquery_function(expression, table, subquery_postfix \\ "", expected_match) do
    quote do
      assert_query(
        "select sql_res from (
          select user_id, (#{unquote(expression)}) as sql_res from #{unquote(table)} #{unquote(subquery_postfix)}
        ) alias",
        unquote(expected_match)
      )
    end
  end

  defmacrop assert_subquery_aggregate(expression, table, expected_result) do
    quote do
      assert_subquery_function(
        unquote(expression),
        unquote(table),
        "group by user_id", %{rows: [%{row: [unquote(expected_result)]}]}
      )
    end
  end

  test "detect missing group by in subqueries" do
    assert_subquery_function(
      "count(*)",
      "heights_ft",
      %{error: "Column `user_id` from table `heights_ft` needs to appear in the `GROUP BY`" <> _}
    )
  end

  test "detect unknown function" do
    assert_query(
      "select foo(height) from heights_ft",
      %{error: "Unknown function `foo`."}
    )
  end

  test "detect unknown function in subqueries" do
    assert_subquery_function(
      "foo(height)",
      "heights_ft",
      %{error: "Unknown function `foo`."}
    )
  end

  describe "extract_words" do
    test "basic usage" do
      assert_query("SELECT extract_words(name), count(*) FROM heights_ft GROUP BY 1", %{rows: [
        %{row: ["first", 100]},
        %{row: ["second", 100]},
        %{row: ["third", 100]},
      ]})
    end

<<<<<<< HEAD
    test "forbidden in subquery" do
      assert_query("SELECT count(*) FROM (SELECT user_id, extract_words(name) FROM heights_ft) x",
        %{error: "Function `extract_words` is not allowed in subqueries."})
    end
=======
  test "same extract_matches can be used multiple times in the same query" do
    assert_query("""
      SELECT
        extract_matches(name, '\\w+'),
        extract_matches(name, '\\w+')
      FROM heights_ft
      """,
      %{rows: [
        %{row: ["first", "first"], occurrences: 100},
        %{row: ["first", "second"], occurrences: 100},
        %{row: ["first", "third"], occurrences: 100},
        %{row: ["second", "first"], occurrences: 100},
        %{row: ["second", "second"], occurrences: 100},
        %{row: ["second", "third"], occurrences: 100},
        %{row: ["third", "first"], occurrences: 100},
        %{row: ["third", "second"], occurrences: 100},
        %{row: ["third", "third"], occurrences: 100},
      ]}
    )
  end
>>>>>>> 8d9f02ae

    test "extract_words surrounded by aggregate function" do
      assert_query(
        "SELECT avg(length(extract_words(name))) FROM heights_ft",
        %{rows: [%{occurrences: 1, row: [average]}]}
      )
      assert_in_delta 5.3333, average, 0.0001
    end

    test "extract_words alone splits words" do
      assert_query(
        "SELECT extract_words(name) as word FROM heights_ft",
        %{rows: [
          %{row: ["first"], occurrences: 100},
          %{row: ["second"], occurrences: 100},
          %{row: ["third"], occurrences: 100},
        ]}
      )
    end

<<<<<<< HEAD
    test "extract_words can have functions inside it" do
      assert_query(
        "SELECT extract_words(cast(height as text)) as word FROM heights_ft",
        %{rows: [
          %{row: ["180"], occurrences: 100},
        ]}
      )
    end
=======
  test "invalid extract_matches usage in where clause" do
    assert_query("SELECT extract_matches(name, '\\w+') FROM heights_ft WHERE extract_matches(name, '[a-z]') = 'first'",
      %{error: "Row splitter functions used in the `WHERE`-clause"
        <> " have to be used identically in the `SELECT`-clause first."})
  end
>>>>>>> 8d9f02ae

    test "extract_words can have functions outside it" do
      assert_query(
        "SELECT length(extract_words(name)) as word_length FROM heights_ft",
        %{rows: [
          %{row: [5], occurrences: 200},
          %{row: [6], occurrences: 100},
        ]}
      )
    end

    test "extract_words can be used multiple times at the same level" do
      assert_query("""
        SELECT
          concat(
            extract_words(word1),
            extract_words(word2)
          ) as pairs
        FROM (SELECT user_id, name AS word1, name AS word2 FROM heights_ft) AS t
        """,
        %{rows: [
          %{row: ["firstfirst"], occurrences: 100},
          %{row: ["firstsecond"], occurrences: 100},
          %{row: ["firstthird"], occurrences: 100},
          %{row: ["secondfirst"], occurrences: 100},
          %{row: ["secondsecond"], occurrences: 100},
          %{row: ["secondthird"], occurrences: 100},
          %{row: ["thirdfirst"], occurrences: 100},
          %{row: ["thirdsecond"], occurrences: 100},
          %{row: ["thirdthird"], occurrences: 100},
        ]}
      )
    end

    test "extract_words can be used multiple times in the same query" do
      assert_query("""
        SELECT
          extract_words(word1),
          extract_words(word2)
        FROM (SELECT user_id, name AS word1, name AS word2 FROM heights_ft) AS t
        """,
        %{rows: [
          %{row: ["first", "first"], occurrences: 100},
          %{row: ["first", "second"], occurrences: 100},
          %{row: ["first", "third"], occurrences: 100},
          %{row: ["second", "first"], occurrences: 100},
          %{row: ["second", "second"], occurrences: 100},
          %{row: ["second", "third"], occurrences: 100},
          %{row: ["third", "first"], occurrences: 100},
          %{row: ["third", "second"], occurrences: 100},
          %{row: ["third", "third"], occurrences: 100},
        ]}
      )
    end

    test "extract_words on the same column are identical" do
      assert_query("""
        SELECT
          extract_words(name),
          extract_words(name)
        FROM heights_ft
        """,
        %{rows: [
          %{row: ["first", "first"], occurrences: 300},
          %{row: ["second", "second"], occurrences: 300},
          %{row: ["third", "third"], occurrences: 300},
        ]}
      )
    end

    test "extract_words in where clause" do
      assert_query("""
        SELECT extract_words(name)
        FROM heights_ft
        WHERE extract_words(name) IN ('first', 'third')
        """,
        %{rows: [
          %{row: ["first"], occurrences: 100},
          %{row: ["third"], occurrences: 100},
        ]}
      )
    end

    test "invalid extract_words usage in where clause" do
      assert_query("SELECT extract_words(name) FROM heights_ft WHERE extract_words(string_number) = 'first'",
        %{error: "Row splitter function used in the `WHERE` clause"
          <> " has to be first used identically in the `SELECT` clause."})
    end

    test "invalid extract_words argument" do
      assert_query("SELECT extract_words('constant') FROM heights_ft",
        %{error: "A constant is not allowed as the first argument of the function `extract_words`."})
    end
  end

  test "min(height)", do: assert_subquery_aggregate("min(height)", "heights_ft", 180)
  test "max(height)", do: assert_subquery_aggregate("max(height)", "heights_ft", 180)
  test "min(datetime)", do: assert_subquery_aggregate("min(datetime)", "datetimes_ft", "2015-02-03T04:05:06.000000")
  test "max(datetime)", do: assert_subquery_aggregate("max(datetime)", "datetimes_ft", "2015-02-03T04:05:06.000000")
  test "avg(height)", do: assert_subquery_aggregate("avg(height)", "heights_ft", 180.0)
  test "sum(height)", do: assert_subquery_aggregate("sum(height)", "heights_ft", 360)
  test "median(height)", do: assert_subquery_aggregate("median(height)", "heights_ft", 180)
  test "stddev(height)", do: assert_subquery_aggregate("stddev(height)", "heights_ft", 0.0)
  test "count(*)", do: assert_subquery_aggregate("count(*)", "heights_ft", 2)
  test "count(height)", do: assert_subquery_aggregate("count(height)", "heights_ft", 2)
  test "count(distinct height)", do: assert_subquery_aggregate("count(distinct height)", "heights_ft", 1)

  test "+", do: assert 181 == apply_function("height + 1", "heights_ft")
  test "-", do: assert 179 == apply_function("height - 1", "heights_ft")
  test "*", do: assert 360 == apply_function("height * 2", "heights_ft")
  test "/", do: assert 1 == apply_function("height / height", "heights_ft")
  test "^", do: assert 32_400.0 == apply_function("height ^ 2", "heights_ft")
  test "%", do: assert 3 == apply_function("10 % 7", "heights_ft")

  test "trunc/1", do: assert 180 == apply_function("trunc", ["frac"], [180.6], "types_ft")
  test "trunc/2", do: assert 180.12 == apply_function("trunc", ["frac", "num"], [180.126, 2], "types_ft")
  test "trunc/2 on DECIMAL", do: assert 180.12 == apply_function("trunc", ["fixed", "num"], [180.126, 2], "types_ft")
  test "round/1", do: assert 181 == apply_function("round", ["frac"], [180.6], "types_ft")
  test "round/2", do: assert 180.13 == apply_function("round", ["frac", "num"], [180.126, 2], "types_ft")
  test "round/2 on DECIMAL", do: assert 180.13 == apply_function("round", ["fixed", "num"], [180.126, 2], "types_ft")
  test "abs", do: assert 180 == apply_function("abs", ["num"], [-180], "types_ft")
  test "sqrt", do: assert 3.0 == apply_function("sqrt", ["num"], [9], "types_ft")
  test "div", do: assert 1 == apply_function("div(height, height)", "heights_ft")
  test "mod", do: assert 80 == apply_function("mod(height, 100)", "heights_ft")
  test "pow", do: assert 32_400.0 == apply_function("pow(height, 2)", "heights_ft")
  test "floor", do: assert 180 == apply_function("floor", ["frac"], [180.9], "types_ft")
  test "ceil", do: assert 181 == apply_function("ceil", ["frac"], [180.1], "types_ft")
  test "ceiling", do: assert 181 == apply_function("ceiling", ["frac"], [180.1], "types_ft")
  test "bucket", do: assert 150 == apply_function("bucket(height by 50)", "heights_ft")
  test "bucket lower", do: assert 150 == apply_function("bucket(height by 50 align lower)", "heights_ft")
  test "bucket upper", do: assert 200 == apply_function("bucket(height by 50 align upper)", "heights_ft")
  test "bucket middle", do: assert 175 == apply_function("bucket(height by 50 align middle)", "heights_ft")

  test "cast as integer", do: assert 42 == apply_function("cast(string_number AS integer)", "heights_ft")
  test "cast as real", do: assert 42.0 == apply_function("cast(string_number AS real)", "heights_ft")
  test "cast as text", do: assert "180" == apply_function("cast(height AS text)", "heights_ft")

  test "year", do: assert 2015 == apply_function("year(datetime)", "datetimes_ft")
  test "month", do: assert 2 == apply_function("month(datetime)", "datetimes_ft")
  test "day", do: assert 3 == apply_function("day(datetime)", "datetimes_ft")
  test "hour", do: assert 4 == apply_function("hour(datetime)", "datetimes_ft")
  test "minute", do: assert 5 == apply_function("minute(datetime)", "datetimes_ft")
  test "second", do: assert 6 == apply_function("second(datetime)", "datetimes_ft")
  test "quarter", do: assert 1 == apply_function("quarter(datetime)", "datetimes_ft")
  test "weekday", do: assert 2 == apply_function("weekday(datetime)", "datetimes_ft")

  test "extract(year)", do: assert 2015 == apply_function("extract(year from datetime)", "datetimes_ft")
  test "extract(month)", do: assert 2 == apply_function("extract(month from datetime)", "datetimes_ft")
  test "extract(day)", do: assert 3 == apply_function("extract(day from datetime)", "datetimes_ft")
  test "extract(hour)", do: assert 4 == apply_function("extract(hour from datetime)", "datetimes_ft")
  test "extract(minute)", do: assert 5 == apply_function("extract(minute from datetime)", "datetimes_ft")
  test "extract(second)", do: assert 6 == apply_function("extract(second from datetime)", "datetimes_ft")

  describe "date_trunc for datetime" do
    test "date_trunc('second')", do:
      assert "2015-02-03T04:05:06.000000" == apply_function("date_trunc('second', datetime)", "datetimes_ft")
    test "date_trunc('minute')", do:
      assert "2015-02-03T04:05:00.000000" == apply_function("date_trunc('minute', datetime)", "datetimes_ft")
    test "date_trunc('hour')", do:
      assert "2015-02-03T04:00:00.000000" == apply_function("date_trunc('hour', datetime)", "datetimes_ft")
    test "date_trunc('day')", do:
      assert "2015-02-03T00:00:00.000000" == apply_function("date_trunc('day', datetime)", "datetimes_ft")
    test "date_trunc('month')", do:
      assert "2015-02-01T00:00:00.000000" == apply_function("date_trunc('month', datetime)", "datetimes_ft")
    test "date_trunc('quarter')", do:
      assert "2015-01-01T00:00:00.000000" == apply_function("date_trunc('quarter', datetime)", "datetimes_ft")
    test "date_trunc('year')", do:
      assert "2015-01-01T00:00:00.000000" == apply_function("date_trunc('year', datetime)", "datetimes_ft")
  end

  describe "date_trunc for time" do
    test "date_trunc('second')", do:
      assert "04:05:06.000000" == apply_function("date_trunc('second', cast(datetime as time))", "datetimes_ft")
    test "date_trunc('minute')", do:
      assert "04:05:00.000000" == apply_function("date_trunc('minute', cast(datetime as time))", "datetimes_ft")
    test "date_trunc('hour')", do:
      assert "04:00:00.000000" == apply_function("date_trunc('hour', cast(datetime as time))", "datetimes_ft")
    test "date_trunc('day')", do:
      assert "00:00:00.000000" == apply_function("date_trunc('day', cast(datetime as time))", "datetimes_ft")
    test "date_trunc('quarter')", do:
      assert "00:00:00.000000" == apply_function("date_trunc('quarter', cast(datetime as time))", "datetimes_ft")
  end

  test "length", do: assert 3 == apply_function("length(cast(height as text))", "heights_ft")
  test "lower", do: assert "abc" == apply_function("lower", ["string"], ["AbC"], "types_ft")
  test "lcase", do: assert "abc" == apply_function("lcase", ["string"], ["AbC"], "types_ft")
  test "upper", do: assert "ABC" == apply_function("upper", ["string"], ["AbC"], "types_ft")
  test "ucase", do: assert "ABC" == apply_function("ucase", ["string"], ["AbC"], "types_ft")
  test "left", do: assert "A" == apply_function("left", ["string", "num"], ["AbC", 1], "types_ft")
  test "right", do: assert "C" == apply_function("right", ["string", "num"], ["AbC", 1], "types_ft")
  test "ltrim/1", do: assert "AbC" == apply_function("ltrim", ["string"], [" AbC"], "types_ft")
  test "ltrim/2", do: assert "bC" == apply_function("ltrim", ["string", "string2"], ["AbC", "A"], "types_ft")
  test "rtrim/1", do: assert "AbC" == apply_function("rtrim", ["string"], ["AbC "], "types_ft")
  test "rtrim/2", do: assert "Ab" == apply_function("rtrim", ["string", "string2"], ["AbC", "C"], "types_ft")
  test "btrim/1", do: assert "AbC" == apply_function("btrim", ["string"], [" AbC "], "types_ft")
  test "btrim/2", do: assert "b" == apply_function("btrim", ["string", "string2"], ["AbC", "AC"], "types_ft")
  test "trim (1)", do: assert "AbC" == apply_function("trim", ["string"], [" AbC "], "types_ft")
  test "trim (2)", do: assert "rst second third" == apply_function("trim(leading 'fist' from name)", "heights_ft")
  test "trim (3)", do: assert " second " == apply_function("trim('frsthid' name)", "heights_ft")
  test "substring from", do: assert "irst second third" == apply_function("substring(name from 2)", "heights_ft")
  test "substring for", do: assert "fi" == apply_function("substring(name for 2)", "heights_ft")
  test "substring from for", do: assert "i" == apply_function("substring(name from 2 for 1)", "heights_ft")
  test "concat", do: assert "first second third fourth" == apply_function("concat(name, ' fourth')", "heights_ft")
  test "||", do: assert "first second thirdbc" == apply_function("name || 'b' || 'c'", "heights_ft")

  defp apply_function(function_name, arg_columns, arg_values, table) do
    insert_rows(_user_ids = 1..5, table, arg_columns, arg_values)
    apply_function("#{function_name}(#{Enum.join(arg_columns, ",")})", table)
  end

  defp apply_function(sql_fragment, table_name) do
    assert_query(
      "select sql_res from (select user_id, (#{sql_fragment}) as sql_res from #{table_name}) alias",
      %{rows: [%{row: [result_subquery]}]}
    )

    result_simple_query = apply_elixir_function(sql_fragment, table_name)
    assert result_simple_query == result_subquery
    result_simple_query
  end

  defp apply_elixir_function(sql_fragment, table_name) do
    assert_query(
      "select (#{sql_fragment}) as elixir_res from #{table_name}",
      %{rows: [%{row: [result_simple_query]}]}
    )
    result_simple_query
  end
end<|MERGE_RESOLUTION|>--- conflicted
+++ resolved
@@ -74,33 +74,10 @@
       ]})
     end
 
-<<<<<<< HEAD
     test "forbidden in subquery" do
       assert_query("SELECT count(*) FROM (SELECT user_id, extract_words(name) FROM heights_ft) x",
         %{error: "Function `extract_words` is not allowed in subqueries."})
     end
-=======
-  test "same extract_matches can be used multiple times in the same query" do
-    assert_query("""
-      SELECT
-        extract_matches(name, '\\w+'),
-        extract_matches(name, '\\w+')
-      FROM heights_ft
-      """,
-      %{rows: [
-        %{row: ["first", "first"], occurrences: 100},
-        %{row: ["first", "second"], occurrences: 100},
-        %{row: ["first", "third"], occurrences: 100},
-        %{row: ["second", "first"], occurrences: 100},
-        %{row: ["second", "second"], occurrences: 100},
-        %{row: ["second", "third"], occurrences: 100},
-        %{row: ["third", "first"], occurrences: 100},
-        %{row: ["third", "second"], occurrences: 100},
-        %{row: ["third", "third"], occurrences: 100},
-      ]}
-    )
-  end
->>>>>>> 8d9f02ae
 
     test "extract_words surrounded by aggregate function" do
       assert_query(
@@ -121,7 +98,6 @@
       )
     end
 
-<<<<<<< HEAD
     test "extract_words can have functions inside it" do
       assert_query(
         "SELECT extract_words(cast(height as text)) as word FROM heights_ft",
@@ -130,13 +106,6 @@
         ]}
       )
     end
-=======
-  test "invalid extract_matches usage in where clause" do
-    assert_query("SELECT extract_matches(name, '\\w+') FROM heights_ft WHERE extract_matches(name, '[a-z]') = 'first'",
-      %{error: "Row splitter functions used in the `WHERE`-clause"
-        <> " have to be used identically in the `SELECT`-clause first."})
-  end
->>>>>>> 8d9f02ae
 
     test "extract_words can have functions outside it" do
       assert_query(
@@ -192,21 +161,6 @@
       )
     end
 
-    test "extract_words on the same column are identical" do
-      assert_query("""
-        SELECT
-          extract_words(name),
-          extract_words(name)
-        FROM heights_ft
-        """,
-        %{rows: [
-          %{row: ["first", "first"], occurrences: 300},
-          %{row: ["second", "second"], occurrences: 300},
-          %{row: ["third", "third"], occurrences: 300},
-        ]}
-      )
-    end
-
     test "extract_words in where clause" do
       assert_query("""
         SELECT extract_words(name)
@@ -222,8 +176,8 @@
 
     test "invalid extract_words usage in where clause" do
       assert_query("SELECT extract_words(name) FROM heights_ft WHERE extract_words(string_number) = 'first'",
-        %{error: "Row splitter function used in the `WHERE` clause"
-          <> " has to be first used identically in the `SELECT` clause."})
+        %{error: "Row splitter functions used in the `WHERE`-clause"
+          <> " have to be used identically in the `SELECT`-clause first."})
     end
 
     test "invalid extract_words argument" do
