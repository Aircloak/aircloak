defmodule Cloak.Query.FunctionTest do
  use ExUnit.Case, async: true

  import Cloak.Test.QueryHelpers
<<<<<<< HEAD
  alias Cloak.Sql.Function
=======
>>>>>>> 977d5623

  setup_all do
    Cloak.Test.DB.create_table("heights_ft", "height INTEGER, name TEXT")
    insert_rows(_user_ids = 1..100, "heights_ft", ["height", "name"], [180, "first second third"])

    Cloak.Test.DB.create_table("datetimes_ft", "datetime TIMESTAMP, date_only DATE, time_only TIME, empty text")
    insert_rows(_user_ids = 1..10, "datetimes_ft", ["datetime"], [~N[2015-01-02 03:04:05.000000]])
  end

  defmacrop assert_subquery_function(expression, table, subquery_postfix \\ "", expected_match) do
    quote do
      assert_query(
        "select sql_res from (
          select user_id, (#{unquote(expression)}) as sql_res from #{unquote(table)} #{unquote(subquery_postfix)}
        ) alias",
        unquote(expected_match)
      )
    end
  end

  defmacrop assert_subquery_aggregate(expression, table, expected_result) do
    quote do
      assert_subquery_function(
        unquote(expression),
        unquote(table),
        "group by user_id", %{rows: [%{row: [unquote(expected_result)]}]}
      )
    end
  end

  test "detect missing group by in subqueries" do
    assert_subquery_function(
      "count(*)",
      "heights_ft",
      %{error: "Column `user_id` from table `heights_ft` needs to appear in the `GROUP BY`" <> _}
    )
  end

  test "detect unknown function" do
    assert_query(
      "select foo(height) from heights_ft",
      %{error: "Unknown function `foo`."}
    )
  end

  test "detect unknown function in subqueries" do
    assert_subquery_function(
      "foo(height)",
      "heights_ft",
      %{error: "Unknown function `foo`."}
    )
  end

  test "extract_match", do:
    assert "First" == apply_elixir_function("extract_match('First word', '\\w+')", "heights_ft")

  test "extract_match in order by" do
    assert_query(
      "SELECT extract_match(name, '\\w+') FROM heights_ft ORDER BY extract_match(name, '\\w+')",
      %{rows: [%{occurrences: 100, row: ["first"]}]}
    )
  end

  test "extract_match in group by" do
    assert_query(
      "SELECT extract_match(name, '\\w+') FROM heights_ft GROUP BY extract_match(name, '\\w+')",
      %{rows: [%{occurrences: 1, row: ["first"]}]}
    )
  end

  test "extract_match in where" do
    assert_query(
      "SELECT count(*) FROM heights_ft WHERE extract_match(name, '\\w+') = 'first'",
      %{rows: [%{occurrences: 1, row: [100]}]}
    )
  end

  test "extract_matches can handle nil columns" do
    assert_query(
      "SELECT extract_matches(empty, '\\w+') as word FROM datetimes_ft",
      %{rows: [%{occurrences: 10, row: [nil]}]}
    )
  end

  test "extract_matches surrounded by aggregate function" do
    assert_query(
      "SELECT avg(length(extract_matches(name, '\\w+'))) FROM heights_ft",
      %{rows: [%{occurrences: 1, row: [average]}]}
    )
    assert_in_delta 5.3333, average, 0.0001
  end

  test "extract_matches alone splits words" do
    assert_query(
      "SELECT extract_matches(name, '\\w+') as word FROM heights_ft",
      %{rows: [
        %{row: ["first"], occurrences: 100},
        %{row: ["second"], occurrences: 100},
        %{row: ["third"], occurrences: 100},
      ]}
    )
  end

  test "extract_matches can have functions inside it" do
    assert_query(
      "SELECT extract_matches(cast(height as text), '\\w+') as word FROM heights_ft",
      %{rows: [
        %{row: ["180"], occurrences: 100},
      ]}
    )
  end

  test "extract_matches can have functions outside it" do
    assert_query(
      "SELECT length(extract_matches(name, '\\w+')) as word_length FROM heights_ft",
      %{rows: [
        %{row: [5], occurrences: 200},
        %{row: [6], occurrences: 100},
      ]}
    )
  end

  test "extract_matches can be nested" do
    assert_query(
      "SELECT extract_matches(extract_matches(name, '\\w+'), '\\w') as w FROM heights_ft",
      %{rows: rows}
    )
    expected_result = [
        %{row: ["f"], occurrences: 100},
        %{row: ["i"], occurrences: 200},
        %{row: ["r"], occurrences: 200},
        %{row: ["s"], occurrences: 200},
        %{row: ["t"], occurrences: 200},
        %{row: ["e"], occurrences: 100},
        %{row: ["c"], occurrences: 100},
        %{row: ["o"], occurrences: 100},
        %{row: ["n"], occurrences: 100},
        %{row: ["d"], occurrences: 200},
        %{row: ["h"], occurrences: 100},
      ]
      |> Enum.sort_by(&(&1.row))
    received_rows = Enum.sort_by(rows, &(&1.row))
    assert expected_result == received_rows
  end

  test "extract_matches can be used multiple times at the same level" do
    assert_query("""
      SELECT
        concat(
          extract_matches(word1, '\\w+'),
          extract_matches(word2, '\\w+')
        ) as pairs
      FROM (SELECT user_id, name AS word1, name AS word2 FROM heights_ft) AS t
      """,
      %{rows: [
        %{row: ["firstfirst"], occurrences: 100},
        %{row: ["firstsecond"], occurrences: 100},
        %{row: ["firstthird"], occurrences: 100},
        %{row: ["secondfirst"], occurrences: 100},
        %{row: ["secondsecond"], occurrences: 100},
        %{row: ["secondthird"], occurrences: 100},
        %{row: ["thirdfirst"], occurrences: 100},
        %{row: ["thirdsecond"], occurrences: 100},
        %{row: ["thirdthird"], occurrences: 100},
      ]}
    )
  end

  test "extract_matches can be used multiple times in the same query" do
    assert_query("""
      SELECT
        extract_matches(word1, '\\w+'),
        extract_matches(word2, '\\w+')
      FROM (SELECT user_id, name AS word1, name AS word2 FROM heights_ft) AS t
      """,
      %{rows: [
        %{row: ["first", "first"], occurrences: 100},
        %{row: ["first", "second"], occurrences: 100},
        %{row: ["first", "third"], occurrences: 100},
        %{row: ["second", "first"], occurrences: 100},
        %{row: ["second", "second"], occurrences: 100},
        %{row: ["second", "third"], occurrences: 100},
        %{row: ["third", "first"], occurrences: 100},
        %{row: ["third", "second"], occurrences: 100},
        %{row: ["third", "third"], occurrences: 100},
      ]}
    )
  end

  test "extract_matches on the same column are identical" do
    assert_query("""
      SELECT
        extract_matches(name, '\\w+'),
        extract_matches(name, '\\w+')
      FROM heights_ft
      """,
      %{rows: [
        %{row: ["first", "first"], occurrences: 100},
        %{row: ["second", "second"], occurrences: 100},
        %{row: ["third", "third"], occurrences: 100},
      ]}
    )
  end

  test "extract_matches in where clause" do
    assert_query("""
      SELECT extract_matches(name, '\\w+')
      FROM heights_ft
      WHERE extract_matches(name, '\\w+') IN ('first', 'third')
      """,
      %{rows: [
        %{row: ["first"], occurrences: 100},
        %{row: ["third"], occurrences: 100},
      ]}
    )
  end

  test "invalid extract_matches usage in where clause" do
    assert_query("SELECT extract_matches(name, '\\w+') FROM heights_ft WHERE extract_matches(name, '[a-z]') = 'first'",
      %{error: "Row splitter function used in the `WHERE` clause"
        <> " has to be first used identically in the `SELECT` clause."})
  end

  test "extract_matches can handle regular expressions that yield no results" do
    assert_query(
      "SELECT extract_matches(name, 'foo') as words FROM heights_ft",
      %{rows: []}
    )
  end

  Enum.each(["extract_match", "extract_matches"], fn(function_name) ->
    test "#{function_name} is forbidden in subquery" do
      assert_subquery_function(
        "#{unquote(function_name)}(cast(height as text), '\d+')",
        "heights_ft",
        %{error: "Function `#{unquote(function_name)}` is not allowed in subqueries."}
      )
    end

    test "gives sensible error message for broken regex for #{function_name}" do
      assert_query(
        "SELECT #{unquote(function_name)}(name, '(missing-parenthesis') FROM heights_ft",
        %{error: message}
      )
      assert message =~ ~r/missing \) at character/
    end
  end)

  test "extract_matches alias works" do
    assert_query(
      "SELECT extract_matches(name, '\\w+') AS word, count(*) FROM heights_ft GROUP BY word ORDER BY word",
      %{rows: [
        %{row: ["first", 100], occurrences: 1},
        %{row: ["second", 100], occurrences: 1},
        %{row: ["third", 100], occurrences: 1},
      ]}
    )
  end

  test "extract_matches in group by" do
    assert_query(
      "SELECT left(extract_matches(name, '\\w+'), 1), count(*) FROM heights_ft GROUP BY extract_matches(name, '\\w+')",
      %{rows: [
        %{row: ["f", 100], occurrences: 1},
        %{row: ["s", 100], occurrences: 1},
        %{row: ["t", 100], occurrences: 1},
      ]}
    )
  end

  test "min(height)", do: assert_subquery_aggregate("min(height)", "heights_ft", 180)
  test "max(height)", do: assert_subquery_aggregate("max(height)", "heights_ft", 180)
  test "min(datetime)", do: assert_subquery_aggregate("min(datetime)", "datetimes_ft", ~N[2015-01-02 03:04:05.000000])
  test "max(datetime)", do: assert_subquery_aggregate("max(datetime)", "datetimes_ft", ~N[2015-01-02 03:04:05.000000])
  test "avg(height)", do: assert_subquery_aggregate("avg(height)", "heights_ft", 180.0)
  test "sum(height)", do: assert_subquery_aggregate("sum(height)", "heights_ft", 180)
  test "count(*)", do: assert_subquery_aggregate("count(*)", "heights_ft", 1)
  test "count(height)", do: assert_subquery_aggregate("count(height)", "heights_ft", 1)
  test "count(distinct height)", do: assert_subquery_aggregate("count(distinct height)", "heights_ft", 1)

  test "+", do: assert 181 == apply_function("height + 1", "heights_ft")
  test "-", do: assert 179 == apply_function("height - 1", "heights_ft")
  test "*", do: assert 360 == apply_function("height * 2", "heights_ft")
  test "/", do: assert 1 == apply_function("height / height", "heights_ft")
  test "^", do: assert 32_400.0 == apply_function("height ^ 2", "heights_ft")

  test "trunc/1", do: assert 180 == apply_function("trunc(180.6)", "heights_ft")
  test "trunc/2", do: assert 180.12 == apply_function("trunc(180.126, 2)", "heights_ft")
  test "round/1", do: assert 181 == apply_function("round(180.6)", "heights_ft")
  test "round/2", do: assert 180.13 == apply_function("round(180.126, 2)", "heights_ft")
  test "abs", do: assert 180 == apply_function("abs(-180)", "heights_ft")
  test "sqrt", do: assert 3.0 == apply_function("sqrt(9)", "heights_ft")
  test "div", do: assert 1 == apply_function("div(height, height)", "heights_ft")
  test "mod", do: assert 80 == apply_function("mod(height, 100)", "heights_ft")
  test "pow", do: assert 32_400.0 == apply_function("pow(height, 2)", "heights_ft")
  test "floor", do: assert 180 == apply_function("floor(180.9)", "heights_ft")
  test "ceil", do: assert 181 == apply_function("ceil(180.1)", "heights_ft")
  test "ceiling", do: assert 181 == apply_function("ceiling(180.1)", "heights_ft")
  test "bucket", do: assert 150 == apply_function("bucket(height by 50)", "heights_ft")
  test "bucket lower", do: assert 150 == apply_function("bucket(height by 50 align lower)", "heights_ft")
  test "bucket upper", do: assert 200 == apply_function("bucket(height by 50 align upper)", "heights_ft")
  test "bucket middle", do: assert 175 == apply_function("bucket(height by 50 align middle)", "heights_ft")

  test "cast as integer", do: assert 42 == apply_function("cast('42' AS integer)", "heights_ft")
  test "cast as real", do: assert 42.0 == apply_function("cast('42' AS real)", "heights_ft")
  test "cast as text", do: assert "42" == apply_function("cast(42 AS text)", "heights_ft")

  test "year", do: assert 2015 == apply_function("year(datetime)", "datetimes_ft")
  test "month", do: assert 1 == apply_function("month(datetime)", "datetimes_ft")
  test "day", do: assert 2 == apply_function("day(datetime)", "datetimes_ft")
  test "hour", do: assert 3 == apply_function("hour(datetime)", "datetimes_ft")
  test "minute", do: assert 4 == apply_function("minute(datetime)", "datetimes_ft")
  test "second", do: assert 5 == apply_function("second(datetime)", "datetimes_ft")

  test "extract(year)", do: assert 2015 == apply_function("extract(year from datetime)", "datetimes_ft")
  test "extract(month)", do: assert 1 == apply_function("extract(month from datetime)", "datetimes_ft")
  test "extract(day)", do: assert 2 == apply_function("extract(day from datetime)", "datetimes_ft")
  test "extract(hour)", do: assert 3 == apply_function("extract(hour from datetime)", "datetimes_ft")
  test "extract(minute)", do: assert 4 == apply_function("extract(minute from datetime)", "datetimes_ft")
  test "extract(second)", do: assert 5 == apply_function("extract(second from datetime)", "datetimes_ft")

  test "length", do: assert 3 == apply_function("length(cast(height as text))", "heights_ft")
  test "lower", do: assert "abc" == apply_function("lower('AbC')", "heights_ft")
  test "lcase", do: assert "abc" == apply_function("lcase('AbC')", "heights_ft")
  test "upper", do: assert "ABC" == apply_function("upper('AbC')", "heights_ft")
  test "ucase", do: assert "ABC" == apply_function("ucase('AbC')", "heights_ft")
  test "left", do: assert "A" == apply_function("left('AbC', 1)", "heights_ft")
  test "right", do: assert "C" == apply_function("right('AbC', 1)", "heights_ft")
  test "ltrim/1", do: assert "AbC" == apply_function("ltrim(' AbC')", "heights_ft")
  test "ltrim/2", do: assert "bC" == apply_function("ltrim('AbC', 'A')", "heights_ft")
  test "rtrim/1", do: assert "AbC" == apply_function("rtrim('AbC ')", "heights_ft")
  test "rtrim/2", do: assert "Ab" == apply_function("rtrim('AbC', 'C')", "heights_ft")
  test "btrim/1", do: assert "AbC" == apply_function("btrim(' AbC ')", "heights_ft")
  test "btrim/2", do: assert "b" == apply_function("btrim('AbC', 'AC')", "heights_ft")
  test "substring from", do: assert "bC" == apply_function("substring('AbC' from 2)", "heights_ft")
  test "substring for", do: assert "Ab" == apply_function("substring('AbC' for 2)", "heights_ft")
  test "substring from for", do: assert "b" == apply_function("substring('AbC' from 2 for 1)", "heights_ft")
  test "concat", do: assert "Ab" == apply_function("concat('A', 'b')", "heights_ft")
  test "||", do: assert "Abc" == apply_function("'A' || 'b' || 'c'", "heights_ft")

  defp apply_function(sql_fragment, table_name) do
    assert_query(
      "select sql_res from (select user_id, (#{sql_fragment}) as sql_res from #{table_name}) alias",
      %{rows: [%{row: [result_subquery]}]}
    )

    result_simple_query = apply_elixir_function(sql_fragment, table_name)
    assert result_simple_query == result_subquery
    result_simple_query
  end

  defp apply_elixir_function(sql_fragment, table_name) do
    assert_query(
      "select (#{sql_fragment}) as elixir_res from #{table_name}",
      %{rows: [%{row: [result_simple_query]}]}
    )
    result_simple_query
  end
end<|MERGE_RESOLUTION|>--- conflicted
+++ resolved
@@ -2,10 +2,6 @@
   use ExUnit.Case, async: true
 
   import Cloak.Test.QueryHelpers
-<<<<<<< HEAD
-  alias Cloak.Sql.Function
-=======
->>>>>>> 977d5623
 
   setup_all do
     Cloak.Test.DB.create_table("heights_ft", "height INTEGER, name TEXT")
