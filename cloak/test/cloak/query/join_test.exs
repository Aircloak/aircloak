--- conflicted
+++ resolved
@@ -257,7 +257,6 @@
     """, %{query_id: "1", rows: [%{row: [15]}]}
   end
 
-<<<<<<< HEAD
   test "bugfix: join with multiple user id conditions" do
     :ok = insert_rows(_user_ids = 1..10, "heights_join", [], [])
     :ok = insert_rows(_user_ids = 5..15, "heights_join", [], [])
@@ -268,7 +267,8 @@
         join heights_join as t2
         on uid1 = user_id and uid2 = user_id
     """, %{query_id: "1", rows: [%{row: [25]}]}
-=======
+  end
+
   test "selecting using multiple joins with extra conditions" do
     :ok = insert_rows(_user_ids = 1..100, "heights_join", ["height"], [180])
     :ok = insert_rows(_user_ids = 1..70, "children_join", ["age"], [20])
@@ -279,6 +279,5 @@
       LEFT JOIN children_join AS t3 ON t3.user_id = t2.user_id AND t2.age = 20
     """, %{columns: ["count"], rows: rows}
     assert [%{row: [70], occurrences: 1}] = rows
->>>>>>> 77258d44
   end
 end