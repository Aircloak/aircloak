defmodule Cloak.Query.AnonymizationTest do
  use ExUnit.Case, async: false

  import Cloak.Test.QueryHelpers

  setup_all do
    :ok = Cloak.Test.DB.create_table("anonymizations", "number REAL, string TEXT")
    :ok = Cloak.Test.DB.create_table("other_table", "dummy BOOLEAN")
  end

  setup do
    Cloak.Test.DB.clear_table("anonymizations")
    Cloak.Test.DB.clear_table("other_table")
    :ok
  end

  describe "count(distinct)" do
    setup do
      :ok = insert_rows(_user_ids = 0..19, "anonymizations", ["number"], [180])
      :ok = insert_rows(_user_ids = 20..29, "anonymizations", ["number"], [170])
      :ok = insert_rows(_user_ids = 20..29, "anonymizations", ["number"], [175])
      :ok = insert_rows(_user_ids = 30..39, "anonymizations", ["number"], [160])
      :ok = insert_rows(_user_ids = 40..40, "anonymizations", ["number"], [150])
      :ok = insert_rows(_user_ids = 50..59, "anonymizations", ["number"], [190])

      :ok
    end

    test "counting values represented by many users" do
      assert_query("select count(distinct number) from anonymizations", %{
        columns: ["count"],
        rows: [%{row: [5], occurrences: 1}]
      })
    end

    test "ignoring nils" do
      :ok = insert_rows(_user_ids = 41..49, "anonymizations", ["number"], [nil])

      assert_query("select count(distinct number) from anonymizations", %{
        columns: ["count"],
        rows: [%{row: [5], occurrences: 1}]
      })
    end

    test "hiding users with many distinct values" do
      :ok = insert_rows(_user_ids = 40..40, "anonymizations", ["number"], [151])
      :ok = insert_rows(_user_ids = 40..40, "anonymizations", ["number"], [152])
      :ok = insert_rows(_user_ids = 40..40, "anonymizations", ["number"], [153])

      assert_query("select count(distinct number) from anonymizations", %{
        columns: ["count"],
        rows: [%{row: [5], occurrences: 1}]
      })
    end

    test "a user with many non-unique values should be treated as one with few distinct values" do
      :ok = insert_rows(_user_ids = 40..40, "anonymizations", ["number"], [151])
      :ok = insert_rows(_user_ids = 40..40, "anonymizations", ["number"], [152])
      :ok = insert_rows(_user_ids = 40..40, "anonymizations", ["number"], [153])
      for _ <- 1..10, do: :ok = insert_rows(_user_ids = [60], "anonymizations", ["number"], [151])

      assert_query("select count(distinct number) from anonymizations", %{
        columns: ["count"],
        rows: [%{row: [6], occurrences: 1}]
      })
    end
  end

  describe "noisy counts are always positive" do
    setup do
      anonymizer_config = Application.get_env(:cloak, :anonymizer)

      Application.put_env(
        :cloak,
        :anonymizer,
        anonymizer_config
        |> Keyword.put(:outliers_count, {2, 4, 0.5})
        |> Keyword.put(:low_count_soft_lower_bound, {5, 1})
        |> Keyword.put(:sum_noise_sigma, 3)
        |> Keyword.put(:sum_noise_sigma_scale_params, {1, 0.5})
      )

      on_exit(fn -> Application.put_env(:cloak, :anonymizer, anonymizer_config) end)

      :ok
    end

    test "no-uid" do
      for i <- 1..50, do: :ok = insert_rows(_user_ids = (i * 2)..100, "anonymizations", ["number"], [i])

      assert_query("select count(number) from anonymizations where number between 1 and 100 group by number", %{
        rows: rows
      })

      assert Enum.all?(rows, fn %{row: [count]} -> count > 0 end)
    end

    test "uid" do
      for i <- 1..50, do: :ok = insert_rows(_user_ids = (i * 2)..100, "anonymizations", ["number"], [i])

      assert_query(
        "select count(number), median(number) from anonymizations where number between 1 and 100 group by number",
        %{rows: rows}
      )

      assert Enum.all?(rows, fn %{row: [count, _]} -> count > 0 end)
    end
  end

  test "no-uid with nulls" do
    :ok = insert_rows(_user_ids = 0..10, "anonymizations", ["number", "string"], [nil, "aa"])
    :ok = insert_rows(_user_ids = 5..15, "anonymizations", ["number", "string"], [nil, "ab"])
    :ok = insert_rows(_user_ids = 5..15, "anonymizations", ["number", "string"], [nil, "ba"])
    :ok = insert_rows(_user_ids = 15..25, "anonymizations", ["number", "string"], [1, "bb"])

    assert_query("select left(string, 1), round(avg(number)) from anonymizations group by 1 order by 1", %{
      rows: [%{row: ["a", nil]}, %{row: ["b", 1]}]
    })
  end

<<<<<<< HEAD
  test "reported noise scales with number of conditions" do
    :ok = insert_rows(_user_ids = 0..10, "anonymizations", ["number"], [0])

    assert_query(
      "select count_noise(*), count_noise(distinct user_id) from anonymizations",
      %{rows: [%{row: [1.0, 1.0]}]}
    )

    assert_query(
      "select count_noise(*), count_noise(distinct user_id) from anonymizations where number between 1 and 100",
      %{rows: [%{row: [c1, c2]}]}
    )

    assert c1 > 1.0 and c2 > 1.0
=======
  describe "extended grouping" do
    setup do
      :ok = insert_rows(_user_ids = 0..10, "anonymizations", ["number", "string"], [1, "aa"])
      :ok = insert_rows(_user_ids = 5..15, "anonymizations", ["number", "string"], [2, "ab"])
      :ok = insert_rows(_user_ids = 5..15, "anonymizations", ["number", "string"], [3, "ba"])
      :ok = insert_rows(_user_ids = 15..25, "anonymizations", ["number", "string"], [4, "bb"])
    end

    test "uid grouping sets" do
      # using `median` forces uid-based anonymization
      assert_query(
        """
          select
            left(string, 1), right(string, 1), count(distinct user_id), median(number)
          from anonymizations
          group by grouping sets ((1, 2), 1, 2, ())
        """,
        %{
          rows: [
            %{row: ["a", "a", 11, _]},
            %{row: ["a", "b", 11, _]},
            %{row: ["b", "a", 11, _]},
            %{row: ["b", "b", 11, _]},
            %{row: ["a", nil, 16, _]},
            %{row: ["b", nil, 21, _]},
            %{row: [nil, "a", 16, _]},
            %{row: [nil, "b", 21, _]},
            %{row: [nil, nil, 26, _]}
          ]
        }
      )
    end

    test "uid cube" do
      # using `median` forces uid-based anonymization
      assert_query(
        """
          select
            left(string, 1), right(string, 1), count(distinct user_id), median(number)
          from anonymizations
          group by cube (1, 2)
        """,
        %{
          rows: [
            %{row: ["a", "a", 11, _]},
            %{row: ["a", "b", 11, _]},
            %{row: ["b", "a", 11, _]},
            %{row: ["b", "b", 11, _]},
            %{row: ["a", nil, 16, _]},
            %{row: ["b", nil, 21, _]},
            %{row: [nil, "a", 16, _]},
            %{row: [nil, "b", 21, _]},
            %{row: [nil, nil, 26, _]}
          ]
        }
      )
    end

    test "no-uid grouping sets" do
      assert_query(
        """
          select
            left(string, 1), right(string, 1), count(distinct user_id)
          from anonymizations
          group by grouping sets ((1, 2), 1, 2, ())
        """,
        %{
          rows: [
            %{row: ["a", "a", 11]},
            %{row: ["a", "b", 11]},
            %{row: ["b", "a", 11]},
            %{row: ["b", "b", 11]},
            %{row: ["a", nil, 13]},
            %{row: ["b", nil, 13]},
            %{row: [nil, "a", 13]},
            %{row: [nil, "b", 13]},
            %{row: [nil, nil, 17]}
          ]
        }
      )
    end

    test "no-uid cube" do
      assert_query(
        """
          select
            left(string, 1), right(string, 1), count(distinct user_id)
          from anonymizations
          group by cube (1, 2)
        """,
        %{
          rows: [
            %{row: ["a", "a", 11]},
            %{row: ["a", "b", 11]},
            %{row: ["b", "a", 11]},
            %{row: ["b", "b", 11]},
            %{row: ["a", nil, 13]},
            %{row: ["b", nil, 13]},
            %{row: [nil, "a", 13]},
            %{row: [nil, "b", 13]},
            %{row: [nil, nil, 17]}
          ]
        }
      )
    end
>>>>>>> cef46837
  end
end<|MERGE_RESOLUTION|>--- conflicted
+++ resolved
@@ -118,7 +118,6 @@
     })
   end
 
-<<<<<<< HEAD
   test "reported noise scales with number of conditions" do
     :ok = insert_rows(_user_ids = 0..10, "anonymizations", ["number"], [0])
 
@@ -133,7 +132,8 @@
     )
 
     assert c1 > 1.0 and c2 > 1.0
-=======
+  end
+
   describe "extended grouping" do
     setup do
       :ok = insert_rows(_user_ids = 0..10, "anonymizations", ["number", "string"], [1, "aa"])
@@ -239,6 +239,5 @@
         }
       )
     end
->>>>>>> cef46837
   end
 end