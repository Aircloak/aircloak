--- conflicted
+++ resolved
@@ -18,15 +18,11 @@
     Cloak.Test.DB.clear_table("noise_layers")
 
     anonymizer_config = Application.get_env(:cloak, :anonymizer)
-<<<<<<< HEAD
     Application.put_env(:cloak, :anonymizer,
       anonymizer_config
-      |> Keyword.put(:outliers_count, {4, 1})
+      |> Keyword.put(:outliers_count, {4, 0.5})
       |> Keyword.put(:low_count_soft_lower_bound, {5, 1})
     )
-=======
-    Application.put_env(:cloak, :anonymizer, Keyword.put(anonymizer_config, :outliers_count, {4, 0.5}))
->>>>>>> 0de93060
     on_exit(fn() -> Application.put_env(:cloak, :anonymizer, anonymizer_config) end)
 
     :ok
