--- conflicted
+++ resolved
@@ -22,11 +22,8 @@
     Cloak.Test.DB.setup()
     Cloak.Test.DB.create_test_schema()
     Cloak.Test.DB.create_table("heights", "height INTEGER, name TEXT, time TIMESTAMP")
-<<<<<<< HEAD
     Cloak.Test.DB.create_table("floats", "float REAL")
-=======
     Cloak.Test.DB.create_table("heights_alias", nil, db_name: "heights", skip_db_create: true)
->>>>>>> d1b8baf8
     Cloak.Test.DB.create_table("purchases", "price INTEGER, name TEXT, time TIMESTAMP")
     :ok
   end
