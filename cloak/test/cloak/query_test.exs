defmodule Cloak.QueryTest do
  use ExUnit.Case, async: false

  alias Cloak.Query
  alias Cloak.SqlQuery.Column

  defmacrop assert_query(query, expected_response) do
    quote do
      :ok = start_query(unquote(query))
      assert_receive {:reply, unquote(expected_response)}, 1000
    end
  end

  defmacrop assert_info(query, expected_info_regex) do
    quote do
      assert_query unquote(query), %{info: [info]}
      assert info =~ unquote(expected_info_regex)
    end
  end

  setup_all do
    Cloak.Test.DB.setup()
    Cloak.Test.DB.create_test_schema()
    Cloak.Test.DB.create_table("heights", "height INTEGER, name TEXT, time TIMESTAMP")
    Cloak.Test.DB.create_table("floats", "float REAL")
    Cloak.Test.DB.create_table("heights_alias", nil, db_name: "heights", skip_db_create: true)
    Cloak.Test.DB.create_table("purchases", "price INTEGER, name TEXT, time TIMESTAMP")
    :ok
  end

  setup do
    Cloak.Test.DB.clear_table("heights")
<<<<<<< HEAD
    Cloak.Test.DB.clear_table("purchases")
=======
    Cloak.Test.DB.clear_table("floats")
>>>>>>> 071d89bf
    :ok
  end

  test "show tables" do
    assert_query "show tables", %{columns: ["name"], rows: [
      %{occurrences: 1, row: [:floats]},
      %{occurrences: 1, row: [:heights]},
      %{occurrences: 1, row: [:heights_alias]},
      %{occurrences: 1, row: [:purchases]}]
    }
  end

  test "show columns" do
    assert_query "show columns from heights", %{query_id: "1", columns: ["name", "type"], rows: rows}
    assert Enum.sort_by(rows, &(&1[:row])) == [
      %{occurrences: 1, row: ["height", :integer]},
      %{occurrences: 1, row: ["name", :text]},
      %{occurrences: 1, row: ["time", :timestamp]},
      %{occurrences: 1, row: ["user_id", :text]}
    ]
  end

  test "simple select query" do
    :ok = insert_rows(_user_ids = 1..100, "heights", ["height"], [180])
    assert_query "select height from heights",
      %{columns: ["height"], rows: [%{row: [180], occurrences: 100}]}
  end

  test "select all query" do
    assert_query "select * from heights",
      %{query_id: "1", columns: ["user_id", "height", "name", "time"], rows: _}
  end

  test "select date parts" do
    time = %Postgrex.Timestamp{year: 2015, month: 1, day: 2}
    :ok = insert_rows(_user_ids = 1..10, "heights", ["time"], [time])

    assert_query "select year(time), month(time), day(time) from heights group by time",
      %{columns: ["year", "month", "day"], rows: [%{occurrences: 1, row: [2015, 1, 2]}]}
  end

  test "select date parts of the LCF bucket" do
    time = %Postgrex.Timestamp{year: 2015, month: 1}
    for number <- 1..10 do
      :ok = insert_rows(_user_ids = number..number, "heights", ["time"], [%{time | day: number}])
    end

    assert_query "select day(time) from heights group by time",
      %{columns: ["day"], rows: [%{occurrences: 1, row: [:*]}]}
  end

  test "anonymization over date parts" do
    time1 = %Postgrex.Timestamp{year: 2015, month: 1, day: 2}
    time2 = %Postgrex.Timestamp{year: 2015, month: 1, day: 3}
    time3 = %Postgrex.Timestamp{year: 2016, month: 1, day: 3}
    :ok = insert_rows(_user_ids = 1..10, "heights", ["time"], [time1])
    :ok = insert_rows(_user_ids = 11..20, "heights", ["time"], [time2])
    :ok = insert_rows(_user_ids = 21..30, "heights", ["time"], [time3])

    assert_query "select year(time) from heights",
      %{columns: ["year"], rows: [%{occurrences: 20, row: [2015]}, %{occurrences: 10, row: [2016]}]}
  end

  test "grouping by a date part" do
    time1 = %Postgrex.Timestamp{year: 2015, month: 1, day: 2}
    time2 = %Postgrex.Timestamp{year: 2015, month: 1, day: 3}
    time3 = %Postgrex.Timestamp{year: 2016, month: 1, day: 3}
    :ok = insert_rows(_user_ids = 1..10, "heights", ["time"], [time1])
    :ok = insert_rows(_user_ids = 11..20, "heights", ["time"], [time2])
    :ok = insert_rows(_user_ids = 21..30, "heights", ["time"], [time3])

    assert_query "select count(*), year(time) from heights group by year(time) order by count(*)",
      %{columns: ["count", "year"], rows: [
        %{occurrences: 1, row: [10, 2016]},
        %{occurrences: 1, row: [20, 2015]},
      ]}
  end

  test "grouping by an aliased date part" do
    time1 = %Postgrex.Timestamp{year: 2015, month: 1, day: 2}
    time2 = %Postgrex.Timestamp{year: 2015, month: 1, day: 3}
    time3 = %Postgrex.Timestamp{year: 2016, month: 1, day: 3}
    :ok = insert_rows(_user_ids = 1..10, "heights", ["time"], [time1])
    :ok = insert_rows(_user_ids = 11..20, "heights", ["time"], [time2])
    :ok = insert_rows(_user_ids = 21..30, "heights", ["time"], [time3])

    assert_query "select count(*), year(time) as the_year from heights group by the_year order by count(*)",
      %{columns: ["count", "the_year"], rows: [
        %{occurrences: 1, row: [10, 2016]},
        %{occurrences: 1, row: [20, 2015]},
      ]}
  end

  test "select a constant" do
    :ok = insert_rows(_user_ids = 1..10, "heights", ["height"], [10])
    assert_query "select 3 from heights", %{columns: [""], rows: [%{occurrences: 10, row: [3]}]}
  end

  test "select an aliased constant" do
    :ok = insert_rows(_user_ids = 1..10, "heights", ["height"], [10])
    assert_query "select 'text' as the_text from heights",
      %{columns: ["the_text"], rows: [%{occurrences: 10, row: ["text"]}]}
  end

  test "a binary function of two columns" do
    :ok = insert_rows(_user_ids = 1..10, "heights", ["height"], [22])
    assert_query "select div(height, height) from heights",
      %{columns: ["div"], rows: [%{occurrences: 10, row: [1]}]}
  end

  test "a binary function of a column and a constant" do
    :ok = insert_rows(_user_ids = 1..10, "heights", ["height"], [22])
    assert_query "select div(height, 3) from heights",
      %{columns: ["div"], rows: [%{occurrences: 10, row: [7]}]}
  end

  test "unary trunc" do
    :ok = insert_rows(_user_ids = 1..10, "floats", ["float"], [12.234])
    assert_query "select trunc(float) from floats",
      %{columns: ["trunc"], rows: [%{occurrences: 10, row: [12]}]}
  end

  test "binary trunc" do
    :ok = insert_rows(_user_ids = 1..10, "floats", ["float"], [12.234])
    assert_query "select trunc(float, 2) from floats",
      %{columns: ["trunc"], rows: [%{occurrences: 10, row: [12.23]}]}
  end

  test "binary trunc in a grouped query" do
    :ok = insert_rows(_user_ids = 1..10, "floats", ["float"], [12.234])
    assert_query "select trunc(float, 2) from floats group by float",
      %{columns: ["trunc"], rows: [%{occurrences: 1, row: [12.23]}]}
  end

  test "select all and order query" do
    time = %Postgrex.Timestamp{year: 2015, month: 1, day: 1}
    :ok = insert_rows(_user_ids = 1..10, "heights", ["name", "height", "time"], ["john", 180, time])
    :ok = insert_rows(_user_ids = 11..20, "heights", ["name", "height"], ["adam", 180])
    :ok = insert_rows(_user_ids = 21..30, "heights", ["name", "height"], ["mike", 180])

    assert_query "select * from heights order by name",
      %{query_id: "1", columns: ["user_id", "height", "name", "time"], rows: rows}
    assert Enum.map(rows, &(&1[:row])) == [[:*, :*, :*, :*]]
  end

  test "warns when uid column is selected" do
    assert_info "select user_id from heights", "`user_id` from table `heights`"
    assert_info "select user_id, height from heights", "`user_id` from table `heights`"
    assert_info "select * from heights", "`user_id` from table `heights`"

    assert_query "select * from heights, purchases where heights.user_id = purchases.user_id", %{info: [info1, info2]}
    assert info1 =~ "`user_id` from table `heights`"
    assert info2 =~ "`user_id` from table `purchases`"
  end

  test "should return LCF property when sufficient rows are filtered" do
    :ok = insert_rows(_user_ids = 0..19, "heights", ["height"], [180])
    for id <- 5..10 do
      range = (id * 4)..(id * 4 + 2)
      assert :ok = insert_rows(_user_ids = range, "heights", ["height"], [100 + id])
    end

    assert_query "select height from heights", %{columns: ["height"], rows: rows}
    assert Enum.sort_by(rows, &(&1[:row])) == [
      %{row: [180], occurrences: 20},
      %{row: [:*], occurrences: 18}
    ]
  end

  test "should produce counts" do
    :ok = insert_rows(_user_ids = 0..19, "heights", ["height"], [180])
    :ok = insert_rows(_user_ids = 0..19, "heights", ["height"], [nil])

    assert_query "select count(*) from heights",
      %{columns: ["count"], rows: [%{row: [40], occurrences: 1}]}

    assert_query "select COUNT(height) from heights",
      %{columns: ["count"], rows: [%{row: [20], occurrences: 1}]}
  end

  test "count(distinct column)" do
    :ok = insert_rows(_user_ids = 0..19, "heights", ["height"], [180])
    :ok = insert_rows(_user_ids = 20..29, "heights", ["height"], [170])
    :ok = insert_rows(_user_ids = 20..29, "heights", ["height"], [175])
    :ok = insert_rows(_user_ids = 30..39, "heights", ["height"], [160])
    :ok = insert_rows(_user_ids = 40..40, "heights", ["height"], [150])
    :ok = insert_rows(_user_ids = 40..40, "heights", ["height"], [151])
    :ok = insert_rows(_user_ids = 40..40, "heights", ["height"], [152])
    :ok = insert_rows(_user_ids = 40..40, "heights", ["height"], [153])
    :ok = insert_rows(_user_ids = 41..49, "heights", ["height"], [nil])
    :ok = insert_rows(_user_ids = 50..59, "heights", ["height"], [190])

    assert_query "select count(distinct height) from heights",
      %{columns: ["count"], rows: [%{row: [5], occurrences: 1}]}
  end

  test "count(distinct column) for empty sets" do
    assert_query "select count(distinct height) from heights",
      %{columns: ["count"], rows: [%{row: [0], occurrences: 1}]}
  end

  test "aggregates of an empty table" do
    assert_query "select count(*), count(height), avg(height) from heights",
      %{columns: ["count", "count", "avg"],
      rows: [%{row: [0, 0, nil], occurrences: 1}]}
  end

  test "should be able to aggregate positive values" do
    :ok = insert_rows(_user_ids = 0..9, "heights", ["height"], [nil])
    :ok = insert_rows(_user_ids = 10..19, "heights", ["height"], [170])
    :ok = insert_rows(_user_ids = 20..29, "heights", ["height"], [190])
    :ok = insert_rows(_user_ids = 30..39, "heights", ["height"], [180])

    assert_query "select sum(height) from heights",
      %{columns: ["sum"], rows: [%{row: [5400], occurrences: 1}]}

    assert_query "select min(height) from heights",
      %{columns: ["min"], rows: [%{row: [170], occurrences: 1}]}

    assert_query "select max(height) from heights",
      %{columns: ["max"], rows: [%{row: [190], occurrences: 1}]}

    assert_query "select avg(height) from heights",
      %{columns: ["avg"], rows: [%{row: [180.0], occurrences: 1}]}

    assert_query "select stddev(height) from heights",
      %{columns: ["stddev"], rows: [%{row: [stddev], occurrences: 1}]}
    assert_in_delta(stddev, 8.1, 0.1)

    assert_query "select median(height) from heights",
      %{columns: ["median"], rows: [%{row: [179], occurrences: 1}]}
  end

  test "should be able to aggregate qualified columns values" do
    :ok = insert_rows(_user_ids = 0..9, "heights", ["height"], [nil])
    :ok = insert_rows(_user_ids = 10..19, "heights", ["height"], [170])
    :ok = insert_rows(_user_ids = 20..29, "heights", ["height"], [190])
    :ok = insert_rows(_user_ids = 30..39, "heights", ["height"], [180])

    assert_query "select sum(heights.height) from heights",
      %{columns: ["sum"], rows: [%{row: [5400], occurrences: 1}]}

    assert_query "select min(heights.height) from heights",
      %{columns: ["min"], rows: [%{row: [170], occurrences: 1}]}

    assert_query "select max(heights.height) from heights",
      %{columns: ["max"], rows: [%{row: [190], occurrences: 1}]}

    assert_query "select avg(heights.height) from heights",
      %{columns: ["avg"], rows: [%{row: [180.0], occurrences: 1}]}

    assert_query "select stddev(heights.height) from heights",
      %{columns: ["stddev"], rows: [%{row: [stddev], occurrences: 1}]}
    assert_in_delta(stddev, 8.1, 0.1)

    assert_query "select median(heights.height) from heights",
      %{columns: ["median"], rows: [%{row: [179], occurrences: 1}]}
  end

  test "should be able to aggregate negative values" do
    :ok = insert_rows(_user_ids = 0..9, "heights", ["height"], [nil])
    :ok = insert_rows(_user_ids = 10..19, "heights", ["height"], [-170])
    :ok = insert_rows(_user_ids = 20..29, "heights", ["height"], [-190])
    :ok = insert_rows(_user_ids = 30..39, "heights", ["height"], [-183])

    assert_query "select sum(height) from heights",
      %{columns: ["sum"], rows: [%{row: [-5430], occurrences: 1}]}

    assert_query "select min(height) from heights",
      %{columns: ["min"], rows: [%{row: [-190], occurrences: 1}]}

    assert_query "select max(height) from heights",
      %{columns: ["max"], rows: [%{row: [-170], occurrences: 1}]}

    assert_query "select avg(height) from heights",
      %{columns: ["avg"], rows: [%{row: [-181.0], occurrences: 1}]}

    assert_query "select stddev(height) from heights",
      %{columns: ["stddev"], rows: [%{row: [stddev], occurrences: 1}]}
    assert_in_delta(stddev, 8.29, 0.1)

    assert_query "select median(height) from heights",
      %{columns: ["median"], rows: [%{row: [-184], occurrences: 1}]}
  end

  test "should be able to aggregate negative and positive values" do
    :ok = insert_rows(_user_ids = 0..9, "heights", ["height"], [nil])
    :ok = insert_rows(_user_ids = 10..19, "heights", ["height"], [-175])
    :ok = insert_rows(_user_ids = 20..29, "heights", ["height"], [-190])
    :ok = insert_rows(_user_ids = 30..39, "heights", ["height"], [180])

    assert_query "select sum(height) from heights",
      %{columns: ["sum"], rows: [%{row: [-1850], occurrences: 1}]}

    assert_query "select min(height) from heights",
      %{columns: ["min"], rows: [%{row: [-190], occurrences: 1}]}

    assert_query "select max(height) from heights",
      %{columns: ["max"], rows: [%{row: [180], occurrences: 1}]}

    assert_query "select avg(height) from heights",
      %{columns: ["avg"], rows: [%{row: [-61.666666666666664], occurrences: 1}]}

    assert_query "select stddev(height) from heights",
      %{columns: ["stddev"], rows: [%{row: [stddev], occurrences: 1}]}
    assert_in_delta(stddev, 170.99, 0.1)

    assert_query "select median(height) from heights",
      %{columns: ["median"], rows: [%{row: [-176], occurrences: 1}]}
  end

  test "should return nil when not enough values present for anonymization" do
    :ok = insert_rows(_user_ids = 0..8, "heights", ["height"], [180])

    assert_query "select median(height) from heights",
      %{columns: ["median"], rows: [%{row: [nil], occurrences: 1}]}
  end

  test "select the same column multiple times" do
    :ok = insert_rows(_user_ids = 1..100, "heights", ["height"], [180])

    assert_query "select height, height from heights",
      %{columns: ["height", "height"], rows: [%{row: [180, 180], occurrences: 100}]}
  end

  test "select the same aggregate multiple times" do
    :ok = insert_rows(_user_ids = 1..100, "heights", ["height"], [180])

    assert_query "select count(height), count(*), count(*), count(height) from heights",
      %{
        columns: ["count", "count", "count", "count"],
        rows: [%{row: [100, 100, 100, 100], occurrences: 1}]
      }
  end

  test "different aggregates on the same column" do
    :ok = insert_rows(_user_ids = 1..100, "heights", ["height"], [180])

    assert_query "select count(height), max(height) from heights",
      %{columns: ["count", "max"], rows: [%{row: [100, 180], occurrences: 1}]}
  end

  test "should allow ranges for where clause" do
    :ok = insert_rows(_user_ids = 0..19, "heights", ["height"], [170])
    :ok = insert_rows(_user_ids = 0..19, "heights", ["height"], [180])
    :ok = insert_rows(_user_ids = 20..39, "heights", ["height"], [190])

    assert_query "select count(*) from heights where height > 170 and height < 190",
      %{query_id: "1", columns: ["count"], rows: [%{row: [20], occurrences: 1}]}
  end

  test "comparing a timestamp" do
    early = %Postgrex.Timestamp{year: 2015}
    late = %Postgrex.Timestamp{year: 2017}
    :ok = insert_rows(_user_ids = 0..9, "heights", ["time"], [early])
    :ok = insert_rows(_user_ids = 10..19, "heights", ["time"], [late])

    assert_query "select count(*) from heights where time > '2016-01-01'",
      %{query_id: "1", columns: ["count"], rows: [%{row: [10], occurrences: 1}]}
  end

  test "comparing a timestamp with <>" do
    early = %Postgrex.Timestamp{year: 2015, month: 1, day: 1}
    late = %Postgrex.Timestamp{year: 2017, month: 1, day: 1}
    :ok = insert_rows(_user_ids = 0..9, "heights", ["time"], [early])
    :ok = insert_rows(_user_ids = 10..19, "heights", ["time"], [late])

    assert_query "select count(*) from heights where time <> '2015-01-01'",
      %{query_id: "1", columns: ["count"], rows: [%{row: [10], occurrences: 1}]}
  end

  test "should allow LIKE in where clause" do
    :ok = insert_rows(_user_ids = 0..19, "heights", ["height", "name"], [170, "bob"])

    assert_query "select count(*) from heights where name LIKE 'b%'",
      %{columns: ["count"], rows: [%{row: [20], occurrences: 1}]}
  end

  test "should allow NOT LIKE in where clause" do
    :ok = insert_rows(_user_ids = 0..19, "heights", ["height", "name"], [170, "bob"])
    :ok = insert_rows(_user_ids = 20..29, "heights", ["height", "name"], [170, "alice"])

    assert_query "select count(*) from heights where name NOT LIKE 'b%'",
      %{columns: ["count"], rows: [%{row: [10], occurrences: 1}]}
  end

  test "should allow NOT ILIKE in where clause" do
    :ok = insert_rows(_user_ids = 0..19, "heights", ["height", "name"], [170, "Bob"])
    :ok = insert_rows(_user_ids = 20..29, "heights", ["height", "name"], [170, "alice"])

    assert_query "select count(*) from heights where name NOT ILIKE 'b%'",
      %{columns: ["count"], rows: [%{row: [10], occurrences: 1}]}
  end

  test "should allow ILIKE in where clause" do
    :ok = insert_rows(_user_ids = 0..19, "heights", ["height", "name"], [170, "Bob"])

    assert_query "select count(*) from heights where name ILIKE 'b%'",
      %{columns: ["count"], rows: [%{row: [20], occurrences: 1}]}
  end

  test "should allow IN in where clause" do
    :ok = insert_rows(_user_ids = 0..19, "heights", ["height"], [170])
    :ok = insert_rows(_user_ids = 0..19, "heights", ["height"], [180])
    :ok = insert_rows(_user_ids = 20..39, "heights", ["height"], [190])

    assert_query "select count(*) from heights where height IN (170, 180, 190)",
      %{columns: ["count"], rows: [%{row: [60], occurrences: 1}]}
  end

  test "should allow <> in where clause" do
    :ok = insert_rows(_user_ids = 0..19, "heights", ["height"], [170])
    :ok = insert_rows(_user_ids = 0..19, "heights", ["height"], [180])
    :ok = insert_rows(_user_ids = 20..39, "heights", ["height"], [190])

    assert_query "select count(*) from heights where height <> 180",
      %{columns: ["count"], rows: [%{row: [40], occurrences: 1}]}
  end

  test "should drop <> conditions if they would expose small groups" do
    :ok = insert_rows(_user_ids = 0..9, "heights", ["name"], ["Alice"])
    :ok = insert_rows(_user_ids = 10..11, "heights", ["name"], ["Bob"])

    assert_query "select count(*) from heights where name <> 'Bob'",
      %{columns: ["count"], rows: [%{row: [12], occurrences: 1}]}
  end

  test "<> conditions count unique users" do
    :ok = insert_rows(_user_ids = 0..19, "heights", ["name"], ["Alice"])
    1..10 |> Enum.each(fn _ -> :ok = insert_rows(_user_ids = [10], "heights", ["name"], ["Bob"]) end)

    assert_query "select count(*) from heights where name <> 'Bob'",
      %{query_id: "1", columns: ["count"], rows: [%{row: [20], occurrences: 1}]}
  end

  test "should allow IS NULL in where clause" do
    :ok = insert_rows(_user_ids = 1..10, "heights", ["height"], [nil])
    :ok = insert_rows(_user_ids = 1..20, "heights", ["height"], [180])

    assert_query "select count(*) from heights where height IS NULL",
      %{columns: ["count"], rows: [%{row: [10], occurrences: 1}]}
  end

  test "should allow IS NOT NULL in where clause" do
    :ok = insert_rows(_user_ids = 1..20, "heights", ["height"], [nil])
    :ok = insert_rows(_user_ids = 1..10, "heights", ["height"], [180])

    assert_query "select count(*) from heights where height IS NOT NULL",
      %{columns: ["count"], rows: [%{row: [10], occurrences: 1}]}
  end

  test "should order rows when instructed" do
    :ok = insert_rows(_user_ids = 0..19, "heights", ["height"], [180])
    :ok = insert_rows(_user_ids = 0..19, "heights", ["height"], [190])
    :ok = insert_rows(_user_ids = 0..19, "heights", ["height"], [170])

    assert_query "select height from heights order by height",
      %{query_id: "1", columns: ["height"], rows: rows}
    assert rows == Enum.sort(rows)
  end

  test "query reports an error on invalid statement" do
    assert_query "invalid statement", %{error: "Expected `select or show` at line 1, column 1."}
  end

  test "query reports an error on invalid column" do
    assert_query "select invalid_column from heights", %{error: error}
    assert ~s/Column `invalid_column` doesn't exist in table `heights`./ == error
  end

  test "query reports an error on invalid table" do
    assert_query "select column from invalid_table", %{error: error}
    assert ~s/Table `invalid_table` doesn't exist./ == error
  end

  test "query reports an error when mixing aggregated and normal columns" do
    assert_query "select count(*), height from heights", %{error: error}
    assert error =~ ~r/`height` from table `heights` needs to appear in the `group by` clause/
  end

  test "query reports an error when grouping by nonexistent columns" do
    assert_query "select count(*) from heights group by nothing", %{error: error}
    assert error =~ ~r/Column `nothing` doesn't exist in table `heights`./
  end

  test "query reports an error when not grouping by some selected columns" do
    assert_query "select name, height from heights group by height", %{error: error}
    assert error =~ ~r/`name` from table `heights` needs to appear in the `group by` clause/
  end

  test "query allows mixing aggregated and grouped columns" do
    :ok = insert_rows(_user_ids = 0..9, "heights", ["height"], [180])
    :ok = insert_rows(_user_ids = 10..29, "heights", ["height"], [160])

    assert_query "select count(*), height from heights group by height",
      %{columns: ["count", "height"], rows: rows}
    assert Enum.sort_by(rows, &(&1[:row])) ==
      [%{row: [10, 180], occurrences: 1}, %{row: [20, 160], occurrences: 1}]
  end

  test "grouping works when the column is not selected" do
    :ok = insert_rows(_user_ids = 0..9, "heights", ["height"], [180])
    :ok = insert_rows(_user_ids = 10..29, "heights", ["height"], [160])

    assert_query "select count(*) from heights group by height", %{columns: ["count"], rows: rows}
    assert Enum.sort_by(rows, &(&1[:row])) == [%{row: [10], occurrences: 1}, %{row: [20], occurrences: 1}]
  end

  test "grouping and sorting by a count" do
    :ok = insert_rows(_user_ids = 30..59, "heights", ["height"], [150])
    :ok = insert_rows(_user_ids = 0..9, "heights", ["height"], [180])
    :ok = insert_rows(_user_ids = 10..29, "heights", ["height"], [160])

    assert_query "select count(*), height from heights group by height order by count(*) asc",
      %{columns: ["count", "height"], rows: rows}
    assert rows == [
      %{row: [10, 180], occurrences: 1},
      %{row: [20, 160], occurrences: 1},
      %{row: [30, 150], occurrences: 1}
    ]
  end

  test "ordering hidden values" do
    :ok = insert_rows(_user_ids = 0..2, "heights", ["name"], ["Alice"])
    :ok = insert_rows(_user_ids = 10..19, "heights", ["name"], ["Charlie"])
    :ok = insert_rows(_user_ids = 3..6, "heights", ["name"], ["John"])
    :ok = insert_rows(_user_ids = 7..9, "heights", ["name"], ["Bob"])

    assert_query "select count(*), name from heights group by name order by name asc",
      %{columns: ["count", "name"], rows: rows}
    assert rows == [%{row: [10, "Charlie"], occurrences: 1}, %{row: [10, :*], occurrences: 1}]
  end

  test "grouping and sorting by a grouped field" do
    :ok = insert_rows(_user_ids = 30..59, "heights", ["height"], [150])
    :ok = insert_rows(_user_ids = 0..9, "heights", ["height"], [180])
    :ok = insert_rows(_user_ids = 10..29, "heights", ["height"], [160])

    assert_query "select count(*), height from heights group by height order by height asc",
      %{columns: ["count", "height"], rows: rows}
    assert rows == [
      %{row: [30, 150], occurrences: 1},
      %{row: [20, 160], occurrences: 1},
      %{row: [10, 180], occurrences: 1}
    ]
  end

  test "selecting from multiple tables" do
    :ok = insert_rows(_user_ids = 0..100, "heights", ["height"], [180])
    :ok = insert_rows(_user_ids = 0..100, "purchases", ["price"], [200])

    assert_query "select max(height), max(price) FROM heights, purchases WHERE heights.user_id = purchases.user_id",
      %{columns: ["max", "max"], rows: rows}
    assert rows == [%{row: [180, 200], occurrences: 1}]
  end

  test "query reports an error on invalid where clause identifier" do
    assert_query "select height from heights where nonexistant > 10", %{error: error}
    assert ~s/Column `nonexistant` doesn't exist in table `heights`./ == error
  end

  test "query reports an error on invalid order by field" do
    assert_query "select height from heights order by name", %{error: error}
    assert ~s/Non-selected column `name` from table `heights` specified in `order by` clause./ == error
  end

  test "query reports an error on unknown function" do
    assert_query "select invalid_function(height) from heights", %{error: error}
    assert ~s/Unknown function `invalid_function`./ == error
  end

  test "reports an error on wrong cast" do
    assert_query "select * from heights where time > 0", %{error: error}
    assert ~s/Cannot cast `0` to timestamp./ == error
  end

  test "reports an error on ambigous usage of an alias occurring multiple times" do
    assert_query "select count(*) as x, count(height) as x from heights order by x", %{error: error}
    assert ~s/Usage of `x` is ambiguous./ == error
  end

  test "query reports an error on runner crash" do
    ExUnit.CaptureLog.capture_log(fn ->
      assert_query :invalid_query_type, %{error: "Cloak error"}
    end)
  end

  test "query which returns zero rows" do
    Cloak.Test.DB.clear_table("heights")
    assert_query "select height from heights", result
    assert %{query_id: "1", columns: ["height"], rows: []} = result
  end

  test "select with column alias" do
    :ok = insert_rows(_user_ids = 1..10, "heights", ["height"], [170])
    :ok = insert_rows(_user_ids = 1..20, "heights", ["height"], [180])

    assert_query "select height as h from heights group by h order by h",
      %{columns: ["h"], rows: [%{row: [170], occurrences: 1}, %{row: [180], occurrences: 1}]}
    assert_query "select count(*) as c, count(height) as c from heights",
      %{columns: ["c", "c"], rows: [%{row: [30, 30], occurrences: 1}]}
  end

  test "select comparing two columns" do
    :ok = insert_rows(_user_ids = 1..100, "heights", ["height"], [180])
    assert_query "select height from heights where height = height",
      %{columns: ["height"], rows: [%{row: [180], occurrences: 100}]}
  end

  test "table name is different from the database table name" do
    :ok = insert_rows(_user_ids = 1..100, "heights", ["height"], [180])
    assert_query "select height from heights_alias",
      %{columns: ["height"], rows: [%{row: [180], occurrences: 100}]}
  end

  test "selecting from two tables which point to the same database table" do
    :ok = insert_rows(_user_ids = 1..100, "heights", ["height"], [180])
    assert_query(
      "
        select heights.height as h1, heights_alias.height as h2
        from heights, heights_alias
        where heights.user_id=heights_alias.user_id
      ",
      %{columns: ["h1", "h2"], rows: [%{row: [180, 180], occurrences: 100}]}
    )
  end

  test "same database columns are selected only once in implicit self-join" do
    {:ok, query} = Cloak.SqlQuery.make(
      Cloak.DataSource.fetch!(:local),
      "
        select heights.height as h1, heights_alias.height as h2
        from heights, heights_alias
        where heights.user_id=heights_alias.user_id
      "
    )
    assert [%Column{name: "user_id"}, %Column{name: "height"}] = query.db_columns
  end

  defp start_query(statement) do
    %Query{id: "1", statement: statement, data_source: Cloak.DataSource.fetch!(:local)}
    |> Query.start({:process, self()})
  end

  defp insert_rows(user_id_range, table, columns, values) do
    Cloak.Test.DB.add_users_data(
      Enum.map(user_id_range,
        &{"user#{&1}", [
          {table, [
            columns: columns,
            data: [values]
          ]}
        ]}
      )
    )
  end
end<|MERGE_RESOLUTION|>--- conflicted
+++ resolved
@@ -30,11 +30,8 @@
 
   setup do
     Cloak.Test.DB.clear_table("heights")
-<<<<<<< HEAD
     Cloak.Test.DB.clear_table("purchases")
-=======
     Cloak.Test.DB.clear_table("floats")
->>>>>>> 071d89bf
     :ok
   end
 
