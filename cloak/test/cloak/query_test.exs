defmodule Cloak.QueryTest do
  use ExUnit.Case, async: false

  alias Cloak.Query
  alias Cloak.Aql.Column

  defmacrop assert_query(query, expected_response) do
    quote do
      :ok = start_query(unquote(query), Cloak.DataSource.fetch!(:local))
      assert_receive {:reply, response}, 1000
      :ok = start_query(unquote(query), Cloak.DataSource.fetch!(:local_odbc))
      assert_receive {:reply, response}, 1000
      assert unquote(expected_response) = response
    end
  end

  defmacrop assert_info(query, expected_info_regex) do
    quote do
      assert_query unquote(query), %{info: [info]}
      assert info =~ unquote(expected_info_regex)
    end
  end

  setup_all do
    Cloak.Test.DB.setup()
    Cloak.Test.DB.create_test_schema()
<<<<<<< HEAD
    Cloak.Test.DB.create_table("heights", "height INTEGER, name TEXT, male BOOLEAN")
    Cloak.Test.DB.create_table("datetimes", "datetime TIMESTAMP, date_only DATE, time_only TIME")
    Cloak.Test.DB.create_table("floats", "float REAL")
    Cloak.Test.DB.create_table("heights_alias", nil, db_name: "heights", skip_db_create: true)
    Cloak.Test.DB.create_table("purchases", "price INTEGER, name TEXT, datetime TIMESTAMP")
    Cloak.Test.DB.create_table("children", "age INTEGER, name TEXT")
=======
    :ok = Cloak.Test.DB.create_table("heights", "height INTEGER, name TEXT")
    :ok = Cloak.Test.DB.create_table("datetimes", "datetime TIMESTAMP, date_only DATE, time_only TIME")
    :ok = Cloak.Test.DB.create_table("floats", "float REAL")
    :ok = Cloak.Test.DB.create_table("heights_alias", nil, db_name: "heights", skip_db_create: true)
    :ok = Cloak.Test.DB.create_table("purchases", "price INTEGER, name TEXT, datetime TIMESTAMP")
    :ok = Cloak.Test.DB.create_table("children", "age INTEGER, name TEXT")
    :ok = Cloak.Test.DB.create_table("weird things", "\"thing as thing\" INTEGER", db_name: "weird")
>>>>>>> b9e3d01a
    :ok
  end

  describe "basic querying" do
    setup [:clear_heights]

    test "show tables" do
      assert_query "show tables", %{columns: ["name"], rows: [
        %{occurrences: 1, row: [:children]},
        %{occurrences: 1, row: [:datetimes]},
        %{occurrences: 1, row: [:floats]},
        %{occurrences: 1, row: [:heights]},
        %{occurrences: 1, row: [:heights_alias]},
        %{occurrences: 1, row: [:purchases]},
        %{occurrences: 1, row: [:"weird things"]},
      ]}
    end

    test "show columns" do
      assert_query "show columns from heights", %{query_id: "1", columns: ["name", "type"], rows: rows}
      assert Enum.sort_by(rows, &(&1[:row])) == [
        %{occurrences: 1, row: ["height", :integer]},
        %{occurrences: 1, row: ["male", :boolean]},
        %{occurrences: 1, row: ["name", :text]},
        %{occurrences: 1, row: ["user_id", :text]}
      ]
    end

    test "simple select query" do
      :ok = insert_rows(_user_ids = 1..100, "heights", ["height"], [180])
      assert_query "select height from heights",
        %{columns: ["height"], rows: [%{row: [180], occurrences: 100}]}
    end

    test "select all query" do
      assert_query "select * from heights",
        %{query_id: "1", columns: ["user_id", "height", "name", "male"], rows: _}
    end

    test "select a constant" do
      :ok = insert_rows(_user_ids = 1..10, "heights", ["height"], [10])
      assert_query "select 3 from heights", %{columns: [""], rows: [%{occurrences: 10, row: [3]}]}
    end

    test "select an aliased constant" do
      :ok = insert_rows(_user_ids = 1..10, "heights", ["height"], [10])
      assert_query "select 'text' as the_text from heights",
        %{columns: ["the_text"], rows: [%{occurrences: 10, row: ["text"]}]}
    end

    test "a binary function of two columns" do
      :ok = insert_rows(_user_ids = 1..10, "heights", ["height"], [22])
      assert_query "select div(height, height) from heights",
        %{columns: ["div"], rows: [%{occurrences: 10, row: [1]}]}
    end

    test "a binary function of a column and a constant" do
      :ok = insert_rows(_user_ids = 1..10, "heights", ["height"], [22])
      assert_query "select div(height, 3) from heights",
        %{columns: ["div"], rows: [%{occurrences: 10, row: [7]}]}
    end

    test "select all and order query" do
      :ok = insert_rows(_user_ids = 1..10, "heights", ["name", "height", "male"], ["john", 180, true])
      :ok = insert_rows(_user_ids = 11..20, "heights", ["name", "height", "male"], ["adam", 180, true])
      :ok = insert_rows(_user_ids = 21..30, "heights", ["name", "height", "male"], ["mike", 180, true])

      assert_query "select * from heights order by name",
        %{query_id: "1", columns: ["user_id", "height", "name", "male"], rows: rows}
      assert Enum.map(rows, &(&1[:row])) == [[:*, :*, :*, :*]]
    end

    test "should return LCF property when sufficient rows are filtered" do
      :ok = insert_rows(_user_ids = 0..19, "heights", ["height"], [180])
      :ok = insert_rows(_user_ids = 0..1, "heights", ["height"], [160])
      :ok = insert_rows(_user_ids = 20..24, "heights", ["height"], [170])
      :ok = insert_rows(_user_ids = 20..24, "heights", ["height"], [190])
      :ok = insert_rows(_user_ids = 25..29, "heights", ["height"], [200])
      :ok = insert_rows(_user_ids = 25..29, "heights", ["height"], [150])

      assert_query "select height from heights order by height",
        %{columns: ["height"], rows: [%{row: [180], occurrences: 20}, %{row: [:*], occurrences: 22}]}
    end

    test "should produce counts" do
      :ok = insert_rows(_user_ids = 0..19, "heights", ["height"], [180])
      :ok = insert_rows(_user_ids = 0..19, "heights", ["height"], [nil])

      assert_query "select count(*) from heights",
        %{columns: ["count"], rows: [%{row: [40], occurrences: 1}]}

      assert_query "select COUNT(height) from heights",
        %{columns: ["count"], rows: [%{row: [20], occurrences: 1}]}
    end

    test "count(distinct column)" do
      :ok = insert_rows(_user_ids = 0..19, "heights", ["height"], [180])
      :ok = insert_rows(_user_ids = 20..29, "heights", ["height"], [170])
      :ok = insert_rows(_user_ids = 20..29, "heights", ["height"], [175])
      :ok = insert_rows(_user_ids = 30..39, "heights", ["height"], [160])
      :ok = insert_rows(_user_ids = 40..40, "heights", ["height"], [150])
      :ok = insert_rows(_user_ids = 40..40, "heights", ["height"], [151])
      :ok = insert_rows(_user_ids = 40..40, "heights", ["height"], [152])
      :ok = insert_rows(_user_ids = 40..40, "heights", ["height"], [153])
      :ok = insert_rows(_user_ids = 41..49, "heights", ["height"], [nil])
      :ok = insert_rows(_user_ids = 50..59, "heights", ["height"], [190])

      assert_query "select count(distinct height) from heights",
        %{columns: ["count"], rows: [%{row: [5], occurrences: 1}]}
    end

    test "count(distinct column) for empty sets" do
      assert_query "select count(distinct height) from heights",
        %{columns: ["count"], rows: [%{row: [0], occurrences: 1}]}
    end

    test "aggregates of an empty table" do
      assert_query "select count(*), count(height), avg(height) from heights",
        %{columns: ["count", "count", "avg"],
        rows: [%{row: [0, 0, nil], occurrences: 1}]}
    end

    test "should be able to aggregate positive values" do
      :ok = insert_rows(_user_ids = 0..9, "heights", ["height"], [nil])
      :ok = insert_rows(_user_ids = 10..19, "heights", ["height"], [170])
      :ok = insert_rows(_user_ids = 20..29, "heights", ["height"], [190])
      :ok = insert_rows(_user_ids = 30..39, "heights", ["height"], [180])

      assert_query "select sum(height) from heights",
        %{columns: ["sum"], rows: [%{row: [5400], occurrences: 1}]}

      assert_query "select min(height) from heights",
        %{columns: ["min"], rows: [%{row: [170], occurrences: 1}]}

      assert_query "select max(height) from heights",
        %{columns: ["max"], rows: [%{row: [190], occurrences: 1}]}

      assert_query "select avg(height) from heights",
        %{columns: ["avg"], rows: [%{row: [180.0], occurrences: 1}]}

      assert_query "select stddev(height) from heights",
        %{columns: ["stddev"], rows: [%{row: [stddev], occurrences: 1}]}
      assert_in_delta(stddev, 8.1, 0.1)

      assert_query "select median(height) from heights",
        %{columns: ["median"], rows: [%{row: [179], occurrences: 1}]}
    end

    test "should be able to aggregate qualified columns values" do
      :ok = insert_rows(_user_ids = 0..9, "heights", ["height"], [nil])
      :ok = insert_rows(_user_ids = 10..19, "heights", ["height"], [170])
      :ok = insert_rows(_user_ids = 20..29, "heights", ["height"], [190])
      :ok = insert_rows(_user_ids = 30..39, "heights", ["height"], [180])

      assert_query "select sum(heights.height) from heights",
        %{columns: ["sum"], rows: [%{row: [5400], occurrences: 1}]}

      assert_query "select min(heights.height) from heights",
        %{columns: ["min"], rows: [%{row: [170], occurrences: 1}]}

      assert_query "select max(heights.height) from heights",
        %{columns: ["max"], rows: [%{row: [190], occurrences: 1}]}

      assert_query "select avg(heights.height) from heights",
        %{columns: ["avg"], rows: [%{row: [180.0], occurrences: 1}]}

      assert_query "select stddev(heights.height) from heights",
        %{columns: ["stddev"], rows: [%{row: [stddev], occurrences: 1}]}
      assert_in_delta(stddev, 8.1, 0.1)

      assert_query "select median(heights.height) from heights",
        %{columns: ["median"], rows: [%{row: [179], occurrences: 1}]}
    end

    test "should be able to aggregate negative values" do
      :ok = insert_rows(_user_ids = 0..9, "heights", ["height"], [nil])
      :ok = insert_rows(_user_ids = 10..19, "heights", ["height"], [-170])
      :ok = insert_rows(_user_ids = 20..29, "heights", ["height"], [-190])
      :ok = insert_rows(_user_ids = 30..39, "heights", ["height"], [-183])

      assert_query "select sum(height) from heights",
        %{columns: ["sum"], rows: [%{row: [-5430], occurrences: 1}]}

      assert_query "select min(height) from heights",
        %{columns: ["min"], rows: [%{row: [-190], occurrences: 1}]}

      assert_query "select max(height) from heights",
        %{columns: ["max"], rows: [%{row: [-170], occurrences: 1}]}

      assert_query "select avg(height) from heights",
        %{columns: ["avg"], rows: [%{row: [-181.0], occurrences: 1}]}

      assert_query "select stddev(height) from heights",
        %{columns: ["stddev"], rows: [%{row: [stddev], occurrences: 1}]}
      assert_in_delta(stddev, 8.29, 0.1)

      assert_query "select median(height) from heights",
        %{columns: ["median"], rows: [%{row: [-184], occurrences: 1}]}
    end

    test "should be able to aggregate negative and positive values" do
      :ok = insert_rows(_user_ids = 0..9, "heights", ["height"], [nil])
      :ok = insert_rows(_user_ids = 10..19, "heights", ["height"], [-175])
      :ok = insert_rows(_user_ids = 20..29, "heights", ["height"], [-190])
      :ok = insert_rows(_user_ids = 30..39, "heights", ["height"], [180])

      assert_query "select sum(height) from heights",
        %{columns: ["sum"], rows: [%{row: [-1850], occurrences: 1}]}

      assert_query "select min(height) from heights",
        %{columns: ["min"], rows: [%{row: [-190], occurrences: 1}]}

      assert_query "select max(height) from heights",
        %{columns: ["max"], rows: [%{row: [180], occurrences: 1}]}

      assert_query "select avg(height) from heights",
        %{columns: ["avg"], rows: [%{row: [-61.666666666666664], occurrences: 1}]}

      assert_query "select stddev(height) from heights",
        %{columns: ["stddev"], rows: [%{row: [stddev], occurrences: 1}]}
      assert_in_delta(stddev, 170.99, 0.1)

      assert_query "select median(height) from heights",
        %{columns: ["median"], rows: [%{row: [-176], occurrences: 1}]}
    end

    test "should return nil when not enough values present for anonymization" do
      :ok = insert_rows(_user_ids = 0..8, "heights", ["height"], [180])

      assert_query "select median(height) from heights",
        %{columns: ["median"], rows: [%{row: [nil], occurrences: 1}]}
    end

    test "select the same column multiple times" do
      :ok = insert_rows(_user_ids = 1..100, "heights", ["height"], [180])

      assert_query "select height, height from heights",
        %{columns: ["height", "height"], rows: [%{row: [180, 180], occurrences: 100}]}
    end

    test "select the same aggregate multiple times" do
      :ok = insert_rows(_user_ids = 1..100, "heights", ["height"], [180])

      assert_query "select count(height), count(*), count(*), count(height) from heights",
        %{
          columns: ["count", "count", "count", "count"],
          rows: [%{row: [100, 100, 100, 100], occurrences: 1}]
        }
    end

    test "different aggregates on the same column" do
      :ok = insert_rows(_user_ids = 1..100, "heights", ["height"], [180])

      assert_query "select count(height), max(height) from heights",
        %{columns: ["count", "max"], rows: [%{row: [100, 180], occurrences: 1}]}
    end

    test "should allow ranges for where clause" do
      :ok = insert_rows(_user_ids = 0..19, "heights", ["height"], [170])
      :ok = insert_rows(_user_ids = 0..19, "heights", ["height"], [180])
      :ok = insert_rows(_user_ids = 20..39, "heights", ["height"], [190])

      assert_query "select count(*) from heights where height > 170 and height < 190",
        %{query_id: "1", columns: ["count"], rows: [%{row: [20], occurrences: 1}]}
    end

    test "should allow LIKE in where clause" do
      :ok = insert_rows(_user_ids = 0..19, "heights", ["height", "name"], [170, "bob"])

      assert_query "select count(*) from heights where name LIKE 'b%'",
        %{columns: ["count"], rows: [%{row: [20], occurrences: 1}]}
    end

    test "should allow NOT LIKE in where clause" do
      :ok = insert_rows(_user_ids = 0..19, "heights", ["height", "name"], [170, "bob"])
      :ok = insert_rows(_user_ids = 20..29, "heights", ["height", "name"], [170, "alice"])

      assert_query "select count(*) from heights where name NOT LIKE 'b%'",
        %{columns: ["count"], rows: [%{row: [10], occurrences: 1}]}
    end

    test "should allow NOT ILIKE in where clause" do
      :ok = insert_rows(_user_ids = 0..19, "heights", ["height", "name"], [170, "Bob"])
      :ok = insert_rows(_user_ids = 20..29, "heights", ["height", "name"], [170, "alice"])

      assert_query "select count(*) from heights where name NOT ILIKE 'b%'",
        %{columns: ["count"], rows: [%{row: [10], occurrences: 1}]}
    end

    test "should allow ILIKE in where clause" do
      :ok = insert_rows(_user_ids = 0..19, "heights", ["height", "name"], [170, "Bob"])

      assert_query "select count(*) from heights where name ILIKE 'b%'",
        %{columns: ["count"], rows: [%{row: [20], occurrences: 1}]}
    end

    test "should allow IN in where clause" do
      :ok = insert_rows(_user_ids = 0..19, "heights", ["height"], [170])
      :ok = insert_rows(_user_ids = 0..19, "heights", ["height"], [180])
      :ok = insert_rows(_user_ids = 20..39, "heights", ["height"], [190])

      assert_query "select count(*) from heights where height IN (170, 180, 190)",
        %{columns: ["count"], rows: [%{row: [60], occurrences: 1}]}
    end

    test "should allow NOT IN in where clause" do
      :ok = insert_rows(_user_ids = 0..19, "heights", ["height"], [170])
      :ok = insert_rows(_user_ids = 0..19, "heights", ["height"], [180])
      :ok = insert_rows(_user_ids = 20..39, "heights", ["height"], [190])

      assert_query "select count(*) from heights where height NOT IN (170, 190)",
        %{columns: ["count"], rows: [%{row: [20], occurrences: 1}]}
    end

    test "should allow <> in where clause" do
      :ok = insert_rows(_user_ids = 0..19, "heights", ["height"], [170])
      :ok = insert_rows(_user_ids = 0..19, "heights", ["height"], [180])
      :ok = insert_rows(_user_ids = 20..39, "heights", ["height"], [190])

      assert_query "select count(*) from heights where height <> 180",
        %{columns: ["count"], rows: [%{row: [40], occurrences: 1}]}
    end

    test "should drop <> conditions if they would expose small groups" do
      :ok = insert_rows(_user_ids = 0..9, "heights", ["name"], ["Alice"])
      :ok = insert_rows(_user_ids = 10..11, "heights", ["name"], ["Bob"])

      assert_query "select count(*) from heights where name <> 'Bob'",
        %{columns: ["count"], rows: [%{row: [12], occurrences: 1}]}
    end

    test "<> conditions count unique users" do
      :ok = insert_rows(_user_ids = 0..19, "heights", ["name"], ["Alice"])
      1..10 |> Enum.each(fn _ -> :ok = insert_rows(_user_ids = [10], "heights", ["name"], ["Bob"]) end)

      assert_query "select count(*) from heights where name <> 'Bob'",
        %{query_id: "1", columns: ["count"], rows: [%{row: [20], occurrences: 1}]}
    end

    test "should allow IS NULL in where clause" do
      :ok = insert_rows(_user_ids = 1..10, "heights", ["height"], [nil])
      :ok = insert_rows(_user_ids = 1..20, "heights", ["height"], [180])

      assert_query "select count(*) from heights where height IS NULL",
        %{columns: ["count"], rows: [%{row: [10], occurrences: 1}]}
    end

    test "should allow IS NOT NULL in where clause" do
      :ok = insert_rows(_user_ids = 1..20, "heights", ["height"], [nil])
      :ok = insert_rows(_user_ids = 1..10, "heights", ["height"], [180])

      assert_query "select count(*) from heights where height IS NOT NULL",
        %{columns: ["count"], rows: [%{row: [10], occurrences: 1}]}
    end

    test "select and filter booleans" do
      :ok = insert_rows(_user_ids = 1..10, "heights", ["name", "height", "male"], ["john", 180, true])
      :ok = insert_rows(_user_ids = 11..20, "heights", ["name", "height", "male"], ["eva", 160, false])

      assert_query "select height, male from heights where male = true",
        %{query_id: "1", columns: ["height", "male"], rows: [%{row: [180, true], occurrences: 10}]}
    end

    test "should order rows when instructed" do
      :ok = insert_rows(_user_ids = 0..19, "heights", ["height"], [180])
      :ok = insert_rows(_user_ids = 0..19, "heights", ["height"], [190])
      :ok = insert_rows(_user_ids = 0..19, "heights", ["height"], [170])

      assert_query "select height from heights order by height",
        %{query_id: "1", columns: ["height"], rows: rows}
      assert rows == Enum.sort(rows)
    end

    test "query allows mixing aggregated and grouped columns" do
      :ok = insert_rows(_user_ids = 0..9, "heights", ["height"], [180])
      :ok = insert_rows(_user_ids = 10..29, "heights", ["height"], [160])

      assert_query "select count(*), height from heights group by height",
        %{columns: ["count", "height"], rows: rows}
      assert Enum.sort_by(rows, &(&1[:row])) ==
        [%{row: [10, 180], occurrences: 1}, %{row: [20, 160], occurrences: 1}]
    end

    test "grouping works when the column is not selected" do
      :ok = insert_rows(_user_ids = 0..9, "heights", ["height"], [180])
      :ok = insert_rows(_user_ids = 10..29, "heights", ["height"], [160])

      assert_query "select count(*) from heights group by height", %{columns: ["count"], rows: rows}
      assert Enum.sort_by(rows, &(&1[:row])) == [%{row: [10], occurrences: 1}, %{row: [20], occurrences: 1}]
    end

    test "grouping and sorting by a count" do
      :ok = insert_rows(_user_ids = 30..59, "heights", ["height"], [150])
      :ok = insert_rows(_user_ids = 0..9, "heights", ["height"], [180])
      :ok = insert_rows(_user_ids = 10..29, "heights", ["height"], [160])

      assert_query "select count(*), height from heights group by height order by count(*) asc",
        %{columns: ["count", "height"], rows: rows}
      assert rows == [
        %{row: [10, 180], occurrences: 1},
        %{row: [20, 160], occurrences: 1},
        %{row: [30, 150], occurrences: 1}
      ]
    end

    test "ordering hidden values" do
      :ok = insert_rows(_user_ids = 0..2, "heights", ["name"], ["Alice"])
      :ok = insert_rows(_user_ids = 10..19, "heights", ["name"], ["Charlie"])
      :ok = insert_rows(_user_ids = 3..6, "heights", ["name"], ["John"])
      :ok = insert_rows(_user_ids = 7..9, "heights", ["name"], ["Bob"])

      assert_query "select count(*), name from heights group by name order by name asc",
        %{columns: ["count", "name"], rows: rows}
      assert rows == [%{row: [10, "Charlie"], occurrences: 1}, %{row: [10, :*], occurrences: 1}]
    end

    test "grouping and sorting by a grouped field" do
      :ok = insert_rows(_user_ids = 30..59, "heights", ["height"], [150])
      :ok = insert_rows(_user_ids = 0..9, "heights", ["height"], [180])
      :ok = insert_rows(_user_ids = 10..29, "heights", ["height"], [160])

      assert_query "select count(*), height from heights group by height order by height asc",
        %{columns: ["count", "height"], rows: rows}
      assert rows == [
        %{row: [30, 150], occurrences: 1},
        %{row: [20, 160], occurrences: 1},
        %{row: [10, 180], occurrences: 1}
      ]
    end

    test "query which returns zero rows" do
      Cloak.Test.DB.clear_table("heights")
      assert_query "select height from heights", %{query_id: "1", columns: ["height"], rows: []}
    end

    test "select with column alias" do
      :ok = insert_rows(_user_ids = 1..10, "heights", ["height"], [170])
      :ok = insert_rows(_user_ids = 1..20, "heights", ["height"], [180])

      assert_query "select height as h from heights group by h order by h",
        %{columns: ["h"], rows: [%{row: [170], occurrences: 1}, %{row: [180], occurrences: 1}]}
      assert_query "select count(*) as c, count(height) as c from heights",
        %{columns: ["c", "c"], rows: [%{row: [30, 30], occurrences: 1}]}
    end

    test "select comparing two columns" do
      :ok = insert_rows(_user_ids = 1..100, "heights", ["height"], [180])
      assert_query "select height from heights where height = height",
        %{columns: ["height"], rows: [%{row: [180], occurrences: 100}]}
    end

    test "extended trim" do
      :ok = insert_rows(_user_ids = 1..10, "heights", ["name"], ["bob"])
      assert_query "select trim(both 'b' from name) from heights",
        %{columns: ["btrim"], rows: [%{row: ["o"], occurrences: 10}]}
    end

    test "substring from" do
      :ok = insert_rows(_user_ids = 1..10, "heights", ["name"], ["a name"])
      assert_query "select substring(name from 3) from heights",
        %{columns: [_], rows: [%{row: ["name"], occurrences: 10}]}
    end

    test "substring from ... for ..." do
      :ok = insert_rows(_user_ids = 1..10, "heights", ["name"], ["a name"])
      assert_query "select substring(name from 3 for 2) from heights",
        %{columns: [_], rows: [%{row: ["na"], occurrences: 10}]}
    end

    test "substring for" do
      :ok = insert_rows(_user_ids = 1..10, "heights", ["name"], ["a name"])
      assert_query "select substring(name for 4) from heights",
        %{columns: [_], rows: [%{row: ["a na"], occurrences: 10}]}
    end

    test "concat" do
      :ok = insert_rows(_user_ids = 1..10, "heights", ["name"], ["x"])
      assert_query "select concat(name, 'y', name) from heights",
        %{columns: [_], rows: [%{row: ["xyx"], occurrences: 10}]}
    end

    test "concat with ||" do
      :ok = insert_rows(_user_ids = 1..10, "heights", ["name"], ["x"])
      assert_query "select name || 'y' || name from heights",
        %{columns: [_], rows: [%{row: ["xyx"], occurrences: 10}]}
    end

    test "math functions with float constants" do
      :ok = insert_rows(_user_ids = 1..10, "heights", ["height"], [2])
      assert_query "select pow(height, 3.5) from heights", %{columns: [_], rows: [%{row: [result]}]}
      assert_in_delta result, 11.31, 0.01
    end

    test "table name is different from the database table name" do
      :ok = insert_rows(_user_ids = 1..100, "heights", ["height"], [180])
      assert_query "select height from heights_alias",
        %{columns: ["height"], rows: [%{row: [180], occurrences: 100}]}
    end

    test "selecting from two tables which point to the same database table" do
      :ok = insert_rows(_user_ids = 1..100, "heights", ["height"], [180])
      assert_query(
        "
          select heights.height as h1, heights_alias.height as h2
          from heights, heights_alias
          where heights.user_id=heights_alias.user_id
        ",
        %{columns: ["h1", "h2"], rows: [%{row: [180, 180], occurrences: 100}]}
      )
    end

    test "same database columns are selected only once in implicit self-join" do
      {:ok, query} = Cloak.Aql.Query.make(
        Cloak.DataSource.fetch!(:local),
        "
          select heights.height as h1, heights_alias.height as h2
          from heights, heights_alias
          where heights.user_id=heights_alias.user_id
        "
      )
      assert [%Column{name: "user_id"}, %Column{name: "height"}] = query.db_columns
    end

    test "selecting from a subquery" do
      :ok = insert_rows(_user_ids = 1..100, "heights", ["height"], [180])
      assert_query "select height from (select user_id, height from heights) alias",
        %{columns: ["height"], rows: [%{row: [180], occurrences: 100}]}
    end

    test "user_id can be in any position in a subquery" do
      :ok = insert_rows(_user_ids = 1..100, "heights", ["height"], [180])
      assert_query "select height from (select height, user_id from heights) alias",
        %{columns: ["height"], rows: [%{row: [180], occurrences: 100}]}
    end

    test "fully qualified names with subqueries" do
      :ok = insert_rows(_user_ids = 1..100, "heights", ["height"], [180])
      assert_query "select alias.height from (select user_id, height from heights) alias",
        %{columns: ["height"], rows: [%{row: [180], occurrences: 100}]}
    end

    test "joining two subqueries" do
      :ok = insert_rows(_user_ids = 1..100, "heights", ["height"], [180])
      assert_query(
        """
          select t1.height as h1, t2.height as h2 from
            (select user_id, height from heights) t1
            inner join (select user_id, height from heights) t2 on t1.user_id = t2.user_id
        """,
        %{columns: ["h1", "h2"], rows: [%{row: [180, 180], occurrences: 100}]}
      )
    end

    test "joining a subquery and a table" do
      :ok = insert_rows(_user_ids = 1..100, "heights", ["height"], [180])
      assert_query(
        """
          select t1.height as h1, heights.height as h2 from
            (select user_id, height from heights) t1
            inner join heights on heights.user_id = t1.user_id
        """,
        %{columns: ["h1", "h2"], rows: [%{row: [180, 180], occurrences: 100}]}
      )
    end

    test "nesting subqueries" do
      :ok = insert_rows(_user_ids = 1..100, "heights", ["height"], [180])
      assert_query(
        """
          select height from (
            select user_id, height from (select user_id, height from heights) inner_alias
          ) outer_alias
        """,
        %{columns: ["height"], rows: [%{row: [180], occurrences: 100}]}
      )
    end
  end

  describe "error handling" do
    test "query reports an error on invalid where clause identifier" do
      assert_query "select height from heights where nonexistant > 10", %{error: error}
      assert ~s/Column `nonexistant` doesn't exist in table `heights`./ == error
    end

    test "query reports an error on invalid order by field" do
      assert_query "select height from heights order by name", %{error: error}
      assert ~s/Non-selected column `name` from table `heights` specified in `order by` clause./ == error
    end

    test "query reports an error on unknown function" do
      assert_query "select invalid_function(height) from heights", %{error: error}
      assert ~s/Unknown function `invalid_function`./ == error
    end

    test "reports an error on wrong cast" do
      assert_query "select * from datetimes where datetime > 0", %{error: error}
      assert ~s/Cannot cast `0` to timestamp./ == error
    end

    test "reports an error on ambigous usage of an alias occurring multiple times" do
      assert_query "select count(*) as x, count(height) as x from heights order by x", %{error: error}
      assert ~s/Usage of `x` is ambiguous./ == error
    end

    test "query reports an error on invalid statement" do
      assert_query "invalid statement", %{error: "Expected `select or show` at line 1, column 1."}
    end

    test "query reports an error on invalid column" do
      assert_query "select invalid_column from heights", %{error: error}
      assert ~s/Column `invalid_column` doesn't exist in table `heights`./ == error
    end

    test "query reports an error on invalid table" do
      assert_query "select column from invalid_table", %{error: error}
      assert ~s/Table `invalid_table` doesn't exist./ == error
    end

    test "query reports an error when mixing aggregated and normal columns" do
      assert_query "select count(*), height from heights", %{error: error}
      assert error =~ ~r/`height` from table `heights` needs to appear in the `group by` clause/
    end

    test "query reports an error when grouping by nonexistent columns" do
      assert_query "select count(*) from heights group by nothing", %{error: error}
      assert error =~ ~r/Column `nothing` doesn't exist in table `heights`./
    end

    test "query reports an error when not grouping by some selected columns" do
      assert_query "select name, height from heights group by height", %{error: error}
      assert error =~ ~r/`name` from table `heights` needs to appear in the `group by` clause/
    end

    test "query reports an error on runner crash" do
      ExUnit.CaptureLog.capture_log(fn ->
        assert_query :invalid_query_type, %{error: "Cloak error"}
      end)
    end

    test "warns when uid column is selected" do
      assert_info "select user_id from heights", "`user_id` from table `heights`"
      assert_info "select user_id, height from heights", "`user_id` from table `heights`"
      assert_info "select * from heights", "`user_id` from table `heights`"

      assert_query "select * from heights, purchases where heights.user_id = purchases.user_id", %{info: [info1, info2]}
      assert info1 =~ "`user_id` from table `heights`"
      assert info2 =~ "`user_id` from table `purchases`"
    end

    test "substring with neither for nor from" do
      assert_query "select substring(name) from heights", %{error: error}
      assert error == "Function `substring` requires arguments of type (`text`, `integer`, [`integer`]),"
        <> " but got (`text`)"
    end
  end

  describe "JOINs" do
    setup [:clear_heights, :clear_children, :clear_purchases]

    test "selecting from multiple tables" do
      :ok = insert_rows(_user_ids = 0..100, "heights", ["height"], [180])
      :ok = insert_rows(_user_ids = 0..100, "purchases", ["price"], [200])

      assert_query "select max(height), max(price) FROM heights, purchases WHERE heights.user_id = purchases.user_id",
        %{columns: ["max", "max"], rows: rows}
      assert rows == [%{row: [180, 200], occurrences: 1}]
    end

    test "selecting using INNER JOIN" do
      :ok = insert_rows(_user_ids = 0..100, "heights", ["height"], [180])
      :ok = insert_rows(_user_ids = 0..100, "purchases", ["price"], [200])

      assert_query """
        SELECT max(height), max(price)
        FROM heights INNER JOIN purchases ON heights.user_id = purchases.user_id
      """,
        %{columns: ["max", "max"], rows: rows}
      assert rows == [%{row: [180, 200], occurrences: 1}]
    end

    for negative_condition <- ["<>", "NOT LIKE", "NOT ILIKE"] do
      test "#{negative_condition} not supported in a join" do
        assert_query """
          SELECT max(height), max(price)
          FROM heights JOIN purchases ON heights.user_id = purchases.user_id AND
          heights.user_id #{unquote(negative_condition)} ''
        """,
          %{error: "#{unquote(negative_condition)} not supported in joins."}
      end
    end

    test "selecting using complex JOIN" do
      :ok = insert_rows(_user_ids = 0..100, "heights", ["height"], [180])
      :ok = insert_rows(_user_ids = 0..100, "purchases", ["price"], [200])
      :ok = insert_rows(_user_ids = 0..100, "children", ["age"], [20])

      assert_query """
        SELECT max(height), max(price), max(age)
        FROM
          heights INNER JOIN purchases ON heights.user_id = purchases.user_id,
          children
        WHERE children.user_id = purchases.user_id
      """, %{columns: ["max", "max", "max"], rows: rows}
      assert rows == [%{row: [180, 200, 20], occurrences: 1}]
    end

    test "selecting using LEFT OUTER JOIN" do
      :ok = insert_rows(_user_ids = 1..100, "heights", ["height"], [180])
      :ok = insert_rows(_user_ids = 1..50, "children", ["age"], [20])

      assert_query """
        SELECT count(*)
        FROM heights LEFT OUTER JOIN children ON heights.user_id = children.user_id
      """, %{columns: ["count"], rows: rows}
      assert rows == [%{row: [100], occurrences: 1}]
    end

    test "selecting using RIGHT OUTER JOIN" do
      :ok = insert_rows(_user_ids = 1..100, "heights", ["height"], [180])
      :ok = insert_rows(_user_ids = 1..50, "children", ["age"], [20])

      assert_query """
        SELECT count(*)
        FROM heights RIGHT OUTER JOIN children ON heights.user_id = children.user_id
      """, %{columns: ["count"], rows: rows}
      assert rows == [%{row: [50], occurrences: 1}]
    end

    test "selecting using FULL OUTER JOIN" do
      :ok = insert_rows(_user_ids = 1..50, "heights", ["height"], [180])
      :ok = insert_rows(_user_ids = 101..150, "children", ["age"], [20])

      assert_query """
        SELECT count(*)
        FROM heights FULL OUTER JOIN children ON heights.user_id = children.user_id
      """, %{columns: ["count"], rows: rows}
      assert rows == [%{row: [100], occurrences: 1}]
    end
  end

  describe "date/time handling" do
    setup [:clear_datetimes]

    test "select date parts" do
      time = %Postgrex.Timestamp{year: 2015, month: 1, day: 2}
      :ok = insert_rows(_user_ids = 1..10, "datetimes", ["datetime"], [time])

      assert_query "select year(datetime), month(datetime), day(datetime) from datetimes group by datetime",
        %{columns: ["year", "month", "day"], rows: [%{occurrences: 1, row: [2015, 1, 2]}]}
    end

    test "select date parts of the LCF bucket" do
      time = %Postgrex.Timestamp{year: 2015, month: 1}
      for number <- 1..10 do
        :ok = insert_rows(_user_ids = number..number, "datetimes", ["datetime"], [%{time | day: number}])
      end

      assert_query "select day(datetime) from datetimes group by datetime",
        %{columns: ["day"], rows: [%{occurrences: 1, row: [:*]}]}
    end

    test "anonymization over date parts" do
      time1 = %Postgrex.Timestamp{year: 2015, month: 1, day: 2}
      time2 = %Postgrex.Timestamp{year: 2015, month: 1, day: 3}
      time3 = %Postgrex.Timestamp{year: 2016, month: 1, day: 3}
      :ok = insert_rows(_user_ids = 1..10, "datetimes", ["datetime"], [time1])
      :ok = insert_rows(_user_ids = 11..20, "datetimes", ["datetime"], [time2])
      :ok = insert_rows(_user_ids = 21..30, "datetimes", ["datetime"], [time3])

      assert_query "select year(datetime) from datetimes",
        %{columns: ["year"], rows: [%{occurrences: 20, row: [2015]}, %{occurrences: 10, row: [2016]}]}
    end

    test "grouping by a date part" do
      time1 = %Postgrex.Timestamp{year: 2015, month: 1, day: 2}
      time2 = %Postgrex.Timestamp{year: 2015, month: 1, day: 3}
      time3 = %Postgrex.Timestamp{year: 2016, month: 1, day: 3}
      :ok = insert_rows(_user_ids = 1..10, "datetimes", ["datetime"], [time1])
      :ok = insert_rows(_user_ids = 11..20, "datetimes", ["datetime"], [time2])
      :ok = insert_rows(_user_ids = 21..30, "datetimes", ["datetime"], [time3])

      assert_query "select count(*), year(datetime) from datetimes group by year(datetime) order by count(*)",
        %{columns: ["count", "year"], rows: [
          %{occurrences: 1, row: [10, 2016]},
          %{occurrences: 1, row: [20, 2015]},
        ]}
    end

    test "grouping by an aliased date part" do
      time1 = %Postgrex.Timestamp{year: 2015, month: 1, day: 2}
      time2 = %Postgrex.Timestamp{year: 2015, month: 1, day: 3}
      time3 = %Postgrex.Timestamp{year: 2016, month: 1, day: 3}
      :ok = insert_rows(_user_ids = 1..10, "datetimes", ["datetime"], [time1])
      :ok = insert_rows(_user_ids = 11..20, "datetimes", ["datetime"], [time2])
      :ok = insert_rows(_user_ids = 21..30, "datetimes", ["datetime"], [time3])

      assert_query "select count(*), year(datetime) as the_year from datetimes group by the_year order by count(*)",
        %{columns: ["count", "the_year"], rows: [
          %{occurrences: 1, row: [10, 2016]},
          %{occurrences: 1, row: [20, 2015]},
        ]}
    end

    test "comparing a timestamp" do
      early = %Postgrex.Timestamp{year: 2015}
      late = %Postgrex.Timestamp{year: 2017}
      :ok = insert_rows(_user_ids = 0..9, "datetimes", ["datetime"], [early])
      :ok = insert_rows(_user_ids = 10..19, "datetimes", ["datetime"], [late])

      assert_query "select count(*) from datetimes where datetime > '2016-01-01'",
        %{query_id: "1", columns: ["count"], rows: [%{row: [10], occurrences: 1}]}
    end

    test "comparing a timestamp with <>" do
      early = %Postgrex.Timestamp{year: 2015, month: 1, day: 1}
      late = %Postgrex.Timestamp{year: 2017, month: 1, day: 1}
      :ok = insert_rows(_user_ids = 0..9, "datetimes", ["datetime"], [early])
      :ok = insert_rows(_user_ids = 10..19, "datetimes", ["datetime"], [late])

      assert_query "select count(*) from datetimes where datetime <> '2015-01-01'",
        %{query_id: "1", columns: ["count"], rows: [%{row: [10], occurrences: 1}]}
    end

    test "comparing a time" do
      early = %Postgrex.Time{hour: 1}
      late = %Postgrex.Time{hour: 10}
      :ok = insert_rows(_user_ids = 0..9, "datetimes", ["time_only"], [early])
      :ok = insert_rows(_user_ids = 10..19, "datetimes", ["time_only"], [late])

      assert_query "select count(*) from datetimes where time_only > '05:00:00'",
        %{query_id: "1", columns: ["count"], rows: [%{row: [10], occurrences: 1}]}
    end

    test "comparing a date" do
      early = %Postgrex.Date{year: 2015, month: 1, day: 1}
      late = %Postgrex.Date{year: 2017, month: 1, day: 1}
      :ok = insert_rows(_user_ids = 0..9, "datetimes", ["date_only"], [early])
      :ok = insert_rows(_user_ids = 10..19, "datetimes", ["date_only"], [late])

      assert_query "select count(*) from datetimes where date_only > '2016-01-01'",
        %{query_id: "1", columns: ["count"], rows: [%{row: [10], occurrences: 1}]}
    end

    test "selecting time" do
      time = %Postgrex.Time{hour: 1, min: 2, sec: 3}
      :ok = insert_rows(_user_ids = 1..10, "datetimes", ["time_only"], [time])

      assert_query "select time_only from datetimes",
        %{rows: [%{row: [~T[01:02:03.000000]]}]}
    end

    test "selecting date" do
      time = %Postgrex.Date{year: 1, month: 2, day: 3}
      :ok = insert_rows(_user_ids = 1..10, "datetimes", ["date_only"], [time])

      assert_query "select date_only from datetimes",
        %{rows: [%{row: [~D[0001-02-03]]}]}
    end

    test "selecting datetime" do
      time = %Postgrex.Timestamp{year: 2015, month: 1, day: 2, hour: 3, min: 4, sec: 5}
      :ok = insert_rows(_user_ids = 1..10, "datetimes", ["datetime"], [time])

      assert_query "select datetime from datetimes", %{rows: [%{row: [~N[2015-01-02 03:04:05.000000]]}]}
    end
  end

  describe "float handling" do
    setup [:clear_floats]

    test "unary trunc" do
      :ok = insert_rows(_user_ids = 1..10, "floats", ["float"], [12.234])
      assert_query "select trunc(float) from floats",
        %{columns: ["trunc"], rows: [%{occurrences: 10, row: [12]}]}
    end

    test "binary trunc" do
      :ok = insert_rows(_user_ids = 1..10, "floats", ["float"], [12.234])
      assert_query "select trunc(float, 2) from floats",
        %{columns: ["trunc"], rows: [%{occurrences: 10, row: [12.23]}]}
    end

    test "binary trunc in a grouped query" do
      :ok = insert_rows(_user_ids = 1..10, "floats", ["float"], [12.234])
      assert_query "select trunc(float, 2) from floats group by float",
        %{columns: ["trunc"], rows: [%{occurrences: 1, row: [12.23]}]}
    end

    test "arithmetic expressions" do
      :ok = insert_rows(_user_ids = 1..10, "floats", ["float"], [4])
      assert_query "select 2 ^ 3 * (3 + 4 - 1) / 5 from floats",
        %{columns: [_], rows: [%{row: [9.6]}]}
    end

    test "function on an aggregated value" do
      :ok = insert_rows(_user_ids = 1..10, "floats", ["float"], [4])
      :ok = insert_rows(_user_ids = 11..100, "floats", ["float"], [9])
      assert_query "select round(avg(float)) from floats",
        %{columns: ["round"], rows: [%{row: [9], occurrences: 1}]}
    end

    test "nested function call" do
      :ok = insert_rows(_user_ids = 1..10, "floats", ["float"], [-4.2])
      assert_query "select sqrt(abs(round(float))) from floats",
        %{columns: ["sqrt"], rows: [%{row: [value], occurrences: 10}]}
      assert_in_delta value, 2, 0.1
    end

    test "aggregating a function" do
      :ok = insert_rows(_user_ids = 1..10, "floats", ["float"], [4])
      :ok = insert_rows(_user_ids = 11..20, "floats", ["float"], [9])
      assert_query "select avg(sqrt(float)) from floats",
        %{columns: ["avg"], rows: [%{row: [value], occurrences: 1}]}
      assert_in_delta value, 2.5, 0.01
    end
  end

  describe "quoting" do
    test "quoting table and column names" do
      assert_query "select \"thing as thing\" from \"weird things\"",
        %{columns: ["thing as thing"], rows: []}
    end
  end

  defp clear_floats(_context) do
    Cloak.Test.DB.clear_table("floats")
    :ok
  end

  defp clear_datetimes(_context) do
    Cloak.Test.DB.clear_table("datetimes")
    :ok
  end

  defp clear_heights(_context) do
    Cloak.Test.DB.clear_table("heights")
    :ok
  end

  defp clear_children(_context) do
    Cloak.Test.DB.clear_table("children")
    :ok
  end

  defp clear_purchases(_context) do
    Cloak.Test.DB.clear_table("purchases")
    :ok
  end

  defp start_query(statement, data_source) do
    Query.Runner.start("1", data_source, statement, {:process, self()})
  end

  defp insert_rows(user_id_range, table, columns, values) do
    Cloak.Test.DB.add_users_data(
      Enum.map(user_id_range,
        &{"user#{&1}", [
          {table, [
            columns: columns,
            data: [values]
          ]}
        ]}
      )
    )
  end
end<|MERGE_RESOLUTION|>--- conflicted
+++ resolved
@@ -24,22 +24,13 @@
   setup_all do
     Cloak.Test.DB.setup()
     Cloak.Test.DB.create_test_schema()
-<<<<<<< HEAD
-    Cloak.Test.DB.create_table("heights", "height INTEGER, name TEXT, male BOOLEAN")
-    Cloak.Test.DB.create_table("datetimes", "datetime TIMESTAMP, date_only DATE, time_only TIME")
-    Cloak.Test.DB.create_table("floats", "float REAL")
-    Cloak.Test.DB.create_table("heights_alias", nil, db_name: "heights", skip_db_create: true)
-    Cloak.Test.DB.create_table("purchases", "price INTEGER, name TEXT, datetime TIMESTAMP")
-    Cloak.Test.DB.create_table("children", "age INTEGER, name TEXT")
-=======
-    :ok = Cloak.Test.DB.create_table("heights", "height INTEGER, name TEXT")
+    :ok = Cloak.Test.DB.create_table("heights", "height INTEGER, name TEXT, male BOOLEAN")
     :ok = Cloak.Test.DB.create_table("datetimes", "datetime TIMESTAMP, date_only DATE, time_only TIME")
     :ok = Cloak.Test.DB.create_table("floats", "float REAL")
     :ok = Cloak.Test.DB.create_table("heights_alias", nil, db_name: "heights", skip_db_create: true)
     :ok = Cloak.Test.DB.create_table("purchases", "price INTEGER, name TEXT, datetime TIMESTAMP")
     :ok = Cloak.Test.DB.create_table("children", "age INTEGER, name TEXT")
     :ok = Cloak.Test.DB.create_table("weird things", "\"thing as thing\" INTEGER", db_name: "weird")
->>>>>>> b9e3d01a
     :ok
   end
 
