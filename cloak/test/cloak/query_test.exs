defmodule Cloak.QueryTest do
  use ExUnit.Case, async: false

  alias Cloak.Query
  alias Cloak.SqlQuery.Column

  defmacrop assert_query(query, expected_response) do
    quote do
      :ok = start_query(unquote(query))
      assert_receive {:reply, unquote(expected_response)}, 1000
    end
  end

  defmacrop assert_info(query, expected_info_regex) do
    quote do
      assert_query unquote(query), %{info: [info]}
      assert info =~ unquote(expected_info_regex)
    end
  end

  setup_all do
    Cloak.Test.DB.setup()
    Cloak.Test.DB.create_test_schema()
    Cloak.Test.DB.create_table("heights", "height INTEGER, name TEXT, time TIMESTAMP")
    Cloak.Test.DB.create_table("floats", "float REAL")
    Cloak.Test.DB.create_table("heights_alias", nil, db_name: "heights", skip_db_create: true)
    Cloak.Test.DB.create_table("purchases", "price INTEGER, name TEXT, time TIMESTAMP")
    Cloak.Test.DB.create_table("children", "age INTEGER, name TEXT")
    :ok
  end

  setup do
    Cloak.Test.DB.clear_table("heights")
    Cloak.Test.DB.clear_table("purchases")
<<<<<<< HEAD
    Cloak.Test.DB.clear_table("children")
=======
    Cloak.Test.DB.clear_table("floats")
>>>>>>> 5780dd44
    :ok
  end

  test "show tables" do
    assert_query "show tables", %{columns: ["name"], rows: [
<<<<<<< HEAD
      %{occurrences: 1, row: [:children]},
=======
      %{occurrences: 1, row: [:floats]},
>>>>>>> 5780dd44
      %{occurrences: 1, row: [:heights]},
      %{occurrences: 1, row: [:heights_alias]},
      %{occurrences: 1, row: [:purchases]}]
    }
  end

  test "show columns" do
    assert_query "show columns from heights", %{query_id: "1", columns: ["name", "type"], rows: rows}
    assert Enum.sort_by(rows, &(&1[:row])) == [
      %{occurrences: 1, row: ["height", :integer]},
      %{occurrences: 1, row: ["name", :text]},
      %{occurrences: 1, row: ["time", :timestamp]},
      %{occurrences: 1, row: ["user_id", :text]}
    ]
  end

  test "simple select query" do
    :ok = insert_rows(_user_ids = 1..100, "heights", ["height"], [180])
    assert_query "select height from heights",
      %{columns: ["height"], rows: [%{row: [180], occurrences: 100}]}
  end

  test "select all query" do
    assert_query "select * from heights",
      %{query_id: "1", columns: ["user_id", "height", "name", "time"], rows: _}
  end

  test "select date parts" do
    time = %Postgrex.Timestamp{year: 2015, month: 1, day: 2}
    :ok = insert_rows(_user_ids = 1..10, "heights", ["time"], [time])

    assert_query "select year(time), month(time), day(time) from heights group by time",
      %{columns: ["year", "month", "day"], rows: [%{occurrences: 1, row: [2015, 1, 2]}]}
  end

  test "select date parts of the LCF bucket" do
    time = %Postgrex.Timestamp{year: 2015, month: 1}
    for number <- 1..10 do
      :ok = insert_rows(_user_ids = number..number, "heights", ["time"], [%{time | day: number}])
    end

    assert_query "select day(time) from heights group by time",
      %{columns: ["day"], rows: [%{occurrences: 1, row: [:*]}]}
  end

  test "anonymization over date parts" do
    time1 = %Postgrex.Timestamp{year: 2015, month: 1, day: 2}
    time2 = %Postgrex.Timestamp{year: 2015, month: 1, day: 3}
    time3 = %Postgrex.Timestamp{year: 2016, month: 1, day: 3}
    :ok = insert_rows(_user_ids = 1..10, "heights", ["time"], [time1])
    :ok = insert_rows(_user_ids = 11..20, "heights", ["time"], [time2])
    :ok = insert_rows(_user_ids = 21..30, "heights", ["time"], [time3])

    assert_query "select year(time) from heights",
      %{columns: ["year"], rows: [%{occurrences: 20, row: [2015]}, %{occurrences: 10, row: [2016]}]}
  end

  test "grouping by a date part" do
    time1 = %Postgrex.Timestamp{year: 2015, month: 1, day: 2}
    time2 = %Postgrex.Timestamp{year: 2015, month: 1, day: 3}
    time3 = %Postgrex.Timestamp{year: 2016, month: 1, day: 3}
    :ok = insert_rows(_user_ids = 1..10, "heights", ["time"], [time1])
    :ok = insert_rows(_user_ids = 11..20, "heights", ["time"], [time2])
    :ok = insert_rows(_user_ids = 21..30, "heights", ["time"], [time3])

    assert_query "select count(*), year(time) from heights group by year(time) order by count(*)",
      %{columns: ["count", "year"], rows: [
        %{occurrences: 1, row: [10, 2016]},
        %{occurrences: 1, row: [20, 2015]},
      ]}
  end

  test "grouping by an aliased date part" do
    time1 = %Postgrex.Timestamp{year: 2015, month: 1, day: 2}
    time2 = %Postgrex.Timestamp{year: 2015, month: 1, day: 3}
    time3 = %Postgrex.Timestamp{year: 2016, month: 1, day: 3}
    :ok = insert_rows(_user_ids = 1..10, "heights", ["time"], [time1])
    :ok = insert_rows(_user_ids = 11..20, "heights", ["time"], [time2])
    :ok = insert_rows(_user_ids = 21..30, "heights", ["time"], [time3])

    assert_query "select count(*), year(time) as the_year from heights group by the_year order by count(*)",
      %{columns: ["count", "the_year"], rows: [
        %{occurrences: 1, row: [10, 2016]},
        %{occurrences: 1, row: [20, 2015]},
      ]}
  end

  test "select a constant" do
    :ok = insert_rows(_user_ids = 1..10, "heights", ["height"], [10])
    assert_query "select 3 from heights", %{columns: [""], rows: [%{occurrences: 10, row: [3]}]}
  end

  test "select an aliased constant" do
    :ok = insert_rows(_user_ids = 1..10, "heights", ["height"], [10])
    assert_query "select 'text' as the_text from heights",
      %{columns: ["the_text"], rows: [%{occurrences: 10, row: ["text"]}]}
  end

  test "a binary function of two columns" do
    :ok = insert_rows(_user_ids = 1..10, "heights", ["height"], [22])
    assert_query "select div(height, height) from heights",
      %{columns: ["div"], rows: [%{occurrences: 10, row: [1]}]}
  end

  test "a binary function of a column and a constant" do
    :ok = insert_rows(_user_ids = 1..10, "heights", ["height"], [22])
    assert_query "select div(height, 3) from heights",
      %{columns: ["div"], rows: [%{occurrences: 10, row: [7]}]}
  end

  test "unary trunc" do
    :ok = insert_rows(_user_ids = 1..10, "floats", ["float"], [12.234])
    assert_query "select trunc(float) from floats",
      %{columns: ["trunc"], rows: [%{occurrences: 10, row: [12]}]}
  end

  test "binary trunc" do
    :ok = insert_rows(_user_ids = 1..10, "floats", ["float"], [12.234])
    assert_query "select trunc(float, 2) from floats",
      %{columns: ["trunc"], rows: [%{occurrences: 10, row: [12.23]}]}
  end

  test "binary trunc in a grouped query" do
    :ok = insert_rows(_user_ids = 1..10, "floats", ["float"], [12.234])
    assert_query "select trunc(float, 2) from floats group by float",
      %{columns: ["trunc"], rows: [%{occurrences: 1, row: [12.23]}]}
  end

  test "select all and order query" do
    time = %Postgrex.Timestamp{year: 2015, month: 1, day: 1}
    :ok = insert_rows(_user_ids = 1..10, "heights", ["name", "height", "time"], ["john", 180, time])
    :ok = insert_rows(_user_ids = 11..20, "heights", ["name", "height"], ["adam", 180])
    :ok = insert_rows(_user_ids = 21..30, "heights", ["name", "height"], ["mike", 180])

    assert_query "select * from heights order by name",
      %{query_id: "1", columns: ["user_id", "height", "name", "time"], rows: rows}
    assert Enum.map(rows, &(&1[:row])) == [[:*, :*, :*, :*]]
  end

  test "warns when uid column is selected" do
    assert_info "select user_id from heights", "`user_id` from table `heights`"
    assert_info "select user_id, height from heights", "`user_id` from table `heights`"
    assert_info "select * from heights", "`user_id` from table `heights`"

    assert_query "select * from heights, purchases where heights.user_id = purchases.user_id", %{info: [info1, info2]}
    assert info1 =~ "`user_id` from table `heights`"
    assert info2 =~ "`user_id` from table `purchases`"
  end

  test "should return LCF property when sufficient rows are filtered" do
    :ok = insert_rows(_user_ids = 0..19, "heights", ["height"], [180])
    for id <- 5..10 do
      range = (id * 4)..(id * 4 + 2)
      assert :ok = insert_rows(_user_ids = range, "heights", ["height"], [100 + id])
    end

    assert_query "select height from heights", %{columns: ["height"], rows: rows}
    assert Enum.sort_by(rows, &(&1[:row])) == [
      %{row: [180], occurrences: 20},
      %{row: [:*], occurrences: 18}
    ]
  end

  test "should produce counts" do
    :ok = insert_rows(_user_ids = 0..19, "heights", ["height"], [180])
    :ok = insert_rows(_user_ids = 0..19, "heights", ["height"], [nil])

    assert_query "select count(*) from heights",
      %{columns: ["count"], rows: [%{row: [40], occurrences: 1}]}

    assert_query "select COUNT(height) from heights",
      %{columns: ["count"], rows: [%{row: [20], occurrences: 1}]}
  end

  test "count(distinct column)" do
    :ok = insert_rows(_user_ids = 0..19, "heights", ["height"], [180])
    :ok = insert_rows(_user_ids = 20..29, "heights", ["height"], [170])
    :ok = insert_rows(_user_ids = 20..29, "heights", ["height"], [175])
    :ok = insert_rows(_user_ids = 30..39, "heights", ["height"], [160])
    :ok = insert_rows(_user_ids = 40..40, "heights", ["height"], [150])
    :ok = insert_rows(_user_ids = 40..40, "heights", ["height"], [151])
    :ok = insert_rows(_user_ids = 40..40, "heights", ["height"], [152])
    :ok = insert_rows(_user_ids = 40..40, "heights", ["height"], [153])
    :ok = insert_rows(_user_ids = 41..49, "heights", ["height"], [nil])
    :ok = insert_rows(_user_ids = 50..59, "heights", ["height"], [190])

    assert_query "select count(distinct height) from heights",
      %{columns: ["count"], rows: [%{row: [5], occurrences: 1}]}
  end

  test "count(distinct column) for empty sets" do
    assert_query "select count(distinct height) from heights",
      %{columns: ["count"], rows: [%{row: [0], occurrences: 1}]}
  end

  test "aggregates of an empty table" do
    assert_query "select count(*), count(height), avg(height) from heights",
      %{columns: ["count", "count", "avg"],
      rows: [%{row: [0, 0, nil], occurrences: 1}]}
  end

  test "should be able to aggregate positive values" do
    :ok = insert_rows(_user_ids = 0..9, "heights", ["height"], [nil])
    :ok = insert_rows(_user_ids = 10..19, "heights", ["height"], [170])
    :ok = insert_rows(_user_ids = 20..29, "heights", ["height"], [190])
    :ok = insert_rows(_user_ids = 30..39, "heights", ["height"], [180])

    assert_query "select sum(height) from heights",
      %{columns: ["sum"], rows: [%{row: [5400], occurrences: 1}]}

    assert_query "select min(height) from heights",
      %{columns: ["min"], rows: [%{row: [170], occurrences: 1}]}

    assert_query "select max(height) from heights",
      %{columns: ["max"], rows: [%{row: [190], occurrences: 1}]}

    assert_query "select avg(height) from heights",
      %{columns: ["avg"], rows: [%{row: [180.0], occurrences: 1}]}

    assert_query "select stddev(height) from heights",
      %{columns: ["stddev"], rows: [%{row: [stddev], occurrences: 1}]}
    assert_in_delta(stddev, 8.1, 0.1)

    assert_query "select median(height) from heights",
      %{columns: ["median"], rows: [%{row: [179], occurrences: 1}]}
  end

  test "should be able to aggregate qualified columns values" do
    :ok = insert_rows(_user_ids = 0..9, "heights", ["height"], [nil])
    :ok = insert_rows(_user_ids = 10..19, "heights", ["height"], [170])
    :ok = insert_rows(_user_ids = 20..29, "heights", ["height"], [190])
    :ok = insert_rows(_user_ids = 30..39, "heights", ["height"], [180])

    assert_query "select sum(heights.height) from heights",
      %{columns: ["sum"], rows: [%{row: [5400], occurrences: 1}]}

    assert_query "select min(heights.height) from heights",
      %{columns: ["min"], rows: [%{row: [170], occurrences: 1}]}

    assert_query "select max(heights.height) from heights",
      %{columns: ["max"], rows: [%{row: [190], occurrences: 1}]}

    assert_query "select avg(heights.height) from heights",
      %{columns: ["avg"], rows: [%{row: [180.0], occurrences: 1}]}

    assert_query "select stddev(heights.height) from heights",
      %{columns: ["stddev"], rows: [%{row: [stddev], occurrences: 1}]}
    assert_in_delta(stddev, 8.1, 0.1)

    assert_query "select median(heights.height) from heights",
      %{columns: ["median"], rows: [%{row: [179], occurrences: 1}]}
  end

  test "should be able to aggregate negative values" do
    :ok = insert_rows(_user_ids = 0..9, "heights", ["height"], [nil])
    :ok = insert_rows(_user_ids = 10..19, "heights", ["height"], [-170])
    :ok = insert_rows(_user_ids = 20..29, "heights", ["height"], [-190])
    :ok = insert_rows(_user_ids = 30..39, "heights", ["height"], [-183])

    assert_query "select sum(height) from heights",
      %{columns: ["sum"], rows: [%{row: [-5430], occurrences: 1}]}

    assert_query "select min(height) from heights",
      %{columns: ["min"], rows: [%{row: [-190], occurrences: 1}]}

    assert_query "select max(height) from heights",
      %{columns: ["max"], rows: [%{row: [-170], occurrences: 1}]}

    assert_query "select avg(height) from heights",
      %{columns: ["avg"], rows: [%{row: [-181.0], occurrences: 1}]}

    assert_query "select stddev(height) from heights",
      %{columns: ["stddev"], rows: [%{row: [stddev], occurrences: 1}]}
    assert_in_delta(stddev, 8.29, 0.1)

    assert_query "select median(height) from heights",
      %{columns: ["median"], rows: [%{row: [-184], occurrences: 1}]}
  end

  test "should be able to aggregate negative and positive values" do
    :ok = insert_rows(_user_ids = 0..9, "heights", ["height"], [nil])
    :ok = insert_rows(_user_ids = 10..19, "heights", ["height"], [-175])
    :ok = insert_rows(_user_ids = 20..29, "heights", ["height"], [-190])
    :ok = insert_rows(_user_ids = 30..39, "heights", ["height"], [180])

    assert_query "select sum(height) from heights",
      %{columns: ["sum"], rows: [%{row: [-1850], occurrences: 1}]}

    assert_query "select min(height) from heights",
      %{columns: ["min"], rows: [%{row: [-190], occurrences: 1}]}

    assert_query "select max(height) from heights",
      %{columns: ["max"], rows: [%{row: [180], occurrences: 1}]}

    assert_query "select avg(height) from heights",
      %{columns: ["avg"], rows: [%{row: [-61.666666666666664], occurrences: 1}]}

    assert_query "select stddev(height) from heights",
      %{columns: ["stddev"], rows: [%{row: [stddev], occurrences: 1}]}
    assert_in_delta(stddev, 170.99, 0.1)

    assert_query "select median(height) from heights",
      %{columns: ["median"], rows: [%{row: [-176], occurrences: 1}]}
  end

  test "should return nil when not enough values present for anonymization" do
    :ok = insert_rows(_user_ids = 0..8, "heights", ["height"], [180])

    assert_query "select median(height) from heights",
      %{columns: ["median"], rows: [%{row: [nil], occurrences: 1}]}
  end

  test "select the same column multiple times" do
    :ok = insert_rows(_user_ids = 1..100, "heights", ["height"], [180])

    assert_query "select height, height from heights",
      %{columns: ["height", "height"], rows: [%{row: [180, 180], occurrences: 100}]}
  end

  test "select the same aggregate multiple times" do
    :ok = insert_rows(_user_ids = 1..100, "heights", ["height"], [180])

    assert_query "select count(height), count(*), count(*), count(height) from heights",
      %{
        columns: ["count", "count", "count", "count"],
        rows: [%{row: [100, 100, 100, 100], occurrences: 1}]
      }
  end

  test "different aggregates on the same column" do
    :ok = insert_rows(_user_ids = 1..100, "heights", ["height"], [180])

    assert_query "select count(height), max(height) from heights",
      %{columns: ["count", "max"], rows: [%{row: [100, 180], occurrences: 1}]}
  end

  test "should allow ranges for where clause" do
    :ok = insert_rows(_user_ids = 0..19, "heights", ["height"], [170])
    :ok = insert_rows(_user_ids = 0..19, "heights", ["height"], [180])
    :ok = insert_rows(_user_ids = 20..39, "heights", ["height"], [190])

    assert_query "select count(*) from heights where height > 170 and height < 190",
      %{query_id: "1", columns: ["count"], rows: [%{row: [20], occurrences: 1}]}
  end

  test "comparing a timestamp" do
    early = %Postgrex.Timestamp{year: 2015}
    late = %Postgrex.Timestamp{year: 2017}
    :ok = insert_rows(_user_ids = 0..9, "heights", ["time"], [early])
    :ok = insert_rows(_user_ids = 10..19, "heights", ["time"], [late])

    assert_query "select count(*) from heights where time > '2016-01-01'",
      %{query_id: "1", columns: ["count"], rows: [%{row: [10], occurrences: 1}]}
  end

  test "comparing a timestamp with <>" do
    early = %Postgrex.Timestamp{year: 2015, month: 1, day: 1}
    late = %Postgrex.Timestamp{year: 2017, month: 1, day: 1}
    :ok = insert_rows(_user_ids = 0..9, "heights", ["time"], [early])
    :ok = insert_rows(_user_ids = 10..19, "heights", ["time"], [late])

    assert_query "select count(*) from heights where time <> '2015-01-01'",
      %{query_id: "1", columns: ["count"], rows: [%{row: [10], occurrences: 1}]}
  end

  test "should allow LIKE in where clause" do
    :ok = insert_rows(_user_ids = 0..19, "heights", ["height", "name"], [170, "bob"])

    assert_query "select count(*) from heights where name LIKE 'b%'",
      %{columns: ["count"], rows: [%{row: [20], occurrences: 1}]}
  end

  test "should allow NOT LIKE in where clause" do
    :ok = insert_rows(_user_ids = 0..19, "heights", ["height", "name"], [170, "bob"])
    :ok = insert_rows(_user_ids = 20..29, "heights", ["height", "name"], [170, "alice"])

    assert_query "select count(*) from heights where name NOT LIKE 'b%'",
      %{columns: ["count"], rows: [%{row: [10], occurrences: 1}]}
  end

  test "should allow NOT ILIKE in where clause" do
    :ok = insert_rows(_user_ids = 0..19, "heights", ["height", "name"], [170, "Bob"])
    :ok = insert_rows(_user_ids = 20..29, "heights", ["height", "name"], [170, "alice"])

    assert_query "select count(*) from heights where name NOT ILIKE 'b%'",
      %{columns: ["count"], rows: [%{row: [10], occurrences: 1}]}
  end

  test "should allow ILIKE in where clause" do
    :ok = insert_rows(_user_ids = 0..19, "heights", ["height", "name"], [170, "Bob"])

    assert_query "select count(*) from heights where name ILIKE 'b%'",
      %{columns: ["count"], rows: [%{row: [20], occurrences: 1}]}
  end

  test "should allow IN in where clause" do
    :ok = insert_rows(_user_ids = 0..19, "heights", ["height"], [170])
    :ok = insert_rows(_user_ids = 0..19, "heights", ["height"], [180])
    :ok = insert_rows(_user_ids = 20..39, "heights", ["height"], [190])

    assert_query "select count(*) from heights where height IN (170, 180, 190)",
      %{columns: ["count"], rows: [%{row: [60], occurrences: 1}]}
  end

  test "should allow <> in where clause" do
    :ok = insert_rows(_user_ids = 0..19, "heights", ["height"], [170])
    :ok = insert_rows(_user_ids = 0..19, "heights", ["height"], [180])
    :ok = insert_rows(_user_ids = 20..39, "heights", ["height"], [190])

    assert_query "select count(*) from heights where height <> 180",
      %{columns: ["count"], rows: [%{row: [40], occurrences: 1}]}
  end

  test "should drop <> conditions if they would expose small groups" do
    :ok = insert_rows(_user_ids = 0..9, "heights", ["name"], ["Alice"])
    :ok = insert_rows(_user_ids = 10..11, "heights", ["name"], ["Bob"])

    assert_query "select count(*) from heights where name <> 'Bob'",
      %{columns: ["count"], rows: [%{row: [12], occurrences: 1}]}
  end

  test "<> conditions count unique users" do
    :ok = insert_rows(_user_ids = 0..19, "heights", ["name"], ["Alice"])
    1..10 |> Enum.each(fn _ -> :ok = insert_rows(_user_ids = [10], "heights", ["name"], ["Bob"]) end)

    assert_query "select count(*) from heights where name <> 'Bob'",
      %{query_id: "1", columns: ["count"], rows: [%{row: [20], occurrences: 1}]}
  end

  test "should allow IS NULL in where clause" do
    :ok = insert_rows(_user_ids = 1..10, "heights", ["height"], [nil])
    :ok = insert_rows(_user_ids = 1..20, "heights", ["height"], [180])

    assert_query "select count(*) from heights where height IS NULL",
      %{columns: ["count"], rows: [%{row: [10], occurrences: 1}]}
  end

  test "should allow IS NOT NULL in where clause" do
    :ok = insert_rows(_user_ids = 1..20, "heights", ["height"], [nil])
    :ok = insert_rows(_user_ids = 1..10, "heights", ["height"], [180])

    assert_query "select count(*) from heights where height IS NOT NULL",
      %{columns: ["count"], rows: [%{row: [10], occurrences: 1}]}
  end

  test "should order rows when instructed" do
    :ok = insert_rows(_user_ids = 0..19, "heights", ["height"], [180])
    :ok = insert_rows(_user_ids = 0..19, "heights", ["height"], [190])
    :ok = insert_rows(_user_ids = 0..19, "heights", ["height"], [170])

    assert_query "select height from heights order by height",
      %{query_id: "1", columns: ["height"], rows: rows}
    assert rows == Enum.sort(rows)
  end

  test "query reports an error on invalid statement" do
    assert_query "invalid statement", %{error: "Expected `select or show` at line 1, column 1."}
  end

  test "query reports an error on invalid column" do
    assert_query "select invalid_column from heights", %{error: error}
    assert ~s/Column `invalid_column` doesn't exist in table `heights`./ == error
  end

  test "query reports an error on invalid table" do
    assert_query "select column from invalid_table", %{error: error}
    assert ~s/Table `invalid_table` doesn't exist./ == error
  end

  test "query reports an error when mixing aggregated and normal columns" do
    assert_query "select count(*), height from heights", %{error: error}
    assert error =~ ~r/`height` from table `heights` needs to appear in the `group by` clause/
  end

  test "query reports an error when grouping by nonexistent columns" do
    assert_query "select count(*) from heights group by nothing", %{error: error}
    assert error =~ ~r/Column `nothing` doesn't exist in table `heights`./
  end

  test "query reports an error when not grouping by some selected columns" do
    assert_query "select name, height from heights group by height", %{error: error}
    assert error =~ ~r/`name` from table `heights` needs to appear in the `group by` clause/
  end

  test "query allows mixing aggregated and grouped columns" do
    :ok = insert_rows(_user_ids = 0..9, "heights", ["height"], [180])
    :ok = insert_rows(_user_ids = 10..29, "heights", ["height"], [160])

    assert_query "select count(*), height from heights group by height",
      %{columns: ["count", "height"], rows: rows}
    assert Enum.sort_by(rows, &(&1[:row])) ==
      [%{row: [10, 180], occurrences: 1}, %{row: [20, 160], occurrences: 1}]
  end

  test "grouping works when the column is not selected" do
    :ok = insert_rows(_user_ids = 0..9, "heights", ["height"], [180])
    :ok = insert_rows(_user_ids = 10..29, "heights", ["height"], [160])

    assert_query "select count(*) from heights group by height", %{columns: ["count"], rows: rows}
    assert Enum.sort_by(rows, &(&1[:row])) == [%{row: [10], occurrences: 1}, %{row: [20], occurrences: 1}]
  end

  test "grouping and sorting by a count" do
    :ok = insert_rows(_user_ids = 30..59, "heights", ["height"], [150])
    :ok = insert_rows(_user_ids = 0..9, "heights", ["height"], [180])
    :ok = insert_rows(_user_ids = 10..29, "heights", ["height"], [160])

    assert_query "select count(*), height from heights group by height order by count(*) asc",
      %{columns: ["count", "height"], rows: rows}
    assert rows == [
      %{row: [10, 180], occurrences: 1},
      %{row: [20, 160], occurrences: 1},
      %{row: [30, 150], occurrences: 1}
    ]
  end

  test "ordering hidden values" do
    :ok = insert_rows(_user_ids = 0..2, "heights", ["name"], ["Alice"])
    :ok = insert_rows(_user_ids = 10..19, "heights", ["name"], ["Charlie"])
    :ok = insert_rows(_user_ids = 3..6, "heights", ["name"], ["John"])
    :ok = insert_rows(_user_ids = 7..9, "heights", ["name"], ["Bob"])

    assert_query "select count(*), name from heights group by name order by name asc",
      %{columns: ["count", "name"], rows: rows}
    assert rows == [%{row: [10, "Charlie"], occurrences: 1}, %{row: [10, :*], occurrences: 1}]
  end

  test "grouping and sorting by a grouped field" do
    :ok = insert_rows(_user_ids = 30..59, "heights", ["height"], [150])
    :ok = insert_rows(_user_ids = 0..9, "heights", ["height"], [180])
    :ok = insert_rows(_user_ids = 10..29, "heights", ["height"], [160])

    assert_query "select count(*), height from heights group by height order by height asc",
      %{columns: ["count", "height"], rows: rows}
    assert rows == [
      %{row: [30, 150], occurrences: 1},
      %{row: [20, 160], occurrences: 1},
      %{row: [10, 180], occurrences: 1}
    ]
  end

  test "selecting from multiple tables" do
    :ok = insert_rows(_user_ids = 0..100, "heights", ["height"], [180])
    :ok = insert_rows(_user_ids = 0..100, "purchases", ["price"], [200])

    assert_query "select max(height), max(price) FROM heights, purchases WHERE heights.user_id = purchases.user_id",
      %{columns: ["max", "max"], rows: rows}
    assert rows == [%{row: [180, 200], occurrences: 1}]
  end

  test "selecting using INNER JOIN" do
    :ok = insert_rows(_user_ids = 0..100, "heights", ["height"], [180])
    :ok = insert_rows(_user_ids = 0..100, "purchases", ["price"], [200])

    assert_query """
      SELECT max(height), max(price)
      FROM heights INNER JOIN purchases ON heights.user_id = purchases.user_id
    """,
      %{columns: ["max", "max"], rows: rows}
    assert rows == [%{row: [180, 200], occurrences: 1}]
  end

  test "selecting using complex JOIN" do
    :ok = insert_rows(_user_ids = 0..100, "heights", ["height"], [180])
    :ok = insert_rows(_user_ids = 0..100, "purchases", ["price"], [200])
    :ok = insert_rows(_user_ids = 0..100, "children", ["age"], [20])

    assert_query """
      SELECT max(height), max(price), max(age)
      FROM
        heights INNER JOIN purchases ON heights.user_id = purchases.user_id,
        children
      WHERE children.user_id = purchases.user_id
    """, %{columns: ["max", "max", "max"], rows: rows}
    assert rows == [%{row: [180, 200, 20], occurrences: 1}]
  end

  test "selecting using LEFT OUTER JOIN" do
    :ok = insert_rows(_user_ids = 1..100, "heights", ["height"], [180])
    :ok = insert_rows(_user_ids = 1..50, "children", ["age"], [20])

    assert_query """
      SELECT count(*)
      FROM heights LEFT OUTER JOIN children ON heights.user_id = children.user_id
    """, %{columns: ["count"], rows: rows}
    assert rows == [%{row: [100], occurrences: 1}]
  end

  test "selecting using RIGHT OUTER JOIN" do
    :ok = insert_rows(_user_ids = 1..100, "heights", ["height"], [180])
    :ok = insert_rows(_user_ids = 1..50, "children", ["age"], [20])

    assert_query """
      SELECT count(*)
      FROM heights RIGHT OUTER JOIN children ON heights.user_id = children.user_id
    """, %{columns: ["count"], rows: rows}
    assert rows == [%{row: [50], occurrences: 1}]
  end

  test "selecting using FULL OUTER JOIN" do
    :ok = insert_rows(_user_ids = 1..50, "heights", ["height"], [180])
    :ok = insert_rows(_user_ids = 101..150, "children", ["age"], [20])

    assert_query """
      SELECT count(*)
      FROM heights FULL OUTER JOIN children ON heights.user_id = children.user_id
    """, %{columns: ["count"], rows: rows}
    assert rows == [%{row: [100], occurrences: 1}]
  end

  test "query reports an error on invalid where clause identifier" do
    assert_query "select height from heights where nonexistant > 10", %{error: error}
    assert ~s/Column `nonexistant` doesn't exist in table `heights`./ == error
  end

  test "query reports an error on invalid order by field" do
    assert_query "select height from heights order by name", %{error: error}
    assert ~s/Non-selected column `name` from table `heights` specified in `order by` clause./ == error
  end

  test "query reports an error on unknown function" do
    assert_query "select invalid_function(height) from heights", %{error: error}
    assert ~s/Unknown function `invalid_function`./ == error
  end

  test "reports an error on wrong cast" do
    assert_query "select * from heights where time > 0", %{error: error}
    assert ~s/Cannot cast `0` to timestamp./ == error
  end

  test "reports an error on ambigous usage of an alias occurring multiple times" do
    assert_query "select count(*) as x, count(height) as x from heights order by x", %{error: error}
    assert ~s/Usage of `x` is ambiguous./ == error
  end

  test "query reports an error on runner crash" do
    ExUnit.CaptureLog.capture_log(fn ->
      assert_query :invalid_query_type, %{error: "Cloak error"}
    end)
  end

  test "query which returns zero rows" do
    Cloak.Test.DB.clear_table("heights")
    assert_query "select height from heights", result
    assert %{query_id: "1", columns: ["height"], rows: []} = result
  end

  test "select with column alias" do
    :ok = insert_rows(_user_ids = 1..10, "heights", ["height"], [170])
    :ok = insert_rows(_user_ids = 1..20, "heights", ["height"], [180])

    assert_query "select height as h from heights group by h order by h",
      %{columns: ["h"], rows: [%{row: [170], occurrences: 1}, %{row: [180], occurrences: 1}]}
    assert_query "select count(*) as c, count(height) as c from heights",
      %{columns: ["c", "c"], rows: [%{row: [30, 30], occurrences: 1}]}
  end

  test "select comparing two columns" do
    :ok = insert_rows(_user_ids = 1..100, "heights", ["height"], [180])
    assert_query "select height from heights where height = height",
      %{columns: ["height"], rows: [%{row: [180], occurrences: 100}]}
  end

  test "table name is different from the database table name" do
    :ok = insert_rows(_user_ids = 1..100, "heights", ["height"], [180])
    assert_query "select height from heights_alias",
      %{columns: ["height"], rows: [%{row: [180], occurrences: 100}]}
  end

  test "selecting from two tables which point to the same database table" do
    :ok = insert_rows(_user_ids = 1..100, "heights", ["height"], [180])
    assert_query(
      "
        select heights.height as h1, heights_alias.height as h2
        from heights, heights_alias
        where heights.user_id=heights_alias.user_id
      ",
      %{columns: ["h1", "h2"], rows: [%{row: [180, 180], occurrences: 100}]}
    )
  end

  test "same database columns are selected only once in implicit self-join" do
    {:ok, query} = Cloak.SqlQuery.make(
      Cloak.DataSource.fetch!(:local),
      "
        select heights.height as h1, heights_alias.height as h2
        from heights, heights_alias
        where heights.user_id=heights_alias.user_id
      "
    )
    assert [%Column{name: "user_id"}, %Column{name: "height"}] = query.db_columns
  end

  defp start_query(statement) do
    %Query{id: "1", statement: statement, data_source: Cloak.DataSource.fetch!(:local)}
    |> Query.start({:process, self()})
  end

  defp insert_rows(user_id_range, table, columns, values) do
    Cloak.Test.DB.add_users_data(
      Enum.map(user_id_range,
        &{"user#{&1}", [
          {table, [
            columns: columns,
            data: [values]
          ]}
        ]}
      )
    )
  end
end<|MERGE_RESOLUTION|>--- conflicted
+++ resolved
@@ -32,21 +32,15 @@
   setup do
     Cloak.Test.DB.clear_table("heights")
     Cloak.Test.DB.clear_table("purchases")
-<<<<<<< HEAD
     Cloak.Test.DB.clear_table("children")
-=======
     Cloak.Test.DB.clear_table("floats")
->>>>>>> 5780dd44
     :ok
   end
 
   test "show tables" do
     assert_query "show tables", %{columns: ["name"], rows: [
-<<<<<<< HEAD
       %{occurrences: 1, row: [:children]},
-=======
       %{occurrences: 1, row: [:floats]},
->>>>>>> 5780dd44
       %{occurrences: 1, row: [:heights]},
       %{occurrences: 1, row: [:heights_alias]},
       %{occurrences: 1, row: [:purchases]}]
@@ -737,7 +731,14 @@
         where heights.user_id=heights_alias.user_id
       "
     )
-    assert [%Column{name: "user_id"}, %Column{name: "height"}] = query.db_columns
+    # UID columns are compacted if necessary during query building.
+    # But given that multiple distinct tables are joined, we need
+    # to include all relevant UIDs in the query.
+    assert [
+      %Column{name: "user_id"},
+      %Column{name: "user_id"}
+    ] = query.db_id_columns
+    assert [%Column{name: "height"}] = query.db_data_columns
   end
 
   defp start_query(statement) do
