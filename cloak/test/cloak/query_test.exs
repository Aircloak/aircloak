defmodule Cloak.QueryTest do
  use ExUnit.Case, async: false

  alias Cloak.Query

  defmacrop assert_query(query, expected_response) do
    quote do
      :ok = start_query(unquote(query))
      assert_receive {:reply, unquote(expected_response)}
    end
  end

  setup_all do
    :db_test.setup()
    :db_test.create_test_schema()
    :db_test.create_table("heights", "height INTEGER, name TEXT, time TIMESTAMP")

    :meck.new(:cloak_distributions)
    :meck.expect(:cloak_distributions, :gauss, fn(_sigma, n) -> round(n) end)
    :meck.expect(:cloak_distributions, :gauss_s, fn(_sigma, n, _seed) -> round(n) end)

    on_exit(fn -> :meck.unload() end)

    :ok
  end

  setup do
    :db_test.clear_table("heights")
    :ok
  end

  test "show tables" do
    assert_query "show tables", %{columns: ["name"], rows: [%{occurrences: 1, row: [:heights]}]}
  end

  test "show columns" do
    assert_query "show columns from heights", %{query_id: "1", columns: ["name", "type"], rows: rows}
<<<<<<< HEAD
    assert Enum.sort(rows) == [["height", :integer], ["name", :text], ["time", :timestamp]]
=======
    assert Enum.sort_by(rows, &(&1[:row])) == [
      %{occurrences: 1, row: ["height", :integer]},
      %{occurrences: 1, row: ["name", :text]}
    ]
>>>>>>> 6d1ca0cc
  end

  test "simple select query" do
    :ok = insert_rows(_user_ids = 1..100, "heights", ["height"], [180])
    assert_query "select height from heights", %{columns: ["height"], rows: [%{row: [180], occurrences: 100}]}
  end

  test "select all query" do
    assert_query "select * from heights", %{query_id: "1", columns: ["height", "name", "time"], rows: []}
  end

  test "select all and order query" do
    time = %Postgrex.Timestamp{year: 2015, month: 1, day: 1}
    :ok = insert_rows(_user_ids = 1..10, "heights", ["name", "height", "time"], ["john", 180, time])
    :ok = insert_rows(_user_ids = 11..20, "heights", ["name", "height"], ["adam", 180])
    :ok = insert_rows(_user_ids = 21..30, "heights", ["name", "height"], ["mike", 180])

    assert_query "select * from heights order by name",
      %{query_id: "1", columns: ["height", "name", "time"], rows: rows}
    assert Enum.map(rows, &(&1[:row])) == [
      [180, "adam", nil],
      [180, "john", "2015-01-01 00:00:00"],
      [180, "mike", nil]
    ]
  end

  test "should return LCF property when sufficient rows are filtered" do
    :ok = insert_rows(_user_ids = 0..19, "heights", ["height"], [180])
    for id <- 5..9 do
      range = (id * 4)..(id * 4 + 3)
      assert :ok = insert_rows(_user_ids = range, "heights", ["height"], [100 + id])
    end

    assert_query "select height from heights", %{columns: ["height"], rows: rows}
    assert Enum.sort_by(rows, &(&1[:row])) == [%{row: [180], occurrences: 20}, %{row: [:*], occurrences: 20}]
  end

  test "should produce counts" do
    :ok = insert_rows(_user_ids = 0..19, "heights", ["height"], [180])
    :ok = insert_rows(_user_ids = 0..19, "heights", ["height"], [nil])

    assert_query "select count(*) from heights",
      %{columns: ["count(*)"], rows: [%{row: [40], occurrences: 1}]}

    assert_query "select COUNT(height) from heights",
      %{columns: ["count(height)"], rows: [%{row: [20], occurrences: 1}]}
  end

  test "should produce aggregated values" do
    :ok = insert_rows(_user_ids = 0..9, "heights", ["height"], [nil])
    :ok = insert_rows(_user_ids = 10..19, "heights", ["height"], [170])
    :ok = insert_rows(_user_ids = 20..29, "heights", ["height"], [190])
    :ok = insert_rows(_user_ids = 30..39, "heights", ["height"], [180])

    assert_query "select count(height) from heights",
      %{columns: ["count(height)"], rows: [%{row: [30], occurrences: 1}]}

    assert_query "select sum(height) from heights",
      %{columns: ["sum(height)"], rows: [%{row: [5400], occurrences: 1}]}

    assert_query "select min(height) from heights",
      %{columns: ["min(height)"], rows: [%{row: [170], occurrences: 1}]}

    assert_query "select max(height) from heights",
      %{columns: ["max(height)"], rows: [%{row: [190], occurrences: 1}]}

    assert_query "select avg(height) from heights",
      %{columns: ["avg(height)"], rows: [%{row: [180.0], occurrences: 1}]}
  end

  test "select the same column multiple times" do
    :ok = insert_rows(_user_ids = 1..100, "heights", ["height"], [180])

    assert_query "select height, height from heights",
      %{columns: ["height", "height"], rows: [%{row: [180, 180], occurrences: 100}]}
  end

  test "select the same aggregate multiple times" do
    :ok = insert_rows(_user_ids = 1..100, "heights", ["height"], [180])

    assert_query "select count(height), count(*), count(*), count(height) from heights",
      %{
        columns: ["count(height)", "count(*)", "count(*)", "count(height)"],
        rows: [%{row: [100, 100, 100, 100], occurrences: 1}]
      }
  end

  test "different aggregates on the same column" do
    :ok = insert_rows(_user_ids = 1..100, "heights", ["height"], [180])

    assert_query "select count(height), max(height) from heights",
      %{columns: ["count(height)", "max(height)"], rows: [%{row: [100, 180], occurrences: 1}]}
  end

  test "should allow ranges for where clause" do
    :ok = insert_rows(_user_ids = 0..19, "heights", ["height"], [170])
    :ok = insert_rows(_user_ids = 0..19, "heights", ["height"], [180])
    :ok = insert_rows(_user_ids = 20..39, "heights", ["height"], [190])

    assert_query "select count(*) from heights where height > 170 and height < 190",
      %{query_id: "1", columns: ["count(*)"], rows: [%{row: [20], occurrences: 1}]}
  end

  test "should allow LIKE in where clause" do
    :ok = insert_rows(_user_ids = 0..19, "heights", ["height", "name"], [170, "bob"])

    assert_query "select count(*) from heights where name LIKE 'b%'",
      %{columns: ["count(*)"], rows: [%{row: [20], occurrences: 1}]}
  end

  test "should allow NOT LIKE in where clause" do
    :ok = insert_rows(_user_ids = 0..19, "heights", ["height", "name"], [170, "bob"])
    :ok = insert_rows(_user_ids = 20..29, "heights", ["height", "name"], [170, "alice"])

    assert_query "select count(*) from heights where name NOT LIKE 'b%'",
      %{columns: ["count(*)"], rows: [%{row: [10], occurrences: 1}]}
  end

  test "should allow NOT ILIKE in where clause" do
    :ok = insert_rows(_user_ids = 0..19, "heights", ["height", "name"], [170, "Bob"])
    :ok = insert_rows(_user_ids = 20..29, "heights", ["height", "name"], [170, "alice"])

    assert_query "select count(*) from heights where name NOT ILIKE 'b%'",
      %{columns: ["count(*)"], rows: [%{row: [10], occurrences: 1}]}
  end

  test "should allow ILIKE in where clause" do
    :ok = insert_rows(_user_ids = 0..19, "heights", ["height", "name"], [170, "Bob"])

    assert_query "select count(*) from heights where name ILIKE 'b%'",
      %{columns: ["count(*)"], rows: [%{row: [20], occurrences: 1}]}
  end

  test "should allow IN in where clause" do
    :ok = insert_rows(_user_ids = 0..19, "heights", ["height"], [170])
    :ok = insert_rows(_user_ids = 0..19, "heights", ["height"], [180])
    :ok = insert_rows(_user_ids = 20..39, "heights", ["height"], [190])

    assert_query "select count(*) from heights where height IN (170, 180, 190)",
      %{columns: ["count(*)"], rows: [%{row: [60], occurrences: 1}]}
  end

  test "should allow <> in where clause" do
    :ok = insert_rows(_user_ids = 0..19, "heights", ["height"], [170])
    :ok = insert_rows(_user_ids = 0..19, "heights", ["height"], [180])
    :ok = insert_rows(_user_ids = 20..39, "heights", ["height"], [190])

    assert_query "select count(*) from heights where height <> 180",
      %{columns: ["count(*)"], rows: [%{row: [40], occurrences: 1}]}
  end

  test "should drop <> conditions if they would expose small groups" do
    :ok = insert_rows(_user_ids = 0..9, "heights", ["name"], ["Alice"])
    :ok = insert_rows(_user_ids = 10..11, "heights", ["name"], ["Bob"])

    assert_query "select count(*) from heights where name <> 'Bob'",
      %{columns: ["count(*)"], rows: [%{row: [12], occurrences: 1}]}
  end

  test "<> conditions count unique users" do
    :ok = insert_rows(_user_ids = 0..9, "heights", ["name"], ["Alice"])
    1..10 |> Enum.each(fn _ -> :ok = insert_rows(_user_ids = 10..10, "heights", ["name"], ["Bob"]) end)

    assert_query "select count(*) from heights where name <> 'Bob'",
      %{query_id: "1", columns: ["count(*)"], rows: [%{row: [20], occurrences: 1}]}
  end

  test "should allow IS NULL in where clause" do
    :ok = insert_rows(_user_ids = 1..10, "heights", ["height"], [nil])
    :ok = insert_rows(_user_ids = 1..20, "heights", ["height"], [180])

    assert_query "select count(*) from heights where height IS NULL",
      %{columns: ["count(*)"], rows: [%{row: [10], occurrences: 1}]}
  end

  test "should allow IS NOT NULL in where clause" do
    :ok = insert_rows(_user_ids = 1..20, "heights", ["height"], [nil])
    :ok = insert_rows(_user_ids = 1..10, "heights", ["height"], [180])

    assert_query "select count(*) from heights where height IS NOT NULL",
      %{columns: ["count(*)"], rows: [%{row: [10], occurrences: 1}]}
  end

  test "should order rows when instructed" do
    :ok = insert_rows(_user_ids = 0..19, "heights", ["height"], [180])
    :ok = insert_rows(_user_ids = 0..19, "heights", ["height"], [190])
    :ok = insert_rows(_user_ids = 0..19, "heights", ["height"], [170])

    assert_query "select height from heights order by height",
      %{query_id: "1", columns: ["height"], rows: rows}
    assert rows == Enum.sort(rows)
  end

  test "query reports an error on invalid statement" do
    assert_query "invalid statement", %{error: "Expected `select or show` at line 1, column 1."}
  end

  test "query reports an error on invalid column" do
    assert_query "select invalid_column from heights", %{error: error}
    assert ~s/Column `invalid_column` doesn't exist./ == error
  end

  test "query reports an error on invalid table" do
    assert_query "select column from invalid_table", %{error: error}
    assert ~s/Table `invalid_table` doesn't exist./ == error
  end

  test "query reports an error when mixing aggregated and normal columns" do
    assert_query "select count(*), height from heights", %{error: error}
    assert error =~ ~r/`height` needs to appear in the `group by` clause/
  end

  test "query reports an error when grouping by nonexistent columns" do
    assert_query "select count(*) from heights group by nothing", %{error: error}
    assert error =~ ~r/Column `nothing` doesn't exist./
  end

  test "query reports an error when not grouping by some selected columns" do
    assert_query "select name, height from heights group by height", %{error: error}
    assert error =~ ~r/`name` needs to appear in the `group by` clause/
  end

  test "query allows mixing aggregated and grouped columns" do
    :ok = insert_rows(_user_ids = 0..9, "heights", ["height"], [180])
    :ok = insert_rows(_user_ids = 10..29, "heights", ["height"], [160])

    assert_query "select count(*), height from heights group by height",
      %{columns: ["count(*)", "height"], rows: rows}
    assert Enum.sort_by(rows, &(&1[:row])) ==
      [%{row: [10, 180], occurrences: 1}, %{row: [20, 160], occurrences: 1}]
  end

  test "grouping works when the column is not selected" do
    :ok = insert_rows(_user_ids = 0..9, "heights", ["height"], [180])
    :ok = insert_rows(_user_ids = 10..29, "heights", ["height"], [160])

    assert_query "select count(*) from heights group by height", %{columns: ["count(*)"], rows: rows}
    assert Enum.sort_by(rows, &(&1[:row])) == [%{row: [10], occurrences: 1}, %{row: [20], occurrences: 1}]
  end

  test "grouping and sorting by a count" do
    :ok = insert_rows(_user_ids = 30..59, "heights", ["height"], [150])
    :ok = insert_rows(_user_ids = 0..9, "heights", ["height"], [180])
    :ok = insert_rows(_user_ids = 10..29, "heights", ["height"], [160])

    assert_query "select count(*), height from heights group by height order by count(*) asc",
      %{columns: ["count(*)", "height"], rows: rows}
    assert rows == [
      %{row: [10, 180], occurrences: 1},
      %{row: [20, 160], occurrences: 1},
      %{row: [30, 150], occurrences: 1}
    ]
  end

  test "ordering hidden values" do
    :ok = insert_rows(_user_ids = 0..2, "heights", ["name"], ["Alice"])
    :ok = insert_rows(_user_ids = 10..19, "heights", ["name"], ["Charlie"])
    :ok = insert_rows(_user_ids = 3..5, "heights", ["name"], ["Bob"])

    assert_query "select count(*), name from heights group by name order by name asc",
      %{columns: ["count(*)", "name"], rows: rows}
    assert rows == [%{row: [10, "Charlie"], occurrences: 1}, %{row: [6, :*], occurrences: 1}]
  end

  test "grouping and sorting by a grouped field" do
    :ok = insert_rows(_user_ids = 30..59, "heights", ["height"], [150])
    :ok = insert_rows(_user_ids = 0..9, "heights", ["height"], [180])
    :ok = insert_rows(_user_ids = 10..29, "heights", ["height"], [160])

    assert_query "select count(*), height from heights group by height order by height asc",
      %{columns: ["count(*)", "height"], rows: rows}
    assert rows == [
      %{row: [30, 150], occurrences: 1},
      %{row: [20, 160], occurrences: 1},
      %{row: [10, 180], occurrences: 1}
    ]
  end

  test "query reports an error on invalid where clause identifier" do
    assert_query "select height from heights where nonexistant > 10", %{error: error}
    assert ~s/Column `nonexistant` doesn't exist./ == error
  end

  test "query reports an error on invalid order by field" do
    assert_query "select height from heights order by age", %{error: error}
    assert ~s/Non-selected field `age` specified in `order by` clause./ == error
  end

  test "query reports an error on unknown function" do
    assert_query "select invalid_function(height) from heights", %{error: error}
    assert ~s/Unknown function `invalid_function`./ == error
  end

  test "query reports an error on runner crash" do
    ExUnit.CaptureLog.capture_log(fn ->
      assert_query :invalid_query_type, %{error: "Cloak error"}
    end)
  end

  defp start_query(statement) do
    Query.start(%Query{id: "1", statement: statement, data_source: :local}, {:process, self()})
  end

  defp insert_rows(user_id_range, table, columns, values) do
    :db_test.add_users_data(
      Enum.map(user_id_range,
        &{"user#{&1}", [
          {table, [
            columns: columns,
            data: [values]
          ]}
        ]}
      )
    )
  end
end<|MERGE_RESOLUTION|>--- conflicted
+++ resolved
@@ -35,14 +35,11 @@
 
   test "show columns" do
     assert_query "show columns from heights", %{query_id: "1", columns: ["name", "type"], rows: rows}
-<<<<<<< HEAD
-    assert Enum.sort(rows) == [["height", :integer], ["name", :text], ["time", :timestamp]]
-=======
     assert Enum.sort_by(rows, &(&1[:row])) == [
       %{occurrences: 1, row: ["height", :integer]},
-      %{occurrences: 1, row: ["name", :text]}
+      %{occurrences: 1, row: ["name", :text]},
+      %{occurrences: 1, row: ["time", :timestamp]}
     ]
->>>>>>> 6d1ca0cc
   end
 
   test "simple select query" do
