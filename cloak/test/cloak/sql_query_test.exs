defmodule Cloak.SqlQueryTest do
  use ExUnit.Case, async: true

  alias Cloak.SqlQuery

  test "simple select query" do
    assert %{command: :select, columns: ["foo"], from: "baz"} == SqlQuery.parse!("select foo from baz")
  end

  test "fully qualified table name" do
    query = SqlQuery.parse!("select foo from bar.baz")
    assert %{command: :select, columns: ["foo"], from: "bar.baz"} == query
  end

  test "query with a terminating semicolon" do
    assert %{command: :select, columns: ["foo"], from: "baz"} == SqlQuery.parse!("select foo from baz;")
  end

  test "multiple fields" do
    query = SqlQuery.parse!("select foo, bar from baz")
    assert %{command: :select, columns: ["foo", "bar"], from: "baz"} == query
  end

  test "whitespaces are ignored" do
    query = SqlQuery.parse!("select  foo\n from \n \n baz \n ; \n  ")
    assert %{command: :select, columns: ["foo"], from: "baz"} == query
  end

  test "all allowed identifier characters" do
    query = SqlQuery.parse!("select foO1_ from Ba_z2")
    assert %{command: :select, columns: ["foO1_"], from: "Ba_z2"} == query
  end

  test "case insensivity of commands" do
    assert %{command: :select, columns: ["foo"], from: "baz"} == SqlQuery.parse!("SELECT foo FROM baz")
  end

  test "show tables" do
    assert %{command: :show, show: :tables} == SqlQuery.parse!("show tables")
  end

  test "show columns" do
    assert %{command: :show, show: :columns, from: "foo"} == SqlQuery.parse!("show columns from foo")
  end

  test "where clause with equality" do
    assert %{command: :select, columns: ["foo"], from: "bar", where: [{:comparison, "a", :=, 10}]} ==
      SqlQuery.parse!("select foo from bar where a = 10")
  end

  test "where clause with <" do
    assert %{command: :select, columns: ["foo"], from: "bar", where: [{:comparison, "a", :<, 10}]} ==
      SqlQuery.parse!("select foo from bar where a < 10")
  end

  test "where clause with >" do
    assert %{command: :select, columns: ["foo"], from: "bar", where: [{:comparison, "a", :>, 10}]} ==
      SqlQuery.parse!("select foo from bar where a > 10")
  end

  test "where clause with >=" do
    assert %{command: :select, columns: ["foo"], from: "bar", where: [{:comparison, "a", :>=, 10}]} ==
      SqlQuery.parse!("select foo from bar where a >= 10")
  end

  test "where clause with <=" do
    assert %{command: :select, columns: ["foo"], from: "bar", where: [{:comparison, "a", :<=, 10}]} ==
      SqlQuery.parse!("select foo from bar where a <= 10")
  end

  test "where clause with <>" do
    assert %{command: :select, columns: ["foo"], from: "bar", where: [{:comparison, "a", :<>, 10}]} ==
      SqlQuery.parse!("select foo from bar where a <> 10")
  end

  test "where clause can have float values" do
    assert %{command: :select, columns: ["foo"], from: "bar", where: [{:comparison, "a", :=, 10.0}]} ==
      SqlQuery.parse!("select foo from bar where a = 10.0")
  end

  test "where clause can have string values" do
    assert %{command: :select, columns: ["foo"], from: "bar", where: [{:comparison, "name", :=, "'tom'"}]} ==
      SqlQuery.parse!("select foo from bar where name = 'tom'")
  end

  test "where clause can have string values of any case" do
    assert %{command: :select, columns: ["foo"], from: "bar", where:
        [{:comparison, "name", :=, "'tOm'"}]} ==
      SqlQuery.parse!("select foo from bar where name = 'tOm'")
  end

  test "where clause can have multi-word string values" do
    assert %{command: :select, columns: ["foo"], from: "bar", where:
        [{:comparison, "name", :=, "'avishai cohen'"}]} ==
      SqlQuery.parse!("select foo from bar where name = 'avishai cohen'")
  end

  test "where clause with mutliple comparisons" do
    assert %{command: :select, columns: ["foo"], from: "bar", where:
      [{:comparison, "a", :<>, 10}, {:comparison, "b", :=, "'bar'"}]} ==
      SqlQuery.parse!("select foo from bar where a <> 10 and b = 'bar'")
  end

  test "where clause with LIKE is OK" do
    assert %{command: :select, columns: ["foo"], from: "bar", where: [{:like, "a", "'_ob d%'"}]} ==
      SqlQuery.parse!("select foo from bar where a LIKE '_ob d%'")
  end

  test "where clause with IN is OK" do
    assert %{command: :select, columns: ["foo"], from: "bar", where: [{:in, "a", [1, 2, 3]}]} ==
      SqlQuery.parse!("select foo from bar where a IN (1, 2, 3)")
  end

  test "where clause with all types of clauses is OK" do
    assert %{command: :select, columns: ["foo"], from: "bar", where:
        [{:comparison, "a", :=, 2}, {:in, "b", [1, 2, 3]}, {:like, "c", "'_o'"}]} ==
      SqlQuery.parse!("select foo from bar where a = 2 and b in (1,2,3) and c like '_o'")
  end

  test "boolean values are allowed in comparisons" do
    assert %{command: :select, columns: ["foo"], from: "bar", where:
        [{:comparison, "a", :=, true}, {:in, "b", [true, false]}]} ==
      SqlQuery.parse!("select foo from bar where a = true and b in (true, false)")
  end

  test "it's valid to have a identifier contain a keyword" do
    assert %{command: :select, columns: ["INvalid", "selectiscious"], from: "whereables"} ==
      SqlQuery.parse!("SELECT INvalid, selectiscious FROM whereables")
  end

  test "count(*)" do
    assert %{command: :select, columns: [{:count, :star}], from: "foo"} ==
      SqlQuery.parse!("select count(*) from foo")
  end

  test "order by caluse" do
    assert %{command: :select, columns: ["a", "b", "c"], from: "foo",
      order_by: [{"a", :desc}, {"b", :asc}, {"c", nil}]} ==
     SqlQuery.parse!("select a, b, c from foo order by a desc, b asc, c")
  end

  for {description, statement, expected_error} <- [
    {"single quote is not allowed in the identifier", "select fo'o from baz", "Invalid character"},
    {"identifier can't start with a number", "select 1foo from baz", "Expected `identifier`"},
    {"keyword is not identifier", "select select from baz", "Expected `identifier`"},
    {"from table is required", "select foo", "`from`"},
    {"at least one column must be specified", "select from baz", "Expected `identifier`"},
    {"columns must be separated with a comma", "select foo bar from baz", "Expected `from`"},
    {"query must start with a select or show", "foo select foo bar from baz", "Expected `select or show`"},
    {"show requires tables or columns", "show foobar", "Expected `tables or columns`"},
    {"!= is an illegal comparator in where clause", "select a from b where a != b"},
    {"=> is an illegal comparator in where clause", "select a from b where a => b"},
    {"=< is an illegal comparator in where clause", "select a from b where a =< b"},
    {"multiple where clauses cannot be separated by or", "select a from b where a > 1 or b < 2"},
    {"not joining multiple where clauses is illegal", "select a from b where a > 1 b < 2"},
    {"count requires parens", "select count * from foo", "Expected `(`"},
<<<<<<< HEAD
    {"invalid like", "select foo from bar where baz like", "Expected `string constant`"},
    {"invalid like type", "select foo from bar where baz like 10", "Expected `string constant`"},
    {"invalid in", "select foo from bar where baz in", "Expected `(`"},
    {"invalid comparison", "select foo from bar where baz =", "Expected `comparison value`"},
    {"missing where expression", "select foo from bar where", "Invalid where expression"},
    {"invalid where expression", "select foo from bar where foo bar", "Invalid where expression"},
    {"no input allowed after the statement", "select foo from bar baz", "Expected end of input"}
=======
    {"'by' has to follow 'order'", "select a from foo order a asc"},
    {"order by fields needs to be comma separated", "select a, b, c from foo order by a b"}
>>>>>>> a80f7149
  ] do
    test description do
      assert {:error, reason} = SqlQuery.parse(unquote(statement))
      assert reason =~ unquote(expected_error)
    end
  end
end<|MERGE_RESOLUTION|>--- conflicted
+++ resolved
@@ -154,7 +154,8 @@
     {"multiple where clauses cannot be separated by or", "select a from b where a > 1 or b < 2"},
     {"not joining multiple where clauses is illegal", "select a from b where a > 1 b < 2"},
     {"count requires parens", "select count * from foo", "Expected `(`"},
-<<<<<<< HEAD
+    {"'by' has to follow 'order'", "select a from foo order a asc"},
+    {"order by fields needs to be comma separated", "select a, b, c from foo order by a b"},
     {"invalid like", "select foo from bar where baz like", "Expected `string constant`"},
     {"invalid like type", "select foo from bar where baz like 10", "Expected `string constant`"},
     {"invalid in", "select foo from bar where baz in", "Expected `(`"},
@@ -162,10 +163,6 @@
     {"missing where expression", "select foo from bar where", "Invalid where expression"},
     {"invalid where expression", "select foo from bar where foo bar", "Invalid where expression"},
     {"no input allowed after the statement", "select foo from bar baz", "Expected end of input"}
-=======
-    {"'by' has to follow 'order'", "select a from foo order a asc"},
-    {"order by fields needs to be comma separated", "select a, b, c from foo order by a b"}
->>>>>>> a80f7149
   ] do
     test description do
       assert {:error, reason} = SqlQuery.parse(unquote(statement))
