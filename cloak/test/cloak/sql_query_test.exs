defmodule Cloak.SqlQueryTest do
  use ExUnit.Case, async: true

  alias Cloak.SqlQuery

  test "simple select query" do
    assert %{command: :select, columns: ["foo"], from: "baz"} == SqlQuery.parse!("select foo from baz")
  end

  test "fully qualified table name" do
    query = SqlQuery.parse!("select foo from bar.baz")
    assert %{command: :select, columns: ["foo"], from: "bar.baz"} == query
  end

  test "query with a terminating semicolon" do
    assert %{command: :select, columns: ["foo"], from: "baz"} == SqlQuery.parse!("select foo from baz;")
  end

  test "multiple fields" do
    query = SqlQuery.parse!("select foo, bar from baz")
    assert %{command: :select, columns: ["foo", "bar"], from: "baz"} == query
  end

  test "whitespaces are ignored" do
    query = SqlQuery.parse!("select  foo\n from \n \n baz \n ; \n  ")
    assert %{command: :select, columns: ["foo"], from: "baz"} == query
  end

  test "all allowed identifier characters" do
    query = SqlQuery.parse!("select foO1_ from Ba_z2")
    assert %{command: :select, columns: ["foO1_"], from: "Ba_z2"} == query
  end

  test "case insensivity of commands" do
    assert %{command: :select, columns: ["foo"], from: "baz"} == SqlQuery.parse!("SELECT foo FROM baz")
  end

  test "show tables" do
    assert %{command: :show, show: :tables} == SqlQuery.parse!("show tables")
  end

  test "show columns" do
    assert %{command: :show, show: :columns, from: "foo"} == SqlQuery.parse!("show columns from foo")
  end

  test "where clause with equality" do
    assert %{command: :select, columns: ["foo"], from: "bar", where: [{:comparison, "a", :=, 10}]} ==
      SqlQuery.parse!("select foo from bar where a = 10")
  end

  test "where clause with <" do
    assert %{command: :select, columns: ["foo"], from: "bar", where: [{:comparison, "a", :<, 10}]} ==
      SqlQuery.parse!("select foo from bar where a < 10")
  end

  test "where clause with >" do
    assert %{command: :select, columns: ["foo"], from: "bar", where: [{:comparison, "a", :>, 10}]} ==
      SqlQuery.parse!("select foo from bar where a > 10")
  end

  test "where clause with >=" do
    assert %{command: :select, columns: ["foo"], from: "bar", where: [{:comparison, "a", :>=, 10}]} ==
      SqlQuery.parse!("select foo from bar where a >= 10")
  end

  test "where clause with <=" do
    assert %{command: :select, columns: ["foo"], from: "bar", where: [{:comparison, "a", :<=, 10}]} ==
      SqlQuery.parse!("select foo from bar where a <= 10")
  end

  test "where clause with <>" do
    assert %{command: :select, columns: ["foo"], from: "bar", where: [{:comparison, "a", :<>, 10}]} ==
      SqlQuery.parse!("select foo from bar where a <> 10")
  end

  test "where clause can have float values" do
    assert %{command: :select, columns: ["foo"], from: "bar", where: [{:comparison, "a", :=, 10.0}]} ==
      SqlQuery.parse!("select foo from bar where a = 10.0")
  end

  test "where clause can have string values" do
    assert %{command: :select, columns: ["foo"], from: "bar", where: [{:comparison, "name", :=, "'tom'"}]} ==
      SqlQuery.parse!("select foo from bar where name = 'tom'")
  end

  test "where clause can have string values of any case" do
    assert %{command: :select, columns: ["foo"], from: "bar", where:
        [{:comparison, "name", :=, "'tOm'"}]} ==
      SqlQuery.parse!("select foo from bar where name = 'tOm'")
  end

  test "where clause can have multi-word string values" do
    assert %{command: :select, columns: ["foo"], from: "bar", where:
        [{:comparison, "name", :=, "'avishai cohen'"}]} ==
      SqlQuery.parse!("select foo from bar where name = 'avishai cohen'")
  end

  test "where clause with mutliple comparisons" do
    assert %{command: :select, columns: ["foo"], from: "bar", where:
      [{:comparison, "a", :<>, 10}, {:comparison, "b", :=, "'bar'"}]} ==
      SqlQuery.parse!("select foo from bar where a <> 10 and b = 'bar'")
  end

  test "where clause with LIKE is OK" do
    assert %{command: :select, columns: ["foo"], from: "bar", where: [{:like, "a", "'_ob d%'"}]} ==
      SqlQuery.parse!("select foo from bar where a LIKE '_ob d%'")
  end

  test "where clause with IN is OK" do
    assert %{command: :select, columns: ["foo"], from: "bar", where: [{:in, "a", [1, 2, 3]}]} ==
      SqlQuery.parse!("select foo from bar where a IN (1, 2, 3)")
  end

  test "where clause with all types of clauses is OK" do
    assert %{command: :select, columns: ["foo"], from: "bar", where:
        [{:comparison, "a", :=, 2}, {:in, "b", [1, 2, 3]}, {:like, "c", "'_o'"}]} ==
      SqlQuery.parse!("select foo from bar where a = 2 and b in (1,2,3) and c like '_o'")
  end

  test "boolean values are allowed in comparisons" do
    assert %{command: :select, columns: ["foo"], from: "bar", where:
        [{:comparison, "a", :=, true}, {:in, "b", [true, false]}]} ==
      SqlQuery.parse!("select foo from bar where a = true and b in (true, false)")
  end

  test "it's valid to have a identifier contain a keyword" do
    assert %{command: :select, columns: ["INvalid", "selectiscious"], from: "whereables"} ==
      SqlQuery.parse!("SELECT INvalid, selectiscious FROM whereables")
  end

  test "count(*)" do
    assert %{command: :select, columns: [{:count, :star}], from: "foo"} ==
      SqlQuery.parse!("select count(*) from foo")
  end

<<<<<<< HEAD
  test "group by a column" do
    assert %{group_by: ["a"]} = SqlQuery.parse!("select a from b group by a")
  end

  test "group by multiple columns" do
    assert %{group_by: ["x", "y", "z"]} = SqlQuery.parse!("select x from b group by x, y, z")
=======
  test "order by caluse" do
    assert %{command: :select, columns: ["a", "b", "c"], from: "foo",
      order_by: [{"a", :desc}, {"b", :asc}, {"c", nil}]} ==
     SqlQuery.parse!("select a, b, c from foo order by a desc, b asc, c")
>>>>>>> 23734728
  end

  for {description, statement, expected_error} <- [
    {"single quote is not allowed in the identifier", "select fo'o from baz", "Invalid character"},
    {"identifier can't start with a number", "select 1foo from baz", "Expected `identifier`"},
    {"keyword is not identifier", "select select from baz", "Expected `identifier`"},
    {"from table is required", "select foo", "`from`"},
    {"at least one column must be specified", "select from baz", "Expected `identifier`"},
    {"columns must be separated with a comma", "select foo bar from baz", "Expected `from`"},
    {"query must start with a select or show", "foo select foo bar from baz", "Expected `select or show`"},
    {"show requires tables or columns", "show foobar", "Expected `tables or columns`"},
<<<<<<< HEAD
    {"!= is an illegal comparator in where clause", "select a from b where a != b", ""},
    {"=> is an illegal comparator in where clause", "select a from b where a => b", ""},
    {"=< is an illegal comparator in where clause", "select a from b where a =< b", ""},
    {"multiple where clauses cannot be separated by or", "select a from b where a > 1 or b < 2", ""},
    {"not joining multiple where clauses is illegal", "select a from b where a > 1 b < 2", ""},
    {"count requires parens", "select count * from foo", "Expected `(`"},
    {"cannot group by count", "select a from foor group by count(*)", ""},
=======
    {"!= is an illegal comparator in where clause", "select a from b where a != b"},
    {"=> is an illegal comparator in where clause", "select a from b where a => b"},
    {"=< is an illegal comparator in where clause", "select a from b where a =< b"},
    {"multiple where clauses cannot be separated by or", "select a from b where a > 1 or b < 2"},
    {"not joining multiple where clauses is illegal", "select a from b where a > 1 b < 2"},
    {"count requires parens", "select count * from foo", "Expected `(`"},
    {"'by' has to follow 'order'", "select a from foo order a asc"},
    {"order by fields needs to be comma separated", "select a, b, c from foo order by a b"},
    {"invalid like", "select foo from bar where baz like", "Expected `string constant`"},
    {"invalid like type", "select foo from bar where baz like 10", "Expected `string constant`"},
    {"invalid in", "select foo from bar where baz in", "Expected `(`"},
    {"invalid comparison", "select foo from bar where baz =", "Expected `comparison value`"},
    {"missing where expression", "select foo from bar where", "Invalid where expression"},
    {"invalid where expression", "select foo from bar where foo bar", "Invalid where expression"},
    {"no input allowed after the statement", "select foo from bar baz", "Expected end of input"}
>>>>>>> 23734728
  ] do
    test description do
      assert {:error, reason} = SqlQuery.parse(unquote(statement))
      assert reason =~ unquote(expected_error)
    end
  end
end<|MERGE_RESOLUTION|>--- conflicted
+++ resolved
@@ -133,19 +133,18 @@
       SqlQuery.parse!("select count(*) from foo")
   end
 
-<<<<<<< HEAD
   test "group by a column" do
     assert %{group_by: ["a"]} = SqlQuery.parse!("select a from b group by a")
   end
 
   test "group by multiple columns" do
     assert %{group_by: ["x", "y", "z"]} = SqlQuery.parse!("select x from b group by x, y, z")
-=======
+  end
+
   test "order by caluse" do
     assert %{command: :select, columns: ["a", "b", "c"], from: "foo",
       order_by: [{"a", :desc}, {"b", :asc}, {"c", nil}]} ==
      SqlQuery.parse!("select a, b, c from foo order by a desc, b asc, c")
->>>>>>> 23734728
   end
 
   for {description, statement, expected_error} <- [
@@ -157,7 +156,6 @@
     {"columns must be separated with a comma", "select foo bar from baz", "Expected `from`"},
     {"query must start with a select or show", "foo select foo bar from baz", "Expected `select or show`"},
     {"show requires tables or columns", "show foobar", "Expected `tables or columns`"},
-<<<<<<< HEAD
     {"!= is an illegal comparator in where clause", "select a from b where a != b", ""},
     {"=> is an illegal comparator in where clause", "select a from b where a => b", ""},
     {"=< is an illegal comparator in where clause", "select a from b where a =< b", ""},
@@ -165,13 +163,6 @@
     {"not joining multiple where clauses is illegal", "select a from b where a > 1 b < 2", ""},
     {"count requires parens", "select count * from foo", "Expected `(`"},
     {"cannot group by count", "select a from foor group by count(*)", ""},
-=======
-    {"!= is an illegal comparator in where clause", "select a from b where a != b"},
-    {"=> is an illegal comparator in where clause", "select a from b where a => b"},
-    {"=< is an illegal comparator in where clause", "select a from b where a =< b"},
-    {"multiple where clauses cannot be separated by or", "select a from b where a > 1 or b < 2"},
-    {"not joining multiple where clauses is illegal", "select a from b where a > 1 b < 2"},
-    {"count requires parens", "select count * from foo", "Expected `(`"},
     {"'by' has to follow 'order'", "select a from foo order a asc"},
     {"order by fields needs to be comma separated", "select a, b, c from foo order by a b"},
     {"invalid like", "select foo from bar where baz like", "Expected `string constant`"},
@@ -181,7 +172,6 @@
     {"missing where expression", "select foo from bar where", "Invalid where expression"},
     {"invalid where expression", "select foo from bar where foo bar", "Invalid where expression"},
     {"no input allowed after the statement", "select foo from bar baz", "Expected end of input"}
->>>>>>> 23734728
   ] do
     test description do
       assert {:error, reason} = SqlQuery.parse(unquote(statement))
