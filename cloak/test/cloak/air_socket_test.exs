--- conflicted
+++ resolved
@@ -24,11 +24,9 @@
   test "connection", %{cloak_name: cloak_name} do
     MainChannel.await(cloak_name)
     cloak_info = MainChannel.cloak_info(cloak_name)
-<<<<<<< HEAD
-    assert %{"data_sources" => [%{"id" => _, "name" => "local", "tables" => _}]} = cloak_info
-=======
-    assert %{"data_sources" => [%{"id" => "local", "tables" => _}, %{"id" => "local_odbc", "tables" => _}]} = cloak_info
->>>>>>> 081ac8c1
+    assert %{"data_sources" => [
+      %{"id" => _, "name" => "local", "tables" => _}, %{"id" => _, "name" => "local_odbc", "tables" => _}
+    ]} = cloak_info
   end
 
   test "disconnect/reconnect", %{cloak_name: cloak_name} do
