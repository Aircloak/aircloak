defmodule Cloak.DataSourceTest do
  use ExUnit.Case, async: false

  alias Cloak.DataSource

  setup do
    :ok = Cloak.Test.DB.setup()
    {:ok, _} = Cloak.Test.DB.create_test_schema()
    {:ok, _} = Cloak.Test.DB.create_table("test", "value INTEGER")
    data = [{"test", [
      {:columns, ["value"]},
      {:data, [[10], [20], [30]]}
    ]}]
    :ok = Cloak.Test.DB.add_users_data([{"user-id", data}])
    :ok
  end

  test "schema discovery" do
    assert(DataSource.tables(local_data_source()) == [:test])
    assert(DataSource.table(local_data_source(), :test).columns == [{"user_id", :text}, {"value", :integer}])
  end

  test "data retrieval" do
<<<<<<< HEAD
    column = %Cloak.SqlQuery.Column{table: %{name: "test", user_name: "test"}, name: "value"}
    assert {:ok, rows} = DataSource.select(%{
=======
    column = %Cloak.SqlQuery.Column{table: %{db_name: "test", name: "test"}, name: "value"}
    assert {:ok, columns, rows} = DataSource.select(%{
>>>>>>> 386d4be9
      command: :select,
      columns: [column],
      db_columns: [column],
      unsafe_filter_columns: [],
      where: [],
      group_by: [],
      data_source: local_data_source(),
      from: "test",
      selected_tables: [%{db_name: "cloak_test.test"}]
    })

    assert [[10], [20], [30]] == rows
  end

  defp local_data_source() do
    Cloak.DataSource.fetch!(:local)
  end
end<|MERGE_RESOLUTION|>--- conflicted
+++ resolved
@@ -21,13 +21,8 @@
   end
 
   test "data retrieval" do
-<<<<<<< HEAD
-    column = %Cloak.SqlQuery.Column{table: %{name: "test", user_name: "test"}, name: "value"}
+    column = %Cloak.SqlQuery.Column{table: %{db_name: "test", name: "test"}, name: "value"}
     assert {:ok, rows} = DataSource.select(%{
-=======
-    column = %Cloak.SqlQuery.Column{table: %{db_name: "test", name: "test"}, name: "value"}
-    assert {:ok, columns, rows} = DataSource.select(%{
->>>>>>> 386d4be9
       command: :select,
       columns: [column],
       db_columns: [column],
