--- conflicted
+++ resolved
@@ -34,11 +34,7 @@
       data_source: local_data_source(),
       from: "test",
       selected_tables: [%{db_name: "cloak_test.test", name: "test"}]
-<<<<<<< HEAD
-    })
-=======
     }, &Enum.to_list/1)
->>>>>>> 5780dd44
 
     assert [["user-id", 10], ["user-id", 20], ["user-id", 30]] == rows
   end
