--- conflicted
+++ resolved
@@ -31,11 +31,7 @@
       group_by: [],
       data_source: local_data_source(),
       from: "test",
-<<<<<<< HEAD
-      selected_tables: [%{name: "cloak_test.test", user_name: "test"}]
-=======
-      selected_tables: [%{db_name: "cloak_test.test"}]
->>>>>>> 3132f960
+      selected_tables: [%{db_name: "cloak_test.test", name: "test"}]
     })
 
     assert [[10], [20], [30]] == rows
