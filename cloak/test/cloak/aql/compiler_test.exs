defmodule Cloak.Aql.Compiler.Test do
  use ExUnit.Case, async: true

  alias Cloak.Aql.Compiler
  alias Cloak.Aql.Parser

  defmacrop column(table_name, column_name) do
    quote do
      %{name: unquote(column_name), table: %{db_name: unquote(table_name)}}
    end
  end

  test "adds an empty group by" do
    assert %{group_by: []} = compile!("select * from table", data_source())
  end

  test "casts timestamp where conditions" do
    result = compile!("select * from table where column > '2015-01-01'", data_source())

    time = %Timex.DateTime{year: 2015, month: 1, day: 1, timezone: Timex.Timezone.get(:utc)}
    assert [{:comparison, column("table", "column"), :>, ^time}] = result.where
  end

  test "casts timestamp in `in` conditions" do
    result = compile!("select * from table where column in ('2015-01-01', '2015-01-02')", data_source())

    assert [{:in, column("table", "column"), times}] = result.where
    assert Enum.sort(times) == [
      %Timex.DateTime{year: 2015, month: 1, day: 1, timezone: Timex.Timezone.get(:utc)},
      %Timex.DateTime{year: 2015, month: 1, day: 2, timezone: Timex.Timezone.get(:utc)},
    ]
  end

  test "casts timestamp in negated conditions" do
    result = compile!("select * from table where column <> '2015-01-01'", data_source())

    time = %Timex.DateTime{year: 2015, month: 1, day: 1, timezone: Timex.Timezone.get(:utc)}
    assert [{:comparison, column("table", "column"), :=, ^time}] = result.where_not
  end

  test "reports malformed timestamps" do
    assert {:error, "Cannot cast `something stupid` to timestamp."} =
      compile("select * from table where column > 'something stupid'", data_source())
  end

  for function <- ~w(avg min max sum stddev median abs sqrt) do
    test "allowing #{function} on numeric columns" do
      assert {:ok, _} = compile("select #{unquote(function)}(numeric) from table", data_source())
    end

    test "rejecting #{function} on non-numerical columns" do
      assert {:error, error} = compile("select #{unquote(function)}(column) from table", data_source())
      assert error ==
        "Function `#{unquote(function)}` requires arguments of type (`integer`) or (`real`), but got (`timestamp`)"
    end
  end

  for function <- ~w(count) do
    test "allowing #{function} on non-numerical columns" do
      assert {:ok, _} = compile("select #{unquote(function)}(column) from table", data_source())
    end
  end

  for function <- ~w(count avg min max sum stddev median) do
    test "rejecting #{function} in group by" do
      query = "select #{unquote(function)}(numeric) from table group by #{unquote(function)}(numeric)"
      assert {:error, error} = compile(query, data_source)
      assert error == "Aggregate function `#{unquote(function)}` used in the group by clause"
    end
  end

  for function <- ~w(year month day hour minute second weekday) do
    test "allowing #{function} on timestamp columns" do
      assert {:ok, _} = compile("select #{unquote(function)}(column) from table", data_source())
    end

    test "allowing #{function} in group by" do
      assert {:ok, _} = compile(
        "select #{unquote(function)}(column) from table group by #{unquote(function)}(column)",
        data_source
      )
    end

    test "allowing #{function} in select when the argument is grouped" do
      assert {:ok, _} = compile("select #{unquote(function)}(column) from table group by column", data_source())
    end
  end

  for function <- ~w(hour minute second) do
    test "rejecting #{function} on non-timestamp columns" do
      assert {:error, error} = compile("select #{unquote(function)}(numeric) from table", data_source())
      assert error ==
        "Function `#{unquote(function)}` requires arguments of type (`timestamp` | `time`), but got (`integer`)"
    end
  end

  for function <- ~w(year month day weekday) do
    test "rejecting #{function} on non-timestamp columns" do
      assert {:error, error} = compile("select #{unquote(function)}(numeric) from table", data_source())
      assert error ==
        "Function `#{unquote(function)}` requires arguments of type (`timestamp` | `date`), but got (`integer`)"
    end
  end

  for function <- ~w(floor ceil ceiling) do
    test "allowing #{function} on real columns" do
      assert {:ok, _} = compile("select #{unquote(function)}(float) from table", data_source())
    end

    test "rejecting #{function} on non-numeric columns" do
      assert {:error, error} = compile("select #{unquote(function)}(column) from table", data_source())
      assert error ==
        "Function `#{unquote(function)}` requires arguments of type (`integer` | `real`), but got (`timestamp`)"
    end
  end

  for function <- ~w(trunc round) do
    test "allowing #{function} on real columns" do
      assert {:ok, _} = compile("select #{unquote(function)}(float) from table", data_source())
    end

    test "rejecting #{function} on non-numeric columns" do
      assert {:error, error} = compile("select #{unquote(function)}(column) from table", data_source())
      assert error == "Function `#{unquote(function)}` requires arguments of type"
       <> " (`integer` | `real`) or (`integer` | `real`, `integer`), but got (`timestamp`)"
    end
  end

  test "multiarg function argument verification" do
    assert {:error, error} = compile("select div(numeric, column) from table", data_source())
    assert error == "Function `div` requires arguments of type (`integer`, `integer`), but got (`integer`, `timestamp`)"
  end

<<<<<<< HEAD
  test "rejecting a function with too many arguments", %{data_source: data_source} do
    assert {:error, error} = compile("select avg(numeric, column) from table", data_source)
    assert error == "Function `avg` requires arguments of type (`integer`) or (`real`), but got (`integer`, `timestamp`)"
=======
  test "rejecting a function with too many arguments" do
    assert {:error, error} = compile("select avg(numeric, column) from table", data_source())
    assert error == "Function `avg` requires arguments of type (`integer` | `real`), but got (`integer`, `timestamp`)"
>>>>>>> 897d4460
  end

  test "rejecting a function with too few arguments" do
    assert {:error, error} = compile("select div(numeric) from table", data_source())
    assert error == "Function `div` requires arguments of type (`integer`, `integer`), but got (`integer`)"
  end

  test "rejecting a column in select when its function is grouped" do
    assert {:error, error} = compile("select column from table group by day(column)", data_source())
    assert error ==
      "Column `column` from table `table` needs to appear in the `group by` clause" <>
      " or be used in an aggregate function."
  end

  test "rejecting a function in select when another function is grouped" do
    assert {:error, error} = compile("select div(numeric, numeric) from table group by abs(numeric)", data_source())
    assert error ==
      "Columns (`numeric`, `numeric`) need to appear in the `group by` clause or be used in an aggregate function."
  end

  test "rejecting concat on non-strings" do
    assert {:error, error} = compile("select concat(numeric) from table", data_source())
    assert error == "Function `concat` requires arguments of type ([`text`]+), but got (`integer`)"
  end

  test "rejecting ill-typed nested function calls" do
    assert {:error, error} = compile("select concat(avg(numeric)) from table", data_source())
    assert error == "Function `concat` requires arguments of type ([`text`]+), but got (`real`)"
  end

<<<<<<< HEAD
  test "typechecking nested function calls recursively", %{data_source: data_source} do
    assert {:error, error} = compile("select sqrt(abs(avg(column))) from table", data_source)
    assert error == "Function `avg` requires arguments of type (`integer`) or (`real`), but got (`timestamp`)"
=======
  test "typechecking nested function calls recursively" do
    assert {:error, error} = compile("select sqrt(abs(avg(column))) from table", data_source())
    assert error == "Function `avg` requires arguments of type (`integer` | `real`), but got (`timestamp`)"
>>>>>>> 897d4460
  end

  test "accepting constants as aggregated", do:
    assert {:ok, _} = compile("select count(*), 1, abs(1) from table", data_source())

  test "accepting constants as aggregated in queries with group by", do:
    assert {:ok, _} = compile("select 1, abs(1) from table group by numeric", data_source())

  test "accepting proper joins" do
    assert {:ok, _} = compile("SELECT t1.c1 from t1, t2 WHERE t1.uid = t2.uid", data_source())
    assert {:ok, _} = compile("SELECT t1.c1 from t1, t2 WHERE t2.uid = t1.uid", data_source())

    assert {:ok, _} = compile(
      "SELECT t1.c1 from t1, t2, t3 WHERE t1.uid = t2.uid AND t2.uid = t3.uid",
      data_source
    )

    assert {:ok, _} = compile(
      "SELECT t1.c1 from t1, t2, t3 WHERE t3.uid = t1.uid AND t3.uid = t2.uid",
      data_source
    )

    assert {:ok, _} = compile(
      "SELECT t1.c1 from t1, t2, t3, t4 WHERE t3.uid = t1.uid AND t3.uid = t2.uid AND t1.uid = t4.uid",
      data_source
    )
  end

  test "rejecting outer where clause in queries unchecked sub-select" do
    assert {:error, "WHERE-clause in outer SELECT is not allowed in combination with a subquery"} =
      compile("SELECT a FROM (unchecked inner select) t WHERE a > 10", data_source(Cloak.DataSource.DsProxy))
  end

  test "rejecting missing column" do
    assert {:error, "Column `a` doesn't exist in table `table`."} =
      compile("SELECT a FROM table", data_source())
  end

  test "rejecting missing column on join" do
    assert {:error, "Column `a` doesn't exist in any of the selected tables."} =
      compile("SELECT a FROM t1, t2", data_source())
  end

  test "rejecting missing qualified column" do
    assert {:error, "Column `a` doesn't exist in table `table`."} =
      compile("SELECT table.a FROM table", data_source())
  end

  test "rejecting qualified SELECT from not selected table" do
    assert {:error, "Missing FROM clause entry for table `other_table`"} =
      compile("SELECT other_table.other_column FROM table", data_source())
  end

  test "rejecting qualified SELECT from not selected table when join" do
    assert {:error, "Missing FROM clause entry for table `other_table`"} =
      compile("SELECT other_table.other_column FROM t1, t2", data_source())
  end

  test "rejecting qualified ORDER BY from not selected table" do
    assert {:error, "Missing FROM clause entry for table `other_table`"} =
      compile("SELECT column FROM table ORDER BY other_table.other_column", data_source())
  end

  test "rejecting qualified GROUP BY from not selected table" do
    assert {:error, "Missing FROM clause entry for table `other_table`"} =
      compile("SELECT column FROM table GROUP BY other_table.other_column", data_source())
  end

  test "rejecting qualified WHERE from not selected table" do
    assert {:error, "Missing FROM clause entry for table `other_table`"} =
      compile("SELECT column FROM table WHERE other_table.other_column <> ''", data_source())
  end

  test "rejecting improper joins" do
    assert {:error, error} = compile("SELECT t1.c1 from t1, t2", data_source())
    assert error =~ ~r/Missing where comparison.*`t1` and `t2`/

    assert {:error, error} = compile("SELECT t1.c1 from t1, t2, t3 WHERE t1.uid = t2.uid", data_source())
    assert error =~ ~r/Missing where comparison.*`t2` and `t3`/

    assert {:error, error} = compile(
      "SELECT t1.c1 from t1, t2, t3, t4 WHERE t1.uid = t2.uid AND t3.uid = t4.uid",
      data_source
    )
    assert error =~ ~r/Missing where comparison.*`t2` and `t3`/
  end

  Enum.each(["count", "min", "max", "median", "stddev"], fn(function) ->
    test "allows qualified identifiers in function calls (function #{function})" do
      assert %{columns: [{:function, unquote(function), [column("table", "numeric")]}]} =
        compile!("select #{unquote(function)}(table.numeric) from table", data_source())
    end
  end)

  test "qualifies all identifiers" do
    result = compile!("""
        SELECT column, count(column)
        FROM table
        WHERE column > '2015-01-01' and column <> '2015-01-02'
        GROUP BY column
        ORDER BY count(column) DESC, count(table.column) DESC
      """,
      data_source)
    assert [column("table", "column"), {:function, "count", [column("table", "column")]}] = result.columns
    assert [{:comparison, column("table", "column"), :>, _}] = result.where
    assert [{:comparison, column("table", "column"), :=, _}] = result.where_not
    assert [column("table", "column")] = result.unsafe_filter_columns
    assert [column("table", "column")] = result.group_by
    assert result.order_by == [{1, :desc}, {1, :desc}]
  end

  test "complains when tables don't exist" do
    assert {:error, "Table `t_doesnt_exist` doesn't exist."} =
      compile("SELECT c1 FROM t1, t_doesnt_exist", data_source())
  end

  test "expands all columns for all tables when joining" do
    result = compile!("SELECT * FROM t1, t2 JOIN t3 on t2.uid = t3.uid WHERE t1.uid = t2.uid", data_source())
    assert [
      column("t1", "uid"),
      column("t1", "c1"),
      column("t1", "c2"),
      column("t2", "uid"),
      column("t2", "c1"),
      column("t2", "c3"),
      column("t3", "uid"),
      column("t3", "c1")
    ] = result.columns
  end

  test "complains when an unqualified identifier cannot be pinned down" do
    assert {:error, "Column `c1` is ambiguous."} =
      compile("SELECT c1 FROM t1, t2", data_source())
  end

  test "allows for where, order by and group by when performing cross join" do
    result = compile!("""
        SELECT t1.c1
        FROM t1, t2
        WHERE c2 > 10 AND t1.uid = t2.uid
        GROUP BY t1.c1, c3
        ORDER BY t1.c1 DESC
      """,
      data_source)
    assert [column("t1", "c1")] = result.columns
    assert [comparison1, comparison2] = result.where
    assert {:comparison, column("t1", "c2"), :>, _} = comparison1
    assert {:comparison, column("t1", "uid"), :=, column("t2", "uid")} = comparison2
    assert [column("t1", "c1"), column("t2", "c3")] = result.group_by
    assert result.order_by == [{0, :desc}]
  end

  test "complains when conditions not on columns of JOINed tables" do
    assert {:error, "Column `c3` of table `t2` is used out of scope."} = compile("""
      SELECT t1.c1
      FROM
        t1 INNER JOIN t3 ON t1.uid = t3.uid and t2.c3 > 10,
        t2
      WHERE t2.uid = t1.uid
    """, data_source())
    assert {:error, "Column `c3` of table `t2` is used out of scope."} = compile("""
      SELECT t1.c1
      FROM
        t1 INNER JOIN t3 ON t1.uid = t3.uid and c3 > 10,
        t2
      WHERE t2.uid = t1.uid
    """, data_source())
  end

  test "complains on ambiguous JOIN on condition" do
    assert {:error, "Column `c1` is ambiguous."} = compile("""
      SELECT t1.c1
      FROM t1 INNER JOIN t2 ON t1.uid = t2.uid and c1 > 10
    """, data_source())
  end

  test "Can JOIN on columns from earlier JOIN" do
    assert {:ok, _} = compile("""
      SELECT t1.c1
      FROM
        t1 INNER JOIN t2 ON t1.uid = t2.uid
           INNER JOIN t3 ON t3.uid = t1.uid AND t1.c2 > 10
    """, data_source())
  end

  test "rejecting invalid casts" do
    assert {:error, error} = compile("select cast(column as integer) from table", data_source())
    assert error == "Cannot cast value of type `timestamp` to type `integer`."
  end

  test "accepting valid casts" do
    assert {:ok, _} = compile("select cast(column as date) from table", data_source())
  end

  test "subquery must return a user_id" do
    assert {:error, error} = compile("select c1 from (select c1 from t1) alias", data_source())
    assert error =~ "Missing a user id column"
  end

  test "negative condition in subquery is not supported" do
    assert {:error, error} = compile("select c1 from (select uid, c1 from t1 where c1 <> 100) alias", data_source())
    assert error =~ "<> is not supported in a subquery."
  end

  test "group by in subquery is not supported" do
    assert {:error, error} = compile("select c1 from (select uid, avg(c1) from t1 group by uid) alias", data_source())
    assert error =~ "`GROUP BY` is not supported in a subquery."
  end

  test "integer operations are valid on sums of integer columns", %{data_source: data_source} do
    assert {:ok, _} = compile("select sum(numeric) % 3 from table", data_source)
  end

  test "integer operations are invalid on sums of real columns", %{data_source: data_source} do
    assert {:error, error} = compile("select sum(float) % 3 from table", data_source)
    assert error ==
        "Function `%` requires arguments of type (`integer`, `integer`), but got (`real`, `integer`)"
  end

  defp compile!(query_string, data_source) do
    {:ok, result} = compile(query_string, data_source)
    result
  end

  defp compile(query_string, data_source) do
    query = Parser.parse!(data_source, query_string)
    Compiler.compile(data_source, query)
  end

  defp data_source(driver \\ Cloak.DataSource.PostgreSQL) do
    %{driver: driver, tables: %{
      table: %{
        db_name: "table",
        name: "table",
        user_id: "uid",
        columns: [{"uid", :integer}, {"column", :timestamp}, {"numeric", :integer}, {"float", :real}]
      },
      other_table: %{
        db_name: "other_table",
        name: "other_table",
        user_id: "uid",
        columns: [{"uid", :integer}, {"other_column", :timestamp}]
      },
      t1: %{
        db_name: "t1",
        name: "t1",
        user_id: "uid",
        columns: [{"uid", :integer}, {"c1", :integer}, {"c2", :integer}]
      },
      t2: %{
        db_name: "t2",
        name: "t2",
        user_id: "uid",
        columns: [{"uid", :integer}, {"c1", :integer}, {"c3", :integer}]
      },
      t3: %{
        db_name: "t3",
        name: "t3",
        user_id: "uid",
        columns: [{"uid", :integer}, {"c1", :integer}]
      },
      t4: %{
        db_name: "t4",
        name: "t4",
        user_id: "uid",
        columns: [{"uid", :integer}, {"c1", :integer}]
      }
    }}
  end
end<|MERGE_RESOLUTION|>--- conflicted
+++ resolved
@@ -131,15 +131,9 @@
     assert error == "Function `div` requires arguments of type (`integer`, `integer`), but got (`integer`, `timestamp`)"
   end
 
-<<<<<<< HEAD
-  test "rejecting a function with too many arguments", %{data_source: data_source} do
-    assert {:error, error} = compile("select avg(numeric, column) from table", data_source)
-    assert error == "Function `avg` requires arguments of type (`integer`) or (`real`), but got (`integer`, `timestamp`)"
-=======
   test "rejecting a function with too many arguments" do
     assert {:error, error} = compile("select avg(numeric, column) from table", data_source())
-    assert error == "Function `avg` requires arguments of type (`integer` | `real`), but got (`integer`, `timestamp`)"
->>>>>>> 897d4460
+    assert error == "Function `avg` requires arguments of type (`integer`) or (`real`), but got (`integer`, `timestamp`)"
   end
 
   test "rejecting a function with too few arguments" do
@@ -170,15 +164,9 @@
     assert error == "Function `concat` requires arguments of type ([`text`]+), but got (`real`)"
   end
 
-<<<<<<< HEAD
-  test "typechecking nested function calls recursively", %{data_source: data_source} do
-    assert {:error, error} = compile("select sqrt(abs(avg(column))) from table", data_source)
-    assert error == "Function `avg` requires arguments of type (`integer`) or (`real`), but got (`timestamp`)"
-=======
   test "typechecking nested function calls recursively" do
     assert {:error, error} = compile("select sqrt(abs(avg(column))) from table", data_source())
-    assert error == "Function `avg` requires arguments of type (`integer` | `real`), but got (`timestamp`)"
->>>>>>> 897d4460
+    assert error == "Function `avg` requires arguments of type (`integer`) or (`real`), but got (`timestamp`)"
   end
 
   test "accepting constants as aggregated", do:
@@ -388,12 +376,12 @@
     assert error =~ "`GROUP BY` is not supported in a subquery."
   end
 
-  test "integer operations are valid on sums of integer columns", %{data_source: data_source} do
-    assert {:ok, _} = compile("select sum(numeric) % 3 from table", data_source)
-  end
-
-  test "integer operations are invalid on sums of real columns", %{data_source: data_source} do
-    assert {:error, error} = compile("select sum(float) % 3 from table", data_source)
+  test "integer operations are valid on sums of integer columns" do
+    assert {:ok, _} = compile("select sum(numeric) % 3 from table", data_source())
+  end
+
+  test "integer operations are invalid on sums of real columns" do
+    assert {:error, error} = compile("select sum(float) % 3 from table", data_source())
     assert error ==
         "Function `%` requires arguments of type (`integer`, `integer`), but got (`real`, `integer`)"
   end
