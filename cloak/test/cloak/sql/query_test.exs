defmodule Cloak.Sql.QueryTest do
  use ExUnit.Case, async: false

  alias Cloak.Sql.{Query, Expression, Parser, Compiler}
  alias Cloak.DataSource.Table

  import Cloak.Test.QueryHelpers

  setup_all do
    :ok =
      Cloak.Test.DB.create_table(
        "feat_describe",
        "id INTEGER, t TEXT, f FLOAT, b BOOLEAN, d TIMESTAMP",
        add_user_id: false,
        user_id: "id"
      )

    :ok = Cloak.Test.DB.create_table("feat_users", "height INTEGER, name TEXT, male BOOLEAN")

    :ok = Cloak.Test.DB.create_table("feat_purchases", "price INTEGER, name TEXT, datetime TIMESTAMP")

    :ok = Cloak.Test.DB.create_table("feat_emulated_users_real", "height TEXT")

    :ok =
      Cloak.Test.DB.create_table(
        "feat_emulated_users",
        nil,
        skip_db_create: true,
        query: """
          SELECT user_id, dec_b64(height) as decoded_height FROM cloak_test.feat_emulated_users_real
        """
      )

    :ok
  end

<<<<<<< HEAD
=======
  describe "top level selected" do
    test "simple case" do
      assert %{num_top_level_dimensions: 1, num_top_level_aggregates: 0} =
               features_from("SELECT height FROM feat_users")

      assert %{num_top_level_dimensions: 3, num_top_level_aggregates: 0} =
               features_from("SELECT height, name, male FROM feat_users")
    end

    test "duplicates" do
      assert %{num_top_level_dimensions: 3, num_top_level_aggregates: 0} =
               features_from("SELECT name, name, name FROM feat_users")
    end

    test "constants" do
      assert %{num_top_level_dimensions: 1, num_top_level_aggregates: 0} = features_from("SELECT '1' FROM feat_users")
    end

    test "aggregates" do
      assert %{num_top_level_dimensions: 1, num_top_level_aggregates: 3} =
               features_from("SELECT name, avg(height), avg(height), sum(height) FROM feat_users GROUP BY name")
    end
  end

  describe "num_db_columns" do
    test "simple query" do
      assert %{num_db_columns: 5, num_distinct_db_columns: 2} = features_from("SELECT height FROM feat_users")
    end

    test "deduplication" do
      assert %{num_db_columns: 4, num_distinct_db_columns: 2} =
               features_from("""
                 SELECT count(*) FROM
                   (SELECT user_id FROM feat_users WHERE height = 0) x
                 INNER JOIN
                   (SELECT user_id FROM feat_users WHERE height = 0) y
                 ON x.user_id = y.user_id
               """)
    end

    test "constants don't count" do
      assert %{num_db_columns: 3, num_distinct_db_columns: 1} = features_from("SELECT '1' FROM feat_users")
    end

    test "subqueries" do
      assert %{num_db_columns: 7, num_distinct_db_columns: 3} =
               features_from("""
                 SELECT COUNT(*) FROM (
                   SELECT user_id FROM feat_users GROUP BY user_id, name HAVING sum(height) = 0
                 ) foo
               """)
    end
  end

  describe "num_tables" do
    test "simple query" do
      assert %{num_distinct_tables: 1, num_tables: 1} = features_from("SELECT height FROM feat_users")
    end

    test "implicit join" do
      assert %{num_distinct_tables: 2, num_tables: 2} =
               features_from("""
                 SELECT height FROM feat_users, feat_purchases
                 WHERE feat_users.user_id = feat_purchases.user_id
               """)
    end

    test "explicit join" do
      assert %{num_distinct_tables: 2, num_tables: 2} =
               features_from("""
                 SELECT height
                 FROM feat_users INNER JOIN feat_purchases ON feat_users.user_id = feat_purchases.user_id
               """)
    end

    test "subquery" do
      assert %{num_distinct_tables: 2, num_tables: 2} =
               features_from("""
                 SELECT COUNT(*)
                 FROM (
                   SELECT *
                   FROM feat_users INNER JOIN feat_purchases
                     ON feat_users.user_id = feat_purchases.user_id
                 ) foo
               """)
    end

    test "distinct tables" do
      assert %{num_distinct_tables: 2, num_tables: 3} =
               features_from("""
                 SELECT COUNT(*)
                 FROM feat_users AS a, feat_purchases AS b, feat_purchases AS c
                 WHERE a.user_id = b.user_id AND a.user_id = c.user_id
               """)
    end
  end

  describe "functions" do
    test "no function" do
      assert %{functions: ["sum"], top_level_functions: [], subquery_functions: ["sum"]} =
               features_from("SELECT height FROM feat_users")
    end

    @tag pending: "Needs #3265"
    test "function used" do
      result = features_from("SELECT abs(height), CAST(height AS text) FROM feat_users")

      assert Enum.sort(result.functions) == ["abs", "cast", "max", "min", "sum"]
      assert result.top_level_functions == []
      assert Enum.sort(result.subquery_functions) == ["abs", "cast", "max", "min", "sum"]
    end

    test "function used in WHERE" do
      assert %{functions: ["sqrt", "sum"], top_level_functions: [], subquery_functions: ["sqrt", "sum"]} =
               features_from("SELECT * FROM feat_users WHERE sqrt(height) = 10")
    end

    test "nested functions used" do
      assert %{functions: ["min"], top_level_functions: ["min"], subquery_functions: []} =
               features_from("SELECT min(sqrt(height)) FROM feat_users")
    end

    test "subqueries" do
      assert %{functions: ["variance", "sqrt"], top_level_functions: ["variance"], subquery_functions: ["sqrt"]} =
               features_from("SELECT variance(h) FROM (SELECT sqrt(height) as h FROM feat_users) x")
    end

    test "deduplicates functions used" do
      assert %{functions: ["min"], top_level_functions: ["min"], subquery_functions: ["min"]} =
               features_from("SELECT min(height) FROM (SELECT min(height) AS height FROM feat_users) foo")
    end
  end

  describe "select_functions" do
    test "no function" do
      assert %{top_level_select_functions: [], subquery_select_functions: ["sum"], select_functions: ["sum"]} =
               features_from("SELECT height FROM feat_users")
    end

    @tag pending: "Needs #3265"
    test "function used" do
      assert %{
               top_level_select_functions: [],
               subquery_select_functions: ["sqrt", "abs", "min", "max", "sum"],
               select_functions: ["sqrt", "abs", "min", "max", "sum"]
             } = features_from("SELECT abs(foo) FROM (SELECT sqrt(height) AS foo FROM feat_users) x")
    end

    test "deduplicates" do
      assert %{
               top_level_select_functions: [],
               subquery_select_functions: ["sqrt", "min", "max", "sum"],
               select_functions: ["sqrt", "min", "max", "sum"]
             } = features_from("SELECT sqrt(x) FROM (SELECT sqrt(height) AS x FROM feat_users) foo")
    end

    test "function used in WHERE" do
      assert %{top_level_select_functions: [], subquery_select_functions: ["sum"], select_functions: ["sum"]} =
               features_from("SELECT * FROM feat_users WHERE sqrt(height) = 10")
    end
  end

  describe "filters" do
    test "no filters" do
      assert %{filters: [], top_level_filters: [], subquery_filters: []} =
               features_from("SELECT count(*) FROM feat_users")
    end

    test "filter in HAVING" do
      assert %{
               filters: ["(= (variance col) const)"],
               top_level_filters: ["(= (variance col) const)"],
               subquery_filters: []
             } = features_from("SELECT COUNT(*) FROM feat_users GROUP BY name HAVING VARIANCE(height) = 0")
    end

    test "subqueries" do
      assert %{
               filters: ["(= (variance col) const)", "(<> col const)"],
               top_level_filters: ["(= (variance col) const)"],
               subquery_filters: ["(<> col const)"]
             } =
               features_from("""
                 SELECT COUNT(*) FROM (
                   SELECT user_id, height
                   FROM feat_users
                   WHERE height <> 0
                 ) foo
                 GROUP BY foo.height
                 HAVING VARIANCE(foo.height) = 0
               """)
    end

    test "extracts filter structure" do
      assert MapSet.new(["(< col const)", "(>= col const)"]) ==
               features_from("""
                 SELECT height
                 FROM feat_users
                 WHERE height > 10 and height < 20
               """).filters
               |> Enum.into(MapSet.new())

      assert MapSet.new(["(<> col const)", "(= col const)"]) ==
               features_from("""
                 SELECT height
                 FROM feat_users
                 WHERE height <> 10 and male = true
               """).filters
               |> Enum.into(MapSet.new())

      assert MapSet.new(["(in col const const)", "(<> col const)"]) ==
               features_from("""
                 SELECT height
                 FROM feat_users
                 WHERE
                   height IN (10, 11) and height NOT IN (12, 13) and
                   name IN ('bob', 'alice')
               """).filters
               |> Enum.into(MapSet.new())

      assert MapSet.new(["(is_null col)", "(not (is_null col))"]) ==
               features_from("""
                 SELECT height
                 FROM feat_users
                 WHERE height IS NULL and name IS NOT NULL
               """).filters
               |> Enum.into(MapSet.new())

      assert MapSet.new([
               "(like col const)",
               "(ilike col const)",
               "(not (like col const))",
               "(not (ilike col const))"
             ]) ==
               features_from("""
                 SELECT height
                 FROM feat_users
                 WHERE name LIKE '%' and name ILIKE '%foo%' and name NOT LIKE '_' and name NOT ILIKE '%bar%'
               """).filters
               |> Enum.into(MapSet.new())
    end
  end

  describe "number of group by clauses" do
    test "no group by" do
      assert %{num_top_level_group_by: 0, num_subquery_group_by: 0, num_group_by: 0} =
               features_from("SELECT stddev(height) FROM feat_users")
    end

    test "top-level group by" do
      assert %{num_top_level_group_by: 1, num_subquery_group_by: 0, num_group_by: 1} =
               features_from("SELECT stddev(height) FROM feat_users GROUP BY height")
    end

    test "subquery group by" do
      assert %{num_top_level_group_by: 0, num_subquery_group_by: 1, num_group_by: 1} =
               features_from("SELECT stddev(m) FROM (SELECT stddev(height) as m FROM feat_users GROUP BY height) foo")
    end
  end

  describe "column types" do
    @uid_type "text"

    test "simple case" do
      assert %{db_column_types: [@uid_type, @uid_type, "integer", "text", "text", "integer", "text"]} =
               features_from("SELECT height, name FROM feat_users")
    end

    test "works across tables" do
      assert %{
               db_column_types: [
                 @uid_type,
                 @uid_type,
                 @uid_type,
                 @uid_type,
                 "integer",
                 "datetime",
                 "text",
                 "integer",
                 "datetime"
               ]
             } =
               features_from("""
                 SELECT height, datetime
                 FROM feat_users, feat_purchases
                 WHERE feat_users.user_id = feat_purchases.user_id
               """)
    end

    test "constants are not DB columns" do
      assert %{db_column_types: [@uid_type, @uid_type, @uid_type]} =
               features_from("SELECT 'string', date '2018-01-01' FROM feat_users")
    end

    test "count noise type" do
      assert %{selected_types: ["real"]} = features_from("SELECT count_noise(*) FROM feat_users")
    end
  end

>>>>>>> a5efdd7d
  describe "selected_types" do
    test "when constant" do
      assert %{selected_types: ["integer"]} = metadata_from("SELECT 1 FROM feat_users")
    end

    test "when column" do
      assert %{selected_types: ["integer"]} = metadata_from("SELECT height FROM feat_users")
    end

    test "when function" do
      assert %{selected_types: ["integer"]} = metadata_from("SELECT length(name) FROM feat_users")
    end
  end

  describe ".max_rare_negative_conditions" do
    test "defaults to the globally configured maximum (2 for tests)" do
      assert 2 == Query.max_rare_negative_conditions(%Query{data_source: %{}})
    end

    test "accepts max rare conditions number configured for the data source" do
      assert 0 == Query.max_rare_negative_conditions(%Query{data_source: %{max_rare_negative_conditions: 0}})
    end
  end

  test "successful view validation" do
    assert {:ok, [col1, col2]} = validate_view("v1", "select user_id, name from feat_users")
    assert col1 == %{name: "user_id", type: "text", key_type: "user_id"}
    assert col2 == %{name: "name", type: "text", key_type: nil}
  end

  test "successful validation of a view which uses another view" do
    assert {:ok, [col1, col2]} =
             validate_view("v1", "select user_id, name from table_view", %{
               "table_view" => "select user_id, name from feat_users"
             })

    assert col1 == %{name: "user_id", type: "text", key_type: "user_id"}
    assert col2 == %{name: "name", type: "text", key_type: nil}
  end

  test "view can't have the same name as the table",
    do: assert({:error, :name, "has already been taken"} == validate_view("feat_users", ""))

  test "describe query with early binding" do
    assert {:ok, columns, capabilities} = describe_query("select $1 from feat_users", [%{type: :boolean, value: true}])

    assert columns == [""]
    assert capabilities.selected_types == ["boolean"]
    assert capabilities.parameter_types == ["boolean"]
  end

  test "describe query with late binding" do
    assert {:ok, columns, capabilities} = describe_query("select cast($1 as boolean) from feat_users")

    assert columns == [""]
    assert capabilities.selected_types == ["boolean"]
    assert capabilities.parameter_types == ["boolean"]
  end

  test "describe query with late binding in a subquery" do
    assert {:ok, columns, capabilities} =
             describe_query("select x from (select user_id, cast($1 as boolean) as x from feat_users) sq")

    assert columns == ["x"]
    assert capabilities.selected_types == ["boolean"]
    assert capabilities.parameter_types == ["boolean"]
  end

  test "describing select *" do
    assert {:ok, columns, capabilities} = describe_query("select * from feat_describe")
    assert columns == ["id", "t", "f", "b", "d"]
    assert capabilities.selected_types == ["integer", "text", "real", "boolean", "datetime"]
  end

  test "late bound parameters must be casted" do
    assert {:error, error} = describe_query("select $1 from feat_users")
    assert error == "The type for parameter `$1` cannot be determined."
  end

  test "all parameters must be supplied" do
    assert {:error, error} = describe_query("select cast($2 as boolean) from feat_users")
    assert error == "The type for parameter `$1` cannot be determined."
  end

  test "db_columns resolving simple column" do
    uid_column = Table.column("uid", :integer)
    string_column = Table.column("string", :text)
    table = Table.new("table", "uid", columns: [uid_column, string_column])

    query = %Query{
      command: :select,
      columns: [Expression.column(string_column, table)],
      column_titles: ["string"],
      selected_tables: [table],
      from: "table",
      type: :anonymized
    }

    assert [
             %Expression{name: "uid", row_index: 0},
             %Expression{name: "string", row_index: 1}
           ] = Query.resolve_db_columns(query).db_columns
  end

  test "db_columns resolving function call" do
    uid_column = Table.column("uid", :integer)
    numeric_column = Table.column("numeric", :integer)
    table = Table.new("table", "uid", columns: [uid_column, numeric_column])

    query = %Query{
      command: :select,
      columns: [Expression.function("abs", [Expression.column(numeric_column, table)], :integer)],
      column_titles: ["abs"],
      selected_tables: [table],
      from: "table",
      type: :anonymized
    }

    assert [
             %Expression{name: "uid", row_index: 0},
             %Expression{name: "numeric", row_index: 1}
           ] = Query.resolve_db_columns(query).db_columns
  end

  test "offloaded where clauses extraction" do
    uid_column = Table.column("uid", :integer)
    numeric_column = Table.column("numeric", :integer)
    table = Table.new("table", "uid", columns: [uid_column, numeric_column])

    condition =
      Expression.function("=", [Expression.column(numeric_column, table), Expression.constant(:integer, 3)], :boolean)

    query = %Query{
      command: :select,
      where: condition,
      selected_tables: [table],
      from: "table",
      data_source: hd(Cloak.DataSource.all())
    }

    assert ^condition = Query.offloaded_where(query)
    assert nil == Query.emulated_where(query)
  end

  test "emulated where clauses extraction" do
    uid_column = Table.column("uid", :integer)
    text_column = Table.column("text", :text)
    table = Table.new("table", "uid", columns: [uid_column, text_column])

    decoded_column = Expression.function("dec_b64", [Expression.column(text_column, table)], :text)
    condition = Expression.function("=", [decoded_column, Expression.constant(:text, "a")], :boolean)

    query = %Query{
      command: :select,
      where: condition,
      selected_tables: [table],
      from: "table",
      data_source: hd(Cloak.DataSource.all())
    }

    assert ^condition = Query.emulated_where(query)
    assert nil == Query.offloaded_where(query)
  end

  test "[Issue #2815] bucket type" do
    assert ["real"] = metadata_from("SELECT BUCKET(height BY 10) FROM feat_users").selected_types
  end

  defp describe_query(statement, parameters \\ nil),
    do: Query.describe_query(nil, hd(Cloak.DataSource.all()), statement, parameters, %{})

  defp validate_view(name, sql, views \\ %{}) do
    [first_ds | rest_ds] = Cloak.DataSource.all()
    result = Query.validate_view(nil, first_ds, name, sql, views)
    Enum.each(rest_ds, &assert(result == Query.validate_view(nil, &1, name, sql, views)))
    result
  end

  defp metadata_from(statement) do
    [first_ds | rest_ds] = Cloak.DataSource.all()
    {query, metadata} = compile_with_metadata(first_ds, statement)
    query = query |> scrub_data_sources()

    for data_source <- rest_ds do
      {other_query, other_metadata} = compile_with_metadata(data_source, statement)
      other_query = other_query |> scrub_data_sources()

      assert query == other_query

      assert metadata == other_metadata
    end

    metadata
  end

  defp compile_with_metadata(data_source, statement) do
    {:ok, parsed_query} = Parser.parse(statement)

    {:ok, query} = Compiler.compile(parsed_query, nil, data_source, _parameters = [], _views = %{})

    metadata = Query.metadata(query)

    {scrub_data_sources(query), metadata}
  end
end<|MERGE_RESOLUTION|>--- conflicted
+++ resolved
@@ -34,308 +34,6 @@
     :ok
   end
 
-<<<<<<< HEAD
-=======
-  describe "top level selected" do
-    test "simple case" do
-      assert %{num_top_level_dimensions: 1, num_top_level_aggregates: 0} =
-               features_from("SELECT height FROM feat_users")
-
-      assert %{num_top_level_dimensions: 3, num_top_level_aggregates: 0} =
-               features_from("SELECT height, name, male FROM feat_users")
-    end
-
-    test "duplicates" do
-      assert %{num_top_level_dimensions: 3, num_top_level_aggregates: 0} =
-               features_from("SELECT name, name, name FROM feat_users")
-    end
-
-    test "constants" do
-      assert %{num_top_level_dimensions: 1, num_top_level_aggregates: 0} = features_from("SELECT '1' FROM feat_users")
-    end
-
-    test "aggregates" do
-      assert %{num_top_level_dimensions: 1, num_top_level_aggregates: 3} =
-               features_from("SELECT name, avg(height), avg(height), sum(height) FROM feat_users GROUP BY name")
-    end
-  end
-
-  describe "num_db_columns" do
-    test "simple query" do
-      assert %{num_db_columns: 5, num_distinct_db_columns: 2} = features_from("SELECT height FROM feat_users")
-    end
-
-    test "deduplication" do
-      assert %{num_db_columns: 4, num_distinct_db_columns: 2} =
-               features_from("""
-                 SELECT count(*) FROM
-                   (SELECT user_id FROM feat_users WHERE height = 0) x
-                 INNER JOIN
-                   (SELECT user_id FROM feat_users WHERE height = 0) y
-                 ON x.user_id = y.user_id
-               """)
-    end
-
-    test "constants don't count" do
-      assert %{num_db_columns: 3, num_distinct_db_columns: 1} = features_from("SELECT '1' FROM feat_users")
-    end
-
-    test "subqueries" do
-      assert %{num_db_columns: 7, num_distinct_db_columns: 3} =
-               features_from("""
-                 SELECT COUNT(*) FROM (
-                   SELECT user_id FROM feat_users GROUP BY user_id, name HAVING sum(height) = 0
-                 ) foo
-               """)
-    end
-  end
-
-  describe "num_tables" do
-    test "simple query" do
-      assert %{num_distinct_tables: 1, num_tables: 1} = features_from("SELECT height FROM feat_users")
-    end
-
-    test "implicit join" do
-      assert %{num_distinct_tables: 2, num_tables: 2} =
-               features_from("""
-                 SELECT height FROM feat_users, feat_purchases
-                 WHERE feat_users.user_id = feat_purchases.user_id
-               """)
-    end
-
-    test "explicit join" do
-      assert %{num_distinct_tables: 2, num_tables: 2} =
-               features_from("""
-                 SELECT height
-                 FROM feat_users INNER JOIN feat_purchases ON feat_users.user_id = feat_purchases.user_id
-               """)
-    end
-
-    test "subquery" do
-      assert %{num_distinct_tables: 2, num_tables: 2} =
-               features_from("""
-                 SELECT COUNT(*)
-                 FROM (
-                   SELECT *
-                   FROM feat_users INNER JOIN feat_purchases
-                     ON feat_users.user_id = feat_purchases.user_id
-                 ) foo
-               """)
-    end
-
-    test "distinct tables" do
-      assert %{num_distinct_tables: 2, num_tables: 3} =
-               features_from("""
-                 SELECT COUNT(*)
-                 FROM feat_users AS a, feat_purchases AS b, feat_purchases AS c
-                 WHERE a.user_id = b.user_id AND a.user_id = c.user_id
-               """)
-    end
-  end
-
-  describe "functions" do
-    test "no function" do
-      assert %{functions: ["sum"], top_level_functions: [], subquery_functions: ["sum"]} =
-               features_from("SELECT height FROM feat_users")
-    end
-
-    @tag pending: "Needs #3265"
-    test "function used" do
-      result = features_from("SELECT abs(height), CAST(height AS text) FROM feat_users")
-
-      assert Enum.sort(result.functions) == ["abs", "cast", "max", "min", "sum"]
-      assert result.top_level_functions == []
-      assert Enum.sort(result.subquery_functions) == ["abs", "cast", "max", "min", "sum"]
-    end
-
-    test "function used in WHERE" do
-      assert %{functions: ["sqrt", "sum"], top_level_functions: [], subquery_functions: ["sqrt", "sum"]} =
-               features_from("SELECT * FROM feat_users WHERE sqrt(height) = 10")
-    end
-
-    test "nested functions used" do
-      assert %{functions: ["min"], top_level_functions: ["min"], subquery_functions: []} =
-               features_from("SELECT min(sqrt(height)) FROM feat_users")
-    end
-
-    test "subqueries" do
-      assert %{functions: ["variance", "sqrt"], top_level_functions: ["variance"], subquery_functions: ["sqrt"]} =
-               features_from("SELECT variance(h) FROM (SELECT sqrt(height) as h FROM feat_users) x")
-    end
-
-    test "deduplicates functions used" do
-      assert %{functions: ["min"], top_level_functions: ["min"], subquery_functions: ["min"]} =
-               features_from("SELECT min(height) FROM (SELECT min(height) AS height FROM feat_users) foo")
-    end
-  end
-
-  describe "select_functions" do
-    test "no function" do
-      assert %{top_level_select_functions: [], subquery_select_functions: ["sum"], select_functions: ["sum"]} =
-               features_from("SELECT height FROM feat_users")
-    end
-
-    @tag pending: "Needs #3265"
-    test "function used" do
-      assert %{
-               top_level_select_functions: [],
-               subquery_select_functions: ["sqrt", "abs", "min", "max", "sum"],
-               select_functions: ["sqrt", "abs", "min", "max", "sum"]
-             } = features_from("SELECT abs(foo) FROM (SELECT sqrt(height) AS foo FROM feat_users) x")
-    end
-
-    test "deduplicates" do
-      assert %{
-               top_level_select_functions: [],
-               subquery_select_functions: ["sqrt", "min", "max", "sum"],
-               select_functions: ["sqrt", "min", "max", "sum"]
-             } = features_from("SELECT sqrt(x) FROM (SELECT sqrt(height) AS x FROM feat_users) foo")
-    end
-
-    test "function used in WHERE" do
-      assert %{top_level_select_functions: [], subquery_select_functions: ["sum"], select_functions: ["sum"]} =
-               features_from("SELECT * FROM feat_users WHERE sqrt(height) = 10")
-    end
-  end
-
-  describe "filters" do
-    test "no filters" do
-      assert %{filters: [], top_level_filters: [], subquery_filters: []} =
-               features_from("SELECT count(*) FROM feat_users")
-    end
-
-    test "filter in HAVING" do
-      assert %{
-               filters: ["(= (variance col) const)"],
-               top_level_filters: ["(= (variance col) const)"],
-               subquery_filters: []
-             } = features_from("SELECT COUNT(*) FROM feat_users GROUP BY name HAVING VARIANCE(height) = 0")
-    end
-
-    test "subqueries" do
-      assert %{
-               filters: ["(= (variance col) const)", "(<> col const)"],
-               top_level_filters: ["(= (variance col) const)"],
-               subquery_filters: ["(<> col const)"]
-             } =
-               features_from("""
-                 SELECT COUNT(*) FROM (
-                   SELECT user_id, height
-                   FROM feat_users
-                   WHERE height <> 0
-                 ) foo
-                 GROUP BY foo.height
-                 HAVING VARIANCE(foo.height) = 0
-               """)
-    end
-
-    test "extracts filter structure" do
-      assert MapSet.new(["(< col const)", "(>= col const)"]) ==
-               features_from("""
-                 SELECT height
-                 FROM feat_users
-                 WHERE height > 10 and height < 20
-               """).filters
-               |> Enum.into(MapSet.new())
-
-      assert MapSet.new(["(<> col const)", "(= col const)"]) ==
-               features_from("""
-                 SELECT height
-                 FROM feat_users
-                 WHERE height <> 10 and male = true
-               """).filters
-               |> Enum.into(MapSet.new())
-
-      assert MapSet.new(["(in col const const)", "(<> col const)"]) ==
-               features_from("""
-                 SELECT height
-                 FROM feat_users
-                 WHERE
-                   height IN (10, 11) and height NOT IN (12, 13) and
-                   name IN ('bob', 'alice')
-               """).filters
-               |> Enum.into(MapSet.new())
-
-      assert MapSet.new(["(is_null col)", "(not (is_null col))"]) ==
-               features_from("""
-                 SELECT height
-                 FROM feat_users
-                 WHERE height IS NULL and name IS NOT NULL
-               """).filters
-               |> Enum.into(MapSet.new())
-
-      assert MapSet.new([
-               "(like col const)",
-               "(ilike col const)",
-               "(not (like col const))",
-               "(not (ilike col const))"
-             ]) ==
-               features_from("""
-                 SELECT height
-                 FROM feat_users
-                 WHERE name LIKE '%' and name ILIKE '%foo%' and name NOT LIKE '_' and name NOT ILIKE '%bar%'
-               """).filters
-               |> Enum.into(MapSet.new())
-    end
-  end
-
-  describe "number of group by clauses" do
-    test "no group by" do
-      assert %{num_top_level_group_by: 0, num_subquery_group_by: 0, num_group_by: 0} =
-               features_from("SELECT stddev(height) FROM feat_users")
-    end
-
-    test "top-level group by" do
-      assert %{num_top_level_group_by: 1, num_subquery_group_by: 0, num_group_by: 1} =
-               features_from("SELECT stddev(height) FROM feat_users GROUP BY height")
-    end
-
-    test "subquery group by" do
-      assert %{num_top_level_group_by: 0, num_subquery_group_by: 1, num_group_by: 1} =
-               features_from("SELECT stddev(m) FROM (SELECT stddev(height) as m FROM feat_users GROUP BY height) foo")
-    end
-  end
-
-  describe "column types" do
-    @uid_type "text"
-
-    test "simple case" do
-      assert %{db_column_types: [@uid_type, @uid_type, "integer", "text", "text", "integer", "text"]} =
-               features_from("SELECT height, name FROM feat_users")
-    end
-
-    test "works across tables" do
-      assert %{
-               db_column_types: [
-                 @uid_type,
-                 @uid_type,
-                 @uid_type,
-                 @uid_type,
-                 "integer",
-                 "datetime",
-                 "text",
-                 "integer",
-                 "datetime"
-               ]
-             } =
-               features_from("""
-                 SELECT height, datetime
-                 FROM feat_users, feat_purchases
-                 WHERE feat_users.user_id = feat_purchases.user_id
-               """)
-    end
-
-    test "constants are not DB columns" do
-      assert %{db_column_types: [@uid_type, @uid_type, @uid_type]} =
-               features_from("SELECT 'string', date '2018-01-01' FROM feat_users")
-    end
-
-    test "count noise type" do
-      assert %{selected_types: ["real"]} = features_from("SELECT count_noise(*) FROM feat_users")
-    end
-  end
-
->>>>>>> a5efdd7d
   describe "selected_types" do
     test "when constant" do
       assert %{selected_types: ["integer"]} = metadata_from("SELECT 1 FROM feat_users")
