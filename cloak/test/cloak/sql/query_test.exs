--- conflicted
+++ resolved
@@ -227,13 +227,8 @@
     [first_ds | rest_ds] = Cloak.DataSource.all()
     query = make_query(first_ds, statement)
     for data_source <- rest_ds, do:
-<<<<<<< HEAD
-      assert(query == Query.make!(data_source, statement, [], %{}) |> scrub_data_source())
+      assert(query == make_query(data_source, statement))
     query.features
-=======
-      assert(query == make_query(data_source, statement))
-    Query.extract_features(query)
->>>>>>> 98a8441e
   end
 
   defp scrub_data_source(query) do
