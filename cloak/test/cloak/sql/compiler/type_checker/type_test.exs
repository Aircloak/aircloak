--- conflicted
+++ resolved
@@ -128,7 +128,6 @@
     end
   end
 
-<<<<<<< HEAD
   describe "unclear_implicit_range?" do
     test "false when implicit range by itself", do:
       refute %Type{applied_functions: ["month"]} |> Type.unclear_implicit_range?()
@@ -144,7 +143,8 @@
 
     test "true when nested implicit ranges", do:
       assert %Type{applied_functions: ["date_trunc", "trunc"]} |> Type.unclear_implicit_range?()
-=======
+  end
+
   describe "clear_column?" do
     test "true for raw columns", do:
       assert type_first_column("SELECT numeric FROM table") |> Type.clear_column?()
@@ -175,7 +175,6 @@
 
     test "does not ignore functions in aggregates", do:
       refute type_first_column("SELECT max(sqrt(numeric)) FROM table") |> Type.clear_column?()
->>>>>>> 799e2c8a
   end
 
   defp constant_involved?(query), do:
