defmodule Cloak.Sql.Compiler.TypeChecker.Test do
  @moduledoc false

  use ExUnit.Case, async: true

  alias Cloak.DataSource.Table
  alias Cloak.Sql.{Compiler, Parser, Compiler.TypeChecker}

  describe "records used functions" do
    test "records usage of single functions", do:
      assert type_first_column("SELECT abs(numeric) FROM table").applied_functions == ["abs"]

    test "records usage of math functions", do:
      assert type_first_column("SELECT numeric + numeric FROM table").applied_functions == ["+"]

    test "records functions used across subqueries", do:
      assert type_first_column("SELECT c FROM (SELECT abs(numeric) as c FROM table) t").applied_functions == ["abs"]

    test "records multiple functions top down", do:
      assert type_first_column("SELECT abs(numeric + numeric) FROM table").applied_functions == ["abs", "+"]
  end

  describe "constant detection" do
    test "not constant if no constant appears", do:
      refute constant_involved?("SELECT numeric FROM table")

    test "not constant if math on two columns", do:
      refute constant_involved?("SELECT numeric + numeric FROM table")

    test "two math operations are considered a constant", do:
      assert constant_involved?("SELECT numeric + (numeric * numeric) FROM table")

    test "constant only input to a function is considered a constant" do
      assert constant?("SELECT abs(1) FROM table")
      assert constant?("SELECT 1 + 1 FROM table")
    end

    test "constant involved if an user provided constant is an input to a function", do:
      assert constant_involved?("SELECT numeric + 1 FROM table")

    test "touched by constant if a function input is deemed to be a potential constant", do:
      assert constant_involved?("SELECT left(string, numeric + (numeric * numeric)) FROM table")
  end

  describe "knows which columns were involved" do
    test "when a column is selected" do
      type = type_first_column("SELECT numeric FROM table")
      assert expression_name(type.history_of_columns_involved) == ["numeric"]
    end

    test "when a column is selected inside a function" do
      type = type_first_column("SELECT abs(numeric) FROM table")
      assert expression_name(type.history_of_columns_involved) == ["numeric"]
    end

    test "when a column is selected in a subquery" do
      type = type_first_column("SELECT col FROM (SELECT uid, numeric as col FROM table) t")
      assert expression_name(type.history_of_columns_involved) == ["numeric"]
    end

    test "when multiple columns are selected" do
      type = type_first_column("SELECT concat(string, cast(numeric as text)) FROM table")
      assert expression_name(type.history_of_columns_involved) == ["string", "numeric"]
    end

    test "deduplicates columns" do
      type = type_first_column("SELECT concat(string, string) FROM table")
      assert expression_name(type.history_of_columns_involved) == ["string"]
    end

    def expression_name(columns), do:
      columns
      |> Enum.map(& &1.name)
  end

  describe "records a history of dangerous functions" do
    test "empty history for queries without functions or math" do
      type = type_first_column("SELECT numeric FROM table")
      assert type.history_of_dangerous_transformations == []
    end

    test "for function with discontinuious function div" do
      type = type_first_column("SELECT div(numeric, 10) FROM table")
      assert type.history_of_dangerous_transformations == [{:dangerous_function, "div"}]
    end

    test "even when multiple occur" do
      type = type_first_column("SELECT abs(div(numeric, 10)) FROM table")
      assert type.history_of_dangerous_transformations ==
        [{:dangerous_function, "abs"}, {:dangerous_function, "div"}]
    end

    test "does not record discontinuous functions that aren't dangerous" do
      type = type_first_column("SELECT div(cast(sqrt(numeric) as integer), 10) FROM table")
      assert type.history_of_dangerous_transformations == [{:dangerous_function, "div"}]
    end

    test "records math influenced by a constant as a potential offense" do
      type = type_first_column("SELECT numeric + 10 FROM table")
      assert type.history_of_dangerous_transformations == [{:dangerous_function, "+"}]
    end

    test "does not record math between non-constant influenced columns" do
      type = type_first_column("SELECT numeric + numeric FROM table")
      assert type.history_of_dangerous_transformations == []
    end

    test "records multiple math offenses" do
      type = type_first_column("SELECT numeric + 10 FROM (SELECT uid, numeric - 1 as numeric FROM table) t")
      assert type.history_of_dangerous_transformations ==
        [{:dangerous_function, "+"}, {:dangerous_function, "-"}]
    end

    test "records multiple instances of the same offense" do
      type = type_first_column("SELECT numeric + 10 FROM (SELECT uid, numeric + 1 as numeric FROM table) t")
      assert type.history_of_dangerous_transformations ==
        [{:dangerous_function, "+"}, {:dangerous_function, "+"}]
    end

    test "records dangerous functions when it believes a constant has been constructed" do
      type = type_first_column("""
        SELECT abs(div(numeric, numeric) + div(numeric, numeric)) FROM table
      """)
      assert type.history_of_dangerous_transformations ==
        [{:dangerous_function, "abs"}, {:dangerous_function, "+"}]
    end
  end

  describe "IN" do
    test "allows clear IN lhs", do:
      assert {:ok, _, _} = compile("SELECT COUNT(*) FROM table WHERE numeric IN (1, 2, 3)")

    test "forbids unclear IN lhs", do:
      assert {:error, "Only `lower`, `upper` can be used in the left-hand side of an IN operator."} =
        compile("SELECT COUNT(*) FROM table WHERE numeric + 1 IN (1, 2, 3)")

    test "allows clear IN lhs from subqueries", do:
      assert {:ok, _, _} =
        compile("SELECT COUNT(*) FROM (SELECT numeric AS number FROM table) x WHERE number IN (1, 2, 3)")

    test "forbids unclear IN lhs from subqueries", do:
      assert {:error, "Only `lower`, `upper` can be used in the left-hand side of an IN operator."} =
        compile("SELECT COUNT(*) FROM (SELECT numeric + 1 AS number FROM table) x WHERE number IN (1, 2, 3)")
  end

  describe "negative conditions" do
    test "allows clear <> lhs", do:
      assert {:ok, _, _} = compile("SELECT COUNT(*) FROM table WHERE numeric <> 10")

    test "forbids unclear <> lhs", do:
      assert {:error, "Only `lower`, `upper` can be used in the left-hand side of an <> operator."} =
        compile("SELECT COUNT(*) FROM table WHERE numeric + 1 <> 10")

    test "forbids column <> column", do:
      assert {:error, "The right-hand side of an <> operator has to be a constant."} =
        compile("SELECT COUNT(*) FROM table WHERE numeric <> numeric")

    test "allows clear <> lhs in subquery HAVING", do:
      assert {:ok, _, _} = compile("""
        SELECT COUNT(*) FROM (SELECT uid FROM table GROUP BY uid HAVING COUNT(numeric) <> 10) x
      """)

    test "forbids unclear <> lhs in subquery HAVING", do:
      assert {:error, "Only `lower`, `upper` can be used in the left-hand side of an <> operator."} = compile("""
        SELECT COUNT(*) FROM (SELECT uid FROM table GROUP BY uid HAVING AVG(numeric + 1) <> 10) x
      """)

    test "allows clear NOT LIKE lhs", do:
      assert {:ok, _, _} = compile("SELECT COUNT(*) FROM table WHERE string NOT LIKE '%some pattern_'")

    test "allows clear NOT ILIKE lhs", do:
      assert {:ok, _, _} = compile("SELECT COUNT(*) FROM table WHERE string NOT ILIKE '%some pattern_'")

    test "forbids unclear NOT LIKE lhs", do:
      assert {:error, "NOT LIKE can only be applied to an unmodified database column."} =
        compile("SELECT COUNT(*) FROM table WHERE upper(string) NOT LIKE '%some pattern_'")

    test "forbids unclear NOT ILIKE lhs", do:
      assert {:error, "NOT ILIKE can only be applied to an unmodified database column."} =
        compile("SELECT COUNT(*) FROM table WHERE upper(string) NOT ILIKE '%some pattern_'")
  end

  describe "ranges" do
    test "allows clear >=/< arguments", do:
      assert {:ok, _, _} = compile("SELECT COUNT(*) FROM table WHERE numeric > 0 AND numeric < 10")

    test "forbids unclear >=/< arguments", do:
      assert {:error, "Only unmodified database columns can be limited by a range."} =
        compile("SELECT COUNT(*) FROM table WHERE sqrt(numeric) > 0 AND sqrt(numeric) < 10")

    test "allows clear between arguments", do:
      assert {:ok, _, _} = compile("SELECT COUNT(*) FROM table WHERE numeric BETWEEN 0 AND 10")

    test "forbids unclear between arguments", do:
      assert {:error, "Only unmodified database columns can be limited by a range."} =
        compile("SELECT COUNT(*) FROM table WHERE sqrt(numeric) BETWEEN 0 AND 10")

    test "allows any ranges in top-level HAVING", do:
      assert {:ok, _, _} = compile("""
        SELECT COUNT(*) FROM table GROUP BY numeric HAVING sqrt(COUNT(float)) BETWEEN 0 AND 10
      """)

    test "allows clear ranges in subquery HAVING", do:
      assert {:ok, _, _} = compile("""
        SELECT COUNT(*) FROM (SELECT uid FROM table GROUP BY uid HAVING COUNT(float) BETWEEN 0 AND 10) x
      """)

    test "forbids unclear ranges in subquery HAVING", do:
      assert {:error,  "Only unmodified database columns can be limited by a range."} = compile("""
        SELECT COUNT(*) FROM (SELECT uid FROM table GROUP BY uid HAVING sqrt(COUNT(float)) BETWEEN 0 AND 10) x
      """)

    test "allows casts in ranges", do:
      assert {:ok, _, _} = compile("SELECT COUNT(*) FROM table WHERE CAST(string AS INTEGER) BETWEEN 0 AND 10")
  end

<<<<<<< HEAD
  Enum.each(~w(constant_involved? constant?)a, fn(param) ->
    defp unquote(param)(query), do:
      type_first_column(query).unquote(param)
  end)
=======
  describe "exceptions" do
    for function <- ~w(upper lower) do
      test "#{function} is allowed with IN" do
        assert {:ok, _, _} =
          compile("SELECT COUNT(*) FROM table WHERE #{unquote(function)}(string) IN ('foo', 'bar', 'baz')")
      end

      test "#{function} is allowed with NOT IN" do
        assert {:ok, _, _} =
          compile("SELECT COUNT(*) FROM table WHERE #{unquote(function)}(string) NOT IN ('foo', 'bar', 'baz')")
      end
    end
  end

  defp dangerously_discontinuous?(query), do:
    type_first_column(query).dangerously_discontinuous?

  defp seen_dangerous_math?(query), do:
    type_first_column(query).seen_dangerous_math?
>>>>>>> 878d09e0

  defp type_first_column(query) do
    compiled_query = compile!(query)
    TypeChecker.test_establish_type(hd(compiled_query.columns), compiled_query)
  end

  defp compile!(query_string) do
    {:ok, result, _features} = compile(query_string)
    result
  end

  defp compile(query_string), do:
    Compiler.compile(data_source(), Parser.parse!(query_string), [], %{})

  defp data_source() do
    %{
      driver: Cloak.DataSource.PostgreSQL,
      tables: %{
        table: Cloak.DataSource.Table.new("table", "uid",
          db_name: "table",
          columns: [
            Table.column("uid", :integer),
            Table.column("numeric", :integer),
            Table.column("float", :real),
            Table.column("string", :text),
            Table.column("time", :time),
            Table.column("date", :date),
          ]
        )
      }
    }
  end
end<|MERGE_RESOLUTION|>--- conflicted
+++ resolved
@@ -214,12 +214,6 @@
       assert {:ok, _, _} = compile("SELECT COUNT(*) FROM table WHERE CAST(string AS INTEGER) BETWEEN 0 AND 10")
   end
 
-<<<<<<< HEAD
-  Enum.each(~w(constant_involved? constant?)a, fn(param) ->
-    defp unquote(param)(query), do:
-      type_first_column(query).unquote(param)
-  end)
-=======
   describe "exceptions" do
     for function <- ~w(upper lower) do
       test "#{function} is allowed with IN" do
@@ -234,12 +228,10 @@
     end
   end
 
-  defp dangerously_discontinuous?(query), do:
-    type_first_column(query).dangerously_discontinuous?
-
-  defp seen_dangerous_math?(query), do:
-    type_first_column(query).seen_dangerous_math?
->>>>>>> 878d09e0
+  Enum.each(~w(constant_involved? constant?)a, fn(param) ->
+    defp unquote(param)(query), do:
+      type_first_column(query).unquote(param)
+  end)
 
   defp type_first_column(query) do
     compiled_query = compile!(query)
