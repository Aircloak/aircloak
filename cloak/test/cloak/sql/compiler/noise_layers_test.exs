--- conflicted
+++ resolved
@@ -763,21 +763,14 @@
     end
   end
 
-<<<<<<< HEAD
   test "performance sanity check" do
-    %{db_columns: db_columns} = compile!(
-      "SELECT COUNT(*) FROM (SELECT uid FROM table AS t WHERE numeric BETWEEN 0 AND 1000000 GROUP BY 1) x",
-    data_source())
-
+    %{db_columns: db_columns} =
+      compile!("SELECT COUNT(*) FROM (SELECT uid FROM table AS t WHERE numeric BETWEEN 0 AND 1000000 GROUP BY 1) x")
     assert 4 = length(db_columns)
   end
 
-  defp compile!(query, data_source, opts \\ []), do:
-    Cloak.Test.QueryHelpers.compile!(query, data_source, opts)
-=======
   defp compile!(query, opts \\ []), do:
     Cloak.Test.QueryHelpers.compile!(query, data_source(), opts)
->>>>>>> 6eb18655
     |> Cloak.Sql.Compiler.NoiseLayers.compile()
 
   defp data_source() do
