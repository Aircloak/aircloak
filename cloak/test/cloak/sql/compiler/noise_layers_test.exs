--- conflicted
+++ resolved
@@ -61,25 +61,19 @@
     test "floating noise layers from a subquery" do
       result = compile!("SELECT COUNT(*) FROM (SELECT * FROM table WHERE numeric = 3) foo", data_source())
 
-      assert [%{name: "numeric", expressions: [%Expression{name: name}]}] = result.noise_layers
+      assert [%{name: {"table", "numeric"}, expressions: [%Expression{name: name}]}] = result.noise_layers
       assert name == "numeric"
       assert 1 = Enum.count(result.db_columns, &match?(%Expression{name: ^name}, &1))
     end
 
-<<<<<<< HEAD
-      assert [%{name: {"table", "numeric"}, expressions: [%Expression{name: alias}]}] = result.noise_layers
-      assert 1 = Enum.count(result.db_columns, &match?(%Expression{name: ^alias}, &1))
-      assert 1 = Enum.count(subquery.db_columns, &match?(%Expression{name: "numeric", alias: ^alias}, &1))
-=======
     test "floating noise layers from a join" do
       result = compile!("""
         SELECT numeric FROM table JOIN (SELECT uid FROM table WHERE numeric = 3) foo ON foo.uid = table.uid
       """, data_source())
 
-      assert [%{name: "numeric", expressions: [%Expression{name: name}]}] = result.noise_layers
+      assert [%{name: {"table", "numeric"}, expressions: [%Expression{name: name}]}] = result.noise_layers
       assert name != "numeric"
       assert 1 = Enum.count(result.db_columns, &match?(%Expression{name: ^name}, &1))
->>>>>>> ca059e20
     end
 
     test "floating noise layers from an aggregating subquery" do
