defmodule Cloak.Sql.Compiler.NoiseLayers.Test do
  use ExUnit.Case, async: true

  alias Cloak.DataSource.Table
  alias Cloak.Sql.{Expression, NoiseLayer}

  defmacrop static_layer(base) do
    quote do
      %NoiseLayer{expressions: [_, _, _], base: unquote(base)}
    end
  end

  defmacrop uid_layer(base) do
    quote do
      %NoiseLayer{expressions: [_, _, _, %Expression{name: "uid"}], base: unquote(base)}
    end
  end

  defmacrop generic_layer() do
    quote do
      %{base: nil}
    end
  end

  test "overwrites any existing noise layers" do
    compiled = Cloak.Test.QueryHelpers.compile!("SELECT COUNT(*) FROM table", data_source())
    query =
      %{compiled | noise_layers: [%{base: :to_be_overwritten, expressions: []}]}
      |> Cloak.Sql.Compiler.NoiseLayers.compile()

    assert [%{base: nil}] = query.noise_layers
  end

  test "adds a uid noise layer if no other layers are present" do
    assert [%{base: nil, expressions: [%Expression{name: "uid"}]}] = compile!("SELECT COUNT(*) FROM table").noise_layers
  end

  describe "basic noise layers" do
    test "adds a uid and static noise layer for clear conditions" do
      result = compile!("SELECT COUNT(*) FROM table WHERE numeric = 3")

      assert [
        %{base: {"table", "numeric", nil}, expressions: [
          %Expression{value: 3}, %Expression{value: 3}, %Expression{value: 1}]},
        %{base: {"table", "numeric", nil}, expressions: [
          %Expression{value: 3}, %Expression{value: 3}, %Expression{value: 1}, %Expression{name: "uid"}]},
      ] = result.noise_layers
      assert Enum.any?(result.db_columns, &match?(%Expression{name: "uid"}, &1))
    end

    test "noise layers for clear condition don't depend on equality order" do
      result1 = compile!("SELECT COUNT(*) FROM table WHERE numeric = 3")
      result2 = compile!("SELECT COUNT(*) FROM table WHERE 3 = numeric")

      assert result1.noise_layers == result2.noise_layers
    end

    test "adds a uid and static noise layer for unclear conditions" do
      result = compile!("SELECT COUNT(*) FROM table WHERE numeric + 1 = 4")

      assert [
        %{base: {"table", "numeric", nil}, expressions: [
          %Expression{name: "numeric"}, %Expression{name: "numeric"}, %Expression{value: 1}]},
        %{base: {"table", "numeric", nil}, expressions: [
          %Expression{name: "numeric"}, %Expression{name: "numeric"}, %Expression{value: 1}, %Expression{name: "uid"}]},
      ] = result.noise_layers
      assert Enum.any?(result.db_columns, &match?(%Expression{name: "numeric"}, &1))
      assert Enum.any?(result.db_columns, &match?(%Expression{name: "uid"}, &1))
    end

    test "noise layer bases are case-normalized" do
      result = compile!("SELECT COUNT(*) FROM camelTable WHERE camelColumn = 3")

      assert [%{base: {"cameltable", "camelcolumn", nil}}, _] = result.noise_layers
    end

    test "adds a uid and static noise layer for columns filtered with GROUP BY" do
      result = compile!("SELECT numeric, COUNT(*) FROM table GROUP BY numeric")

      assert [
        %{base: {"table", "numeric", nil}, expressions: [
          %Expression{name: "numeric"}, %Expression{name: "numeric"}, %Expression{value: 1}]},
        %{base: {"table", "numeric", nil}, expressions: [
          %Expression{name: "numeric"}, %Expression{name: "numeric"}, %Expression{value: 1}, %Expression{name: "uid"}]},
      ] = result.noise_layers
      assert Enum.any?(result.db_columns, &match?(%Expression{name: "numeric"}, &1))
      assert Enum.any?(result.db_columns, &match?(%Expression{name: "uid"}, &1))
    end

    test "adds a uid and static noise layer for columns filtered with JOIN" do
      result = compile!("SELECT COUNT(*) FROM table JOIN other ON table.numeric + 1 = 3 AND table.uid = other.uid")

      assert [
        %{base: {"table", "numeric", nil}, expressions: [
          %Expression{name: "numeric"}, %Expression{name: "numeric"}, %Expression{value: 1}]},
        %{base: {"table", "numeric", nil}, expressions: [
          %Expression{name: "numeric"}, %Expression{name: "numeric"}, %Expression{value: 1}, %Expression{name: "uid"}]},
      ] = result.noise_layers
      assert Enum.any?(result.db_columns, &match?(%Expression{name: "numeric"}, &1))
      assert Enum.any?(result.db_columns, &match?(%Expression{name: "uid"}, &1))
    end

    test "emulated WHERE" do
      result = compile!("SELECT COUNT(*) FROM table WHERE dec_b64(encoded) = 'a'")

      assert [
        %{base: {"table", "encoded", nil}, expressions: [
          %Expression{name: "encoded"}, %Expression{name: "encoded"}, %Expression{value: 1}]},
        %{base: {"table", "encoded", nil}, expressions: [
          %Expression{name: "encoded"}, %Expression{name: "encoded"}, %Expression{value: 1}, %Expression{name: "uid"}]},
      ] = result.noise_layers
      assert Enum.any?(result.db_columns, &match?(%Expression{name: "encoded"}, &1))
      assert Enum.any?(result.db_columns, &match?(%Expression{name: "uid"}, &1))
    end

    test "adds a uid and static noise layer for each underlying column when a function is applied" do
      result = compile!("SELECT COUNT(*) FROM table GROUP BY numeric + numeric2")

      assert [
        %{base: {"table", "numeric", nil}, expressions: [%Expression{name: "numeric"}, _, _]},
        %{base: {"table", "numeric", nil}, expressions: [%Expression{name: "numeric"}, _, _, %Expression{name: "uid"}]},
        %{base: {"table", "numeric2", nil}, expressions: [%Expression{name: "numeric2"}, _, _]},
        %{base: {"table", "numeric2", nil}, expressions: [
          %Expression{name: "numeric2"}, _, _, %Expression{name: "uid"}]},
      ] = result.noise_layers
      assert Enum.any?(result.db_columns, &match?(%Expression{name: "numeric"}, &1))
      assert Enum.any?(result.db_columns, &match?(%Expression{name: "numeric2"}, &1))
      assert Enum.any?(result.db_columns, &match?(%Expression{name: "uid"}, &1))
    end

    test "multiple filters on one column" do
      result = compile!("SELECT COUNT(*) FROM table WHERE numeric + 1 = 3 GROUP BY BUCKET(numeric BY 10)")

      assert [
        %{base: {"table", "numeric", nil}, expressions: [%Expression{name: "numeric"}, _, _]},
        %{base: {"table", "numeric", nil}, expressions: [%Expression{name: "numeric"}, _, _, %Expression{name: "uid"}]},
        %{base: {"table", "numeric", nil}, expressions: [%Expression{name: "numeric"}, _, _]},
        %{base: {"table", "numeric", nil}, expressions: [%Expression{name: "numeric"}, _, _, %Expression{name: "uid"}]},
      ] = result.noise_layers
      assert 2 = Enum.count(result.db_columns, &match?(%Expression{name: "numeric"}, &1))
      assert Enum.any?(result.db_columns, &match?(%Expression{name: "uid"}, &1))
    end

    test "columns in top-level select" do
      result = compile!("SELECT numeric FROM table")

      assert [
        %{base: {"table", "numeric", nil}, expressions: [%Expression{name: "numeric"}, _, _]},
        %{base: {"table", "numeric", nil}, expressions: [%Expression{name: "numeric"}, _, _, %Expression{name: "uid"}]},
      ] = result.noise_layers
      assert 1 = Enum.count(result.db_columns, &match?(%Expression{name: "numeric"}, &1))
    end

    test "aggregated columns in top-level select are ignored" do
      result = compile!("SELECT COUNT(numeric) FROM table")

      assert [generic_layer()] = result.noise_layers
    end

    test "having in top-level query" do
      result = compile!("SELECT COUNT(*) FROM table HAVING COUNT(numeric) = 10")

      assert [generic_layer()] = result.noise_layers
    end

    test "having in subquery" do
      result = compile!("""
        SELECT COUNT(*) FROM (SELECT uid, COUNT(*) FROM table GROUP BY uid HAVING COUNT(numeric) = 10) x
      """)

      assert [
        static_layer({"table", "numeric", nil}),
        uid_layer({"table", "numeric", nil}),
      ] = result.noise_layers
    end

    test "clear condition in JOIN" do
      result = compile!("SELECT COUNT(*) FROM table JOIN other ON table.numeric = 3 AND table.uid = other.uid")

      assert [
        %{base: {"table", "numeric", nil}, expressions: [%Expression{value: 3}, _, _]},
        %{base: {"table", "numeric", nil}, expressions: [%Expression{value: 3}, _, _, %Expression{name: "uid"}]},
      ] = result.noise_layers
      refute Enum.any?(result.db_columns, &match?(%Expression{name: "numeric"}, &1))
      assert Enum.any?(result.db_columns, &match?(%Expression{name: "uid"}, &1))
    end

    test "a comparison of two columns" do
      result = compile!("SELECT COUNT(*) FROM table WHERE numeric = numeric2")

      assert [
        %{base: {"table", "numeric", nil}, expressions: [%{name: "numeric"}, _, _]},
        %{base: {"table", "numeric", nil}, expressions: [%{name: "numeric"}, _, _, %{name: "uid"}]},
        %{base: {"table", "numeric2", nil}, expressions: [%{name: "numeric2"}, _, _]},
        %{base: {"table", "numeric2", nil}, expressions: [%{name: "numeric2"}, _, _, %{name: "uid"}]},
      ] = result.noise_layers
    end
  end

  describe "skipping noise layers for pk = fk conditions" do
    test "fk = pk" do
      result = compile!("""
        SELECT COUNT(*) FROM table JOIN key_table
        ON table.uid = key_table.uid AND key_table.table_id = table.id
      """)
      assert [generic_layer()] = result.noise_layers
    end

    test "pk = fk" do
      result = compile!("""
        SELECT COUNT(*) FROM table JOIN key_table
        ON table.uid = key_table.uid AND table.id = key_table.table_id
      """)
      assert [generic_layer()] = result.noise_layers
    end
  end

  describe "noise layers from ranges" do
    test "noise layer from a >=/< range" do
      result = compile!("SELECT COUNT(*) FROM table WHERE numeric >= 0 AND numeric < 10")

      assert [
        %{base: {"table", "numeric", {0, 10}}, expressions: [%Expression{name: "numeric"}, _, _]},
        %{base: {"table", "numeric", {0, 10}}, expressions: [
          %Expression{name: "numeric"}, _, _, %Expression{name: "uid"}]},
      ] = result.noise_layers
    end

    test "noise layer from a BETWEEN" do
      result = compile!("SELECT COUNT(*) FROM table WHERE numeric BETWEEN 0 AND 10")

      assert [
        %{base: {"table", "numeric", {0, 10}}, expressions: [%Expression{name: "numeric"}, _, _]},
        %{base: {"table", "numeric", {0, 10}}, expressions: [
          %Expression{name: "numeric"}, _, _, %Expression{name: "uid"}]},
      ] = result.noise_layers
    end

    test "noise layer from an implicit range" do
      result = compile!("SELECT COUNT(*) FROM table WHERE trunc(numeric, -1) = 10")

      assert [
        %{base: {"table", "numeric", :implicit}, expressions: [%Expression{name: "numeric"}, _, _]},
        %{base: {"table", "numeric", :implicit}, expressions: [
          %Expression{name: "numeric"}, _, _, %Expression{name: "uid"}]},
      ] = result.noise_layers
    end

    test "no noise layer from sample_users" do
      result = compile!("SELECT COUNT(*) FROM (SELECT uid FROM table SAMPLE_USERS 10%) x")
      assert [static_layer({"table", "uid", _}), uid_layer({"table", "uid", _})] = result.noise_layers
    end
  end

  describe "negative conditions" do
    test "noise layer from negative conditions" do
      result = compile!("SELECT COUNT(*) FROM table WHERE numeric <> 10")

      assert [
        %{base: {"table", "numeric", :<>}, expressions: [%Expression{value: 10}, _, _]},
        %{base: {"table", "numeric", :<>}, expressions: [%Expression{value: 10}, _, _, %Expression{name: "uid"}]},
      ] = result.noise_layers
    end

    test "column <> column negative condition" do
      result = compile!("SELECT COUNT(*) FROM table WHERE numeric <> numeric")
      assert [generic_layer()] = result.noise_layers
    end

    test "clear numeric negative condition" do
      result = compile!("SELECT COUNT(*) FROM table WHERE numeric <> 1")

      assert [
        %{base: {"table", "numeric", :<>}, expressions: [%Expression{value: 1}, _, _]},
        %{base: {"table", "numeric", :<>}, expressions: [%Expression{value: 1}, _, _, %Expression{name: "uid"}]},
      ] = result.noise_layers
    end

    test "clear numeric negative condition on uid-column" do
      result = compile!("SELECT COUNT(*) FROM table WHERE uid <> 1")

      assert [
        %{base: {"table", "uid", :<>}, expressions: [%Expression{value: 1}, _, _]},
        %{base: {"table", "uid", :<>}, expressions: [%Expression{value: 1}, _, _, %Expression{name: "uid"}]},
      ] = result.noise_layers
    end

    test "clear string negative condition" do
      result = compile!("SELECT COUNT(*) FROM table WHERE name <> 'Foo'")

      assert [
        %{base: {"table", "name", :<>}, expressions: [%Expression{value: "Foo"}, _, _]},
        %{base: {"table", "name", :<>}, expressions: [%Expression{value: "Foo"}, _, _, %Expression{name: "uid"}]},
        %{base: {"table", "name", {:<>, :lower}}, expressions: [%Expression{value: "foo"}, _, _]},
      ] = result.noise_layers
    end

    test "string negative condition with upper" do
      result = compile!("SELECT COUNT(*) FROM table WHERE upper(name) <> 'FOO'")

      assert [
        %{base: {"table", "name", :<>}, expressions: [%Expression{value: "FOO"}, _, _]},
        %{base: {"table", "name", :<>}, expressions: [%Expression{value: "FOO"}, _, _, %Expression{name: "uid"}]},
        %{base: {"table", "name", {:<>, :lower}}, expressions: [%Expression{value: "foo"}, _, _]},
      ] = result.noise_layers
    end

    test "string negative condition with lower" do
      result = compile!("SELECT COUNT(*) FROM table WHERE lower(name) <> 'foo'")

      assert [
        %{base: {"table", "name", :<>}, expressions: [%Expression{value: "foo"}, _, _]},
        %{base: {"table", "name", :<>}, expressions: [%Expression{value: "foo"}, _, _, %Expression{name: "uid"}]},
        %{base: {"table", "name", {:<>, :lower}}, expressions: [%Expression{value: "foo"}, _, _]},
      ] = result.noise_layers
    end

    test "having of COUNT(*)" do
      result = compile!("SELECT COUNT(*) FROM (SELECT uid FROM table GROUP BY uid HAVING COUNT(*) <> 10) x")

      assert [generic_layer()] = result.noise_layers
    end

    test "having of count(distinct)" do
      result = compile!("""
        SELECT COUNT(*) FROM (SELECT uid FROM table GROUP BY uid HAVING COUNT(distinct numeric) <> 10) x
      """)

      assert [
        %{base: {"table", "numeric", :<>}, expressions: [%Expression{}, _, _]},
        %{base: {"table", "numeric", :<>}, expressions: [%Expression{}, _, _, %Expression{name: "uid"}]},
      ] = result.noise_layers
    end
  end

  describe "useless negative conditions" do
    test "overrides <> noise layers when a more specific positive one exists" do
      result = compile!("SELECT COUNT(*) FROM table WHERE numeric = 1 AND numeric <> 2")

      assert [
        static_layer({"table", "numeric", nil}),
        uid_layer({"table", "numeric", nil}),
        static_layer({"table", "numeric", {:<>, :override}}),
        uid_layer({"table", "numeric", {:<>, :override}}),
      ] = result.noise_layers
    end

    test "does not override <> noise layers when a more specific positive one exists on another column" do
      result = compile!("SELECT COUNT(*) FROM table WHERE numeric = 1 AND numeric2 <> 2")

      assert [
        static_layer({"table", "numeric", nil}), uid_layer({"table", "numeric", nil}),
        static_layer({"table", "numeric2", :<>}), uid_layer({"table", "numeric2", :<>}),
      ] = result.noise_layers
    end

    for operator <- ~w(LIKE ILIKE) do
      test "overrides NOT #{operator} noise layers when a more specific positive one exists" do
        result = compile!("SELECT COUNT(*) FROM table WHERE name NOT #{unquote(operator)} 'a%b' GROUP BY name")

        assert [
          static_layer({"table", "name", nil}),
          uid_layer({"table", "name", nil}),
          static_layer({"table", "name", {:not, _, _, :override}}),
          uid_layer({"table", "name", {:not, _, _, :override}}),
        ] = result.noise_layers
      end
    end

    test "overrides meaningless noise layers from subqueries" do
      result = compile!("SELECT COUNT(*) FROM (SELECT uid, numeric FROM table WHERE numeric <> 2) x WHERE numeric = 1")

      assert [
        static_layer({"table", "numeric", nil}), uid_layer({"table", "numeric", nil}),
        static_layer({"table", "numeric", {:<>, :override}}), uid_layer({"table", "numeric", {:<>, :override}}),
      ] = result.noise_layers
    end

    test "overrides menaingless noise layers when a more specific positive one exists in a subquery" do
      result = compile!("SELECT COUNT(*) FROM (SELECT uid, numeric FROM table WHERE numeric = 2) x WHERE numeric <> 1")

      assert [
        static_layer({"table", "numeric", nil}), uid_layer({"table", "numeric", nil}),
        static_layer({"table", "numeric", {:<>, :override}}), uid_layer({"table", "numeric", {:<>, :override}}),
      ] = result.noise_layers
    end
  end

  describe "noise layers for IS NULL" do
    test "a noise layer for IS NULL" do
      assert [
        %{base: {"table", "name", nil}, expressions: [%Expression{name: "name"}, _, _]},
        %{base: {"table", "name", nil}, expressions: [%Expression{name: "name"}, _, _, %Expression{name: "uid"}]},
      ] = compile!("SELECT COUNT(*) FROM table WHERE name IS NULL").noise_layers
    end

    test "a noise layer for IS NOT NULL" do
      assert [
        %{base: {"table", "name", nil}, expressions: [%Expression{name: "name"}, _, _]},
        %{base: {"table", "name", nil}, expressions: [%Expression{name: "name"}, _, _, %Expression{name: "uid"}]},
      ] = compile!("SELECT COUNT(*) FROM table WHERE name IS NOT NULL").noise_layers
    end

    test "no noise for IS NULL on uids", do:
      assert [generic_layer()] = compile!("SELECT COUNT(*) FROM table WHERE uid IS NULL").noise_layers

    test "no noise for IS NOT NULL on uids", do:
      assert [generic_layer()] = compile!("SELECT COUNT(*) FROM table WHERE uid IS NOT NULL").noise_layers
  end

  describe "noise layers for LIKE" do
    test "a noise layers in LIKE" do
      result = compile!("SELECT COUNT(*) FROM table WHERE name || name2 LIKE 'b%_o_%b'")
      len = String.length("b%_o_%b") - String.length("%%")

      assert [
        %{base: {"table", "name", nil}, expressions: [%Expression{name: "name"}, _, _]},
        %{base: {"table", "name", {:like, {:%, ^len, 1}}}, expressions: [%{name: "name"}, _, _, %{name: "uid"}]},
        %{base: {"table", "name", {:like, {:_, ^len, 1}}}, expressions: [%{name: "name"}, _, _, %{name: "uid"}]},
        %{base: {"table", "name", {:like, {:%, ^len, 3}}}, expressions: [%{name: "name"}, _, _, %{name: "uid"}]},
        %{base: {"table", "name", {:like, {:_, ^len, 3}}}, expressions: [%{name: "name"}, _, _, %{name: "uid"}]},
        %{base: {"table", "name2", nil}, expressions: [%Expression{name: "name2"}, _, _]},
        %{base: {"table", "name2", {:like, {:%, ^len, 1}}}, expressions: [%{name: "name2"}, _, _, %{name: "uid"}]},
        %{base: {"table", "name2", {:like, {:_, ^len, 1}}}, expressions: [%{name: "name2"}, _, _, %{name: "uid"}]},
        %{base: {"table", "name2", {:like, {:%, ^len, 3}}}, expressions: [%{name: "name2"}, _, _, %{name: "uid"}]},
        %{base: {"table", "name2", {:like, {:_, ^len, 3}}}, expressions: [%{name: "name2"}, _, _, %{name: "uid"}]},
      ] = result.noise_layers
    end

    test "noise layers in ILIKE" do
      result = compile!("SELECT COUNT(*) FROM table WHERE name || name2 ILIKE 'b%_o_%b'")
      len = String.length("b%_o_%b") - String.length("%%")

      assert [
        %{base: {"table", "name", nil}, expressions: [%Expression{name: "name"}, _, _]},
        %{base: {"table", "name", {:ilike, {:%, ^len, 1}}}, expressions: [%{name: "name"}, _, _, %{name: "uid"}]},
        %{base: {"table", "name", {:ilike, {:_, ^len, 1}}}, expressions: [%{name: "name"}, _, _, %{name: "uid"}]},
        %{base: {"table", "name", {:ilike, {:%, ^len, 3}}}, expressions: [%{name: "name"}, _, _, %{name: "uid"}]},
        %{base: {"table", "name", {:ilike, {:_, ^len, 3}}}, expressions: [%{name: "name"}, _, _, %{name: "uid"}]},
        %{base: {"table", "name2", nil}, expressions: [%Expression{name: "name2"}, _, _]},
        %{base: {"table", "name2", {:ilike, {:%, ^len, 1}}}, expressions: [%{name: "name2"}, _, _, %{name: "uid"}]},
        %{base: {"table", "name2", {:ilike, {:_, ^len, 1}}}, expressions: [%{name: "name2"}, _, _, %{name: "uid"}]},
        %{base: {"table", "name2", {:ilike, {:%, ^len, 3}}}, expressions: [%{name: "name2"}, _, _, %{name: "uid"}]},
        %{base: {"table", "name2", {:ilike, {:_, ^len, 3}}}, expressions: [%{name: "name2"}, _, _, %{name: "uid"}]},
      ] = result.noise_layers
    end

    test "noise layers when LIKE has no wildcards" do
      [
        %{base: base1, expressions: [%{value: "bob"}, _, _]},
        %{base: base2,  expressions: [%{value: "bob"}, _, _, %{name: "uid"}]},
      ] = compile!("SELECT COUNT(*) FROM table WHERE name LIKE 'bob'").noise_layers

      assert [
        %{base: ^base1, expressions: [%{value: "bob"}, _, _]},
        %{base: ^base2,  expressions: [%{value: "bob"}, _, _, %{name: "uid"}]},
      ] = compile!("SELECT COUNT(*) FROM table WHERE name = 'bob'").noise_layers
    end

    for column <- ~w(string uid) do
      test "noise layers when ILIKE has no wildcards (col: #{column})" do
        [
          %{base: base1, expressions: [%{name: unquote(column)}, _, _]},
          %{base: base2,  expressions: [%{name: unquote(column)}, _, _, %{name: "uid"}]},
        ] = compile!("SELECT COUNT(*) FROM string_uid_table WHERE #{unquote(column)} ILIKE 'bob'").noise_layers

        assert [
          %{base: ^base1, expressions: [%{value: "bob"}, _, _]},
          %{base: ^base2,  expressions: [%{value: "bob"}, _, _, %{name: "uid"}]},
        ] = compile!("SELECT COUNT(*) FROM string_uid_table WHERE #{unquote(column)} = 'bob'").noise_layers
      end

      test "noise layers for NOT LIKE (col: #{column})" do
        result = compile!("SELECT COUNT(*) FROM string_uid_table WHERE #{unquote(column)} NOT LIKE '_bob%'")
        len = String.length("_bob%") - String.length("%")

        assert [
          %{base: {"string_uid_table", column, {:not, :like, "_bob"}}, expressions: [%Expression{name: column}, _, _]},
          %{base: {"string_uid_table", column, {:not, :like, {:_, ^len, 0}}},
            expressions: [%{name: column}, _, _, %{name: "uid"}]},
          %{base: {"string_uid_table", column, {:not, :like, {:%, ^len, 4}}},
            expressions: [%{name: column}, _, _, %{name: "uid"}]},
        ] = result.noise_layers
      end

      test "noise layers for NOT ILIKE (col: #{column})" do
        result = compile!("SELECT COUNT(*) FROM string_uid_table WHERE #{unquote(column)} NOT ILIKE '_bob%'")
        len = String.length("_bob%") - String.length("%")

        assert [
          %{base: {"string_uid_table", column, {:not, :ilike, "_bob"}}, expressions: [%Expression{name: column}, _, _]},
          %{base: {"string_uid_table", column, {:not, :ilike, {:_, ^len, 0}}},
            expressions: [%{name: column}, _, _, %{name: "uid"}]},
          %{base: {"string_uid_table", column, {:not, :ilike, {:%, ^len, 4}}},
            expressions: [%{name: column}, _, _, %{name: "uid"}]},
        ] = result.noise_layers
      end

      test "noise layers when NOT LIKE has no wildcards (col: #{column})" do
        result1 = compile!("SELECT COUNT(*) FROM string_uid_table WHERE #{unquote(column)} NOT LIKE 'bob'")
        result2 = compile!("SELECT COUNT(*) FROM string_uid_table WHERE #{unquote(column)} <> 'bob'")

        assert Enum.map(result1.noise_layers, & &1.base) == Enum.map(result2.noise_layers, & &1.base)
      end

      test "noise layers when NOT ILIKE has no wildcards (col: #{column})" do
        result1 = compile!("SELECT COUNT(*) FROM string_uid_table WHERE #{unquote(column)} NOT ILIKE 'bOb'")
        result2 = compile!("SELECT COUNT(*) FROM string_uid_table WHERE lower(#{unquote(column)}) <> 'bob'")

        assert Enum.map(result1.noise_layers, & &1.base) == Enum.map(result2.noise_layers, & &1.base)
      end
    end
  end

  describe "noise layers from IN" do
    for column <- ["uid", "string"] do
      test "IN (single_value) on column #{column}" do
        [
          %{base: base1, expressions: [%{name: name}, _, _]},
          %{base: base2,  expressions: [%{name: name}, _, _, %{name: "uid"}]},
        ] = compile!("SELECT COUNT(*) FROM string_uid_table WHERE #{unquote(column)} IN ('bob')").noise_layers

        assert [
          %{base: ^base1, expressions: [%{name: ^name}, _, _]},
          %{base: ^base2,  expressions: [%{name: ^name}, _, _, %{name: "uid"}]},
        ] = compile!("SELECT COUNT(*) FROM string_uid_table WHERE #{unquote(column)} = 'bob'").noise_layers
      end

      test "IN (many, values) on column #{column}" do
        result = compile!("SELECT COUNT(*) FROM string_uid_table WHERE #{unquote(column)} IN ('a', 'b')")

        assert [
          %{base: {"string_uid_table", unquote(column), nil}, expressions: [%{name: unquote(column)}, _, _]},
          %{base: {"string_uid_table", unquote(column), nil}, expressions: [%{value: "a"}, _, _, %{name: "uid"}]},
          %{base: {"string_uid_table", unquote(column), nil}, expressions: [%{value: "b"}, _, _, %{name: "uid"}]},
        ] = result.noise_layers
      end

      for function <- ~w(upper lower) do
        test "#{function}(x) IN (many, values) on column #{column}" do
          result = compile!("""
            SELECT COUNT(*) FROM string_uid_table WHERE #{unquote(function)}(#{unquote(column)}) IN ('a', 'b')
          """)

          assert [
            %{base: {"string_uid_table", unquote(column), nil}, expressions: [%{name: unquote(column)}, _, _]},
            %{base: {"string_uid_table", unquote(column), nil}, expressions: [%{value: "a"}, _, _, %{name: "uid"}]},
            %{base: {"string_uid_table", unquote(column), nil}, expressions: [%{value: "b"}, _, _, %{name: "uid"}]},
          ] = result.noise_layers
        end
      end
    end
  end

  describe "noise layers from subqueries" do
    test "floating noise layers from a subquery" do
      result = compile!("SELECT COUNT(*) FROM (SELECT * FROM table WHERE numeric + 1 = 3) foo")

      assert [
        %{base: {"table", "numeric", nil}, expressions: [%Expression{name: name}, _, _]},
        %{base: {"table", "numeric", nil}, expressions: [%Expression{name: name}, _, _, %Expression{name: "uid"}]},
      ] = result.noise_layers
      assert 1 = Enum.count(result.db_columns, &match?(%Expression{name: ^name}, &1))
      assert 1 = Enum.count(result.db_columns, &match?(%Expression{name: "uid"}, &1))
    end

    test "floating noise layers from a join" do
      result = compile!("""
        SELECT numeric FROM table JOIN (SELECT uid FROM table WHERE numeric + 1= 3) foo ON foo.uid = table.uid
      """)

      assert [
        _select_static_layer = %{},
        _select_uid_layer = %{},
        %{base: {"table", "numeric", nil}, expressions: [%Expression{name: name}, _, _]},
        %{base: {"table", "numeric", nil}, expressions: [
          %Expression{name: name}, _, _, %Expression{name: "uid", table: %{name: "table"}}]},
      ] = result.noise_layers
      assert name != "numeric"
      assert 1 = Enum.count(result.db_columns, &match?(%Expression{name: ^name}, &1))
      assert 1 = Enum.count(result.db_columns, &match?(%Expression{name: "uid", table: %{name: "table"}}, &1))
    end

    test "floating noise layers from an aggregating subquery" do
      result = compile!("SELECT COUNT(*) FROM (SELECT uid, numeric FROM table GROUP BY uid, numeric) foo")

      {:subquery, %{ast: subquery}} = result.from

      assert [
        %{base: {"table", "numeric", nil}, expressions: [%Expression{name: alias}, _, _]},
        %{base: {"table", "numeric", nil}, expressions: [%Expression{name: alias}, _, _, %Expression{name: "uid"}]},
      ] = result.noise_layers
      assert 1 = Enum.count(subquery.db_columns, &match?(%Expression{name: "numeric"}, &1))
    end

    test "floating columns that are not aggregated" do
      result = compile!("SELECT COUNT(*) FROM (SELECT uid FROM table WHERE numeric + 1 = 3 GROUP BY uid, dummy) foo")

      %{from: {:subquery, %{ast: subquery}}} = result

      assert [%{alias: min_alias}] = Enum.filter(subquery.db_columns,
        &match?(%Expression{function: "min", function_args: [%Expression{name: "numeric"}]}, &1))
      assert [%{alias: max_alias}] = Enum.filter(subquery.db_columns,
        &match?(%Expression{function: "max", function_args: [%Expression{name: "numeric"}]}, &1))
      assert [%{alias: count_alias}] = Enum.filter(subquery.db_columns,
        &match?(%Expression{function: "count", function_args: [%Expression{name: "numeric"}]}, &1))
      assert 1 = Enum.count(result.db_columns, &match?(%Expression{name: ^min_alias, type: :integer}, &1))
      assert 1 = Enum.count(result.db_columns, &match?(%Expression{name: ^max_alias, type: :integer}, &1))
      assert 1 = Enum.count(result.db_columns, &match?(%Expression{name: ^count_alias, type: :integer}, &1))
      assert 1 = Enum.count(result.noise_layers, &match?(%{base: {"table", "numeric", nil}, expressions: [
        %Expression{name: ^min_alias},
        %Expression{name: ^max_alias},
        %Expression{name: ^count_alias}
      ]}, &1))
    end

    test "* expansion doesn't include the carry columns" do
      result = compile!("SELECT * FROM (SELECT uid, numeric as n FROM table GROUP BY uid, numeric) foo")

      assert [%Expression{value: :*}, %Expression{name: "n"}] = result.columns
    end
  end

  describe "noise layers from nested subqueries" do
    test "floating columns from non-aggregating subqueries" do
      result = compile!("""
        SELECT COUNT(*) FROM (SELECT uid, numeric FROM (SELECT uid, numeric FROM table WHERE numeric = 3) foo) bar
      """)

      assert [
        %{base: {"table", "numeric", nil}},
        %{base: {"table", "numeric", nil}, expressions: [_, _, _, %{name: "uid"}]},
      ] = result.noise_layers
    end

    test "floating complex noise layers through non-aggregating queries" do
      result = compile!("""
        SELECT COUNT(*) FROM (SELECT * FROM
          (SELECT uid FROM table WHERE numeric + 1 = 3 GROUP BY uid, dummy) foo
        ) bar
      """)

      %{from: {:subquery, %{ast: subquery}}} = result
      %{from: {:subquery, %{ast: inner_subquery}}} = subquery

      assert [%{alias: min_alias}] = Enum.filter(inner_subquery.db_columns,
        &match?(%Expression{function: "min", function_args: [%Expression{name: "numeric"}]}, &1))
      assert [%{alias: max_alias}] = Enum.filter(inner_subquery.db_columns,
        &match?(%Expression{function: "max", function_args: [%Expression{name: "numeric"}]}, &1))
      assert [%{alias: count_alias}] = Enum.filter(inner_subquery.db_columns,
        &match?(%Expression{function: "count", function_args: [%Expression{name: "numeric"}]}, &1))
      assert 1 = Enum.count(subquery.db_columns, &match?(%Expression{name: ^min_alias}, &1))
      assert 1 = Enum.count(subquery.db_columns, &match?(%Expression{name: ^max_alias}, &1))
      assert 1 = Enum.count(subquery.db_columns, &match?(%Expression{name: ^count_alias}, &1))
      assert 1 = Enum.count(result.db_columns, &match?(%Expression{name: ^min_alias}, &1))
      assert 1 = Enum.count(result.db_columns, &match?(%Expression{name: ^max_alias}, &1))
      assert 1 = Enum.count(result.db_columns, &match?(%Expression{name: ^count_alias}, &1))
      assert 1 = Enum.count(result.noise_layers, &match?(%{base: {"table", "numeric", nil}, expressions: [
        %Expression{name: ^min_alias},
        %Expression{name: ^max_alias},
        %Expression{name: ^count_alias}
      ]}, &1))
    end

    test "floating columns that are not aggregated" do
      result = compile!("""
        SELECT COUNT(*) FROM (SELECT uid FROM
          (SELECT uid, dummy FROM table WHERE numeric + 1 = 3 GROUP BY uid, dummy, dummy2) foo
        GROUP BY uid, dummy) bar
      """)

      %{from: {:subquery, %{ast: subquery}}} = result
      %{from: {:subquery, %{ast: inner_subquery}}} = subquery

      assert [%{alias: min_alias}] = Enum.filter(inner_subquery.db_columns,
        &match?(%Expression{function: "min", function_args: [%Expression{name: "numeric"}]}, &1))
      assert [%{alias: max_alias}] = Enum.filter(inner_subquery.db_columns,
        &match?(%Expression{function: "max", function_args: [%Expression{name: "numeric"}]}, &1))
      assert [%{alias: count_alias}] = Enum.filter(inner_subquery.db_columns,
        &match?(%Expression{function: "count", function_args: [%Expression{name: "numeric"}]}, &1))
      assert [%{alias: min_alias}] = Enum.filter(subquery.db_columns,
        &match?(%Expression{function: "min", function_args: [%Expression{name: ^min_alias}]}, &1))
      assert [%{alias: max_alias}] = Enum.filter(subquery.db_columns,
        &match?(%Expression{function: "max", function_args: [%Expression{name: ^max_alias}]}, &1))
      assert [%{alias: count_alias}] = Enum.filter(subquery.db_columns,
        &match?(%Expression{function: "sum", function_args: [%Expression{name: ^count_alias}]}, &1))
      assert 1 = Enum.count(result.db_columns, &match?(%Expression{name: ^min_alias}, &1))
      assert 1 = Enum.count(result.db_columns, &match?(%Expression{name: ^max_alias}, &1))
      assert 1 = Enum.count(result.db_columns, &match?(%Expression{name: ^count_alias}, &1))
      assert 1 = Enum.count(result.noise_layers, &match?(%{base: {"table", "numeric", nil}, expressions: [
        %Expression{name: ^min_alias},
        %Expression{name: ^max_alias},
        %Expression{name: ^count_alias}
      ]}, &1))
    end

    test "floating aggregated boolean columns " do
      result = compile!("""
        SELECT COUNT(*) FROM (SELECT uid FROM
          (SELECT uid FROM table WHERE dummy = true GROUP BY uid, dummy) foo
        GROUP BY uid) bar
      """)

      %{from: {:subquery, %{ast: subquery}}} = result

      assert 1 = Enum.count(subquery.db_columns,
        &match?(%Expression{function: {:cast, :boolean}, function_args: [
            %Expression{function: "min", function_args: [
              %Expression{function: {:cast, :integer}, function_args: [%Expression{type: :boolean}]}
            ]}
          ]}, &1))
      assert 1 = Enum.count(subquery.db_columns,
        &match?(%Expression{function: {:cast, :boolean}, function_args: [
            %Expression{function: "max", function_args: [
              %Expression{function: {:cast, :integer}, function_args: [%Expression{type: :boolean}]}
            ]}
          ]}, &1))
    end
  end

  test "[Issue #2217] noise layers for expressions on user_id don't alias the user_id", do:
    assert %{noise_layers: [%{expressions: [%{alias: nil} | _]} | _]} =
      compile!("SELECT COUNT(*) FROM table WHERE uid BETWEEN 0 AND 10")

  describe "noise layer base data" do
    test "insensitive to being aliased" do
      %{noise_layers: [%{base: base}, %{base: base}]} = compile!("""
        SELECT COUNT(*) FROM (SELECT uid, numeric as foo FROM table) bar WHERE foo = 3
      """)

      assert {"table", "numeric", nil} = base
    end

    test "insensitive to being aliased in views" do
      %{noise_layers: [%{base: base}, %{base: base}]} = compile!(
        "SELECT count(*) FROM foo WHERE bar = 3",
        views: %{"foo" => "SELECT uid, numeric AS bar FROM table"}
      )

      assert {"table", "numeric", nil} = base
    end

    test "insensitive to being aliased after operations" do
      %{noise_layers: [%{base: b1}, %{base: b2}, %{base: b3}, %{base: b4}]} = compile!(
        "SELECT COUNT(*) FROM (SELECT uid, numeric + numeric2 as foo FROM table) bar WHERE foo = 3")

      assert [{"table", "numeric", nil}, {"table", "numeric2", nil}] = [b1, b2, b3, b4] |> Enum.uniq() |> Enum.sort()
    end

    test "insensitive to being aliased in nested subqueries" do
      %{noise_layers: [%{base: base}, %{base: base}]} = compile!("""
        SELECT COUNT(*) FROM (SELECT uid, foo as bar FROM (SELECT uid, numeric AS foo FROM table) x) y WHERE bar = 3
      """)

      assert {"table", "numeric", nil} = base
    end

    test "insensitive to being aliased in a join" do
      %{noise_layers: [%{base: base}, %{base: base}]} = compile!("""
        SELECT COUNT(*) FROM other JOIN (
          SELECT uid, numeric AS foo FROM table
        ) bar
        ON other.uid = bar.uid WHERE foo = 3
      """)

      assert {"table", "numeric", nil} = base
    end

    test "insensitive to being aliased in emulated queries" do
      %{noise_layers: [%{base: base}, %{base: base}]} = compile!("""
        SELECT COUNT(*) FROM (SELECT uid, dec_b64(encoded) AS bar FROM table) foo WHERE bar = 'a'
      """)

      assert {"table", "encoded", nil} = base
    end

    test "insensitive to the query casing" do
      %{noise_layers: [%{base: base1}, %{base: base1}]} = compile!("SELECT COUNT(*) FROM table WHERE numeric = 3")
      %{noise_layers: [%{base: base2}, %{base: base2}]} = compile!("SELECT COUNT(*) FROM table WHERE nUmErIc = 3")

      assert base1 == base2
    end

    test "insensitive to being quoted" do
      %{noise_layers: [%{base: base1}, %{base: base1}]} = compile!("SELECT COUNT(*) FROM table WHERE numeric = 3")
      %{noise_layers: [%{base: base2}, %{base: base2}]} = compile!(~s[SELECT COUNT(*) FROM table WHERE "numeric" = 3])

      assert base1 == base2
    end

    test "insensitive to being scoped" do
      %{noise_layers: [%{base: base1}, %{base: base1}]} = compile!("SELECT COUNT(*) FROM table WHERE numeric = 3")
      %{noise_layers: [%{base: base2}, %{base: base2}]} = compile!("SELECT COUNT(*) FROM table WHERE table.numeric = 3")

      assert base1 == base2
    end

    test "insensitive to the table being aliased" do
      %{noise_layers: [%{base: base}, %{base: base}]} = compile!("SELECT COUNT(*) FROM table AS t WHERE numeric = 3")

      assert {"table", "numeric", nil} = base
    end

    test "insensitive to the table being aliased in subquery" do
      %{noise_layers: [%{base: base}, %{base: base}]} = compile!("""
        SELECT COUNT(*) FROM (SELECT uid, numeric FROM table AS t) x WHERE numeric = 3
      """)

      assert {"table", "numeric", nil} = base
    end
  end

  test "performance sanity check" do
    %{db_columns: db_columns} =
      compile!("SELECT COUNT(*) FROM (SELECT uid FROM table AS t WHERE numeric BETWEEN 0 AND 1000000 GROUP BY 1) x")
    assert 4 = length(db_columns)
  end

  defp compile!(query, opts \\ []), do:
    Cloak.Test.QueryHelpers.compile!(query, data_source(), opts)
    |> Cloak.Sql.Compiler.NoiseLayers.compile()
    |> Cloak.Sql.Query.resolve_db_columns()

  defp data_source() do
    %{
      driver: Cloak.DataSource.PostgreSQL,
      tables: %{
        table: Cloak.DataSource.Table.new("table", "uid",
          db_name: "table",
          columns: [
            Table.column("uid", :integer),
            Table.column("numeric", :integer),
            Table.column("numeric2", :integer),
            Table.column("encoded", :text),
            Table.column("dummy", :boolean),
            Table.column("dummy2", :boolean),
            Table.column("name", :text),
            Table.column("name2", :text),
            Table.column("id", :integer),
          ],
<<<<<<< HEAD
          decoders: [%{method: "base64", spec: &Base.decode64/1, columns: ["decoded"]}],
          keys: ["id"]
=======
          keys: ["id"],
>>>>>>> 2dffc2da
        ),

        other: Cloak.DataSource.Table.new("other", "uid",
          db_name: "other",
          columns: [Table.column("uid", :integer)]
        ),

        camel_table: Cloak.DataSource.Table.new("camelTable", "uid",
          db_name: "camelTable",
          columns: [Table.column("uid", :integer), Table.column("camelColumn", :integer)]
        ),

        key_table: Cloak.DataSource.Table.new("key_table", "uid",
          db_name: "key_table",
          columns: [Table.column("uid", :integer), Table.column("table_id", :integer)],
          keys: ["table_id"]
        ),

        string_uid_table: Cloak.DataSource.Table.new("string_uid_table", "uid",
          db_name: "string_uid_table",
          columns: [
            Table.column("uid", :text),
            Table.column("string", :text),
          ]
        ),
      }
    }
  end
end<|MERGE_RESOLUTION|>--- conflicted
+++ resolved
@@ -838,12 +838,7 @@
             Table.column("name2", :text),
             Table.column("id", :integer),
           ],
-<<<<<<< HEAD
-          decoders: [%{method: "base64", spec: &Base.decode64/1, columns: ["decoded"]}],
-          keys: ["id"]
-=======
           keys: ["id"],
->>>>>>> 2dffc2da
         ),
 
         other: Cloak.DataSource.Table.new("other", "uid",
