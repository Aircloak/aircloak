--- conflicted
+++ resolved
@@ -266,11 +266,7 @@
     assert result1 == result2
   end
 
-<<<<<<< HEAD
-  test "changin grouping by constant when select list is constant" do
-=======
   test "changing grouping by constant when select list is constant" do
->>>>>>> dae9a822
     result1 = compile!("SELECT 0, 1, 2 FROM table GROUP BY 3", data_source())
     result2 = compile!("SELECT 0, 1, 2 FROM table GROUP BY 1", data_source())
 
