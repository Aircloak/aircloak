--- conflicted
+++ resolved
@@ -824,7 +824,6 @@
       compile("SELECT SUM(numeric) FROM table ORDER BY float", data_source())
   end
 
-<<<<<<< HEAD
   describe "normalization" do
     test "normalizing NOT IN as a series of <>" do
       result1 = compile!("SELECT * FROM table WHERE numeric NOT IN (1, 2, 3)", data_source())
@@ -855,7 +854,8 @@
 
       assert result1.where == result2.where
     end
-=======
+  end
+
   test "rejecting duplicate table", do:
     assert {:error, "Table name `t1` specified more than once."} == compile("SELECT * from t1, t1", data_source())
 
@@ -871,7 +871,6 @@
   test "can't use the same alias twice" do
     assert {:error, reason} = compile("select t1.c1 from t1 a, t2 a", data_source())
     assert reason == "Table alias `a` used more than once."
->>>>>>> 006d8794
   end
 
   defp projected_table_db_columns(query), do:
