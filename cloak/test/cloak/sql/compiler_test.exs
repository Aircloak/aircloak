--- conflicted
+++ resolved
@@ -731,11 +731,8 @@
       select count(*) from (select uid from table group by uid having avg(numeric) > 0.1 and avg(numeric) <= 4.9) x
     """, data_source())
 
-<<<<<<< HEAD
-    assert Map.drop(aligned, [:info, :column_titles]) == Map.drop(unaligned, [:info, :column_titles])
-=======
-    assert aligned |> Map.drop([:info]) |> scrub_aliases() == unaligned |> Map.drop([:info]) |> scrub_aliases()
->>>>>>> e6894e67
+    assert aligned |> Map.drop([:info, :column_titles]) |> scrub_aliases() ==
+      unaligned |> Map.drop([:info, :column_titles]) |> scrub_aliases()
     assert unaligned.info == ["The range for column `avg` has been adjusted to 0.0 <= `avg` < 5.0."]
   end
 
