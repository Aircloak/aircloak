defmodule Cloak.DataSource.Shadows.Query.Test do
  use ExUnit.Case, async: false

  import Cloak.Test.QueryHelpers
  alias Cloak.DataSource
  alias Cloak.DataSource.Shadows.Query

  setup_all do
<<<<<<< HEAD
    :ok = Cloak.Test.DB.create_table("shadows", "value INTEGER")
    :ok = Cloak.Test.DB.create_table("shadows_userless", "value INTEGER", user_id: nil)
=======
    :ok =
      Cloak.Test.DB.create_table("shadows", "value INTEGER, encoded_value TEXT",
        decoders: [%{method: "base64", columns: ["encoded_value"]}]
      )
>>>>>>> feb5901c
  end

  setup do
    :ok = Cloak.Test.DB.clear_table("shadows")
  end

  describe "build_shadow" do
    test "popular values are returned" do
      :ok = insert_rows(_user_ids = 0..20, "shadows", ["value"], [10])
      :ok = insert_rows(_user_ids = 0..20, "shadows", ["value"], [20])

      for data_source <- DataSource.all() do
        assert [10, 20] = Query.build_shadow(data_source, "shadows", "value")
      end
    end

    test "values with < 10 users are ignored" do
      :ok = insert_rows(_user_ids = 0..20, "shadows", ["value"], [10])
      :ok = insert_rows(_user_ids = 0..0, "shadows", ["value"], [30])

      for _ <- 1..20 do
        :ok = insert_rows(_user_ids = 0..0, "shadows", ["value"], [20])
      end

      for data_source <- DataSource.all() do
        assert [10] = Query.build_shadow(data_source, "shadows", "value")
      end
    end

    test "only 100 most popular values are kept" do
      for i <- 1..100 do
        :ok = insert_rows(_user_ids = 0..12, "shadows", ["value"], [i])
      end

      :ok = insert_rows(_user_ids = 0..11, "shadows", ["value"], [0])

      for data_source <- DataSource.all() do
        assert MapSet.new(Query.build_shadow(data_source, "shadows", "value")) == MapSet.new(1..100)
      end
    end

<<<<<<< HEAD
    test "builds an empty list for userless tables" do
      for data_source <- DataSource.all() do
        assert Query.build_shadow(data_source, "shadows_userless", "value") == []
=======
    test "[BUG] building a shadow from an encoded column" do
      :ok = insert_rows(_user_ids = 0..20, "shadows", ["encoded_value"], ["123" |> Base.encode64()])

      for data_source <- DataSource.all() do
        assert ["123"] = Query.build_shadow(data_source, "shadows", "encoded_value")
>>>>>>> feb5901c
      end
    end
  end
end<|MERGE_RESOLUTION|>--- conflicted
+++ resolved
@@ -6,15 +6,12 @@
   alias Cloak.DataSource.Shadows.Query
 
   setup_all do
-<<<<<<< HEAD
-    :ok = Cloak.Test.DB.create_table("shadows", "value INTEGER")
-    :ok = Cloak.Test.DB.create_table("shadows_userless", "value INTEGER", user_id: nil)
-=======
     :ok =
       Cloak.Test.DB.create_table("shadows", "value INTEGER, encoded_value TEXT",
         decoders: [%{method: "base64", columns: ["encoded_value"]}]
       )
->>>>>>> feb5901c
+
+    :ok = Cloak.Test.DB.create_table("shadows_userless", "value INTEGER", user_id: nil)
   end
 
   setup do
@@ -56,17 +53,17 @@
       end
     end
 
-<<<<<<< HEAD
     test "builds an empty list for userless tables" do
       for data_source <- DataSource.all() do
         assert Query.build_shadow(data_source, "shadows_userless", "value") == []
-=======
+      end
+    end
+
     test "[BUG] building a shadow from an encoded column" do
       :ok = insert_rows(_user_ids = 0..20, "shadows", ["encoded_value"], ["123" |> Base.encode64()])
 
       for data_source <- DataSource.all() do
         assert ["123"] = Query.build_shadow(data_source, "shadows", "encoded_value")
->>>>>>> feb5901c
       end
     end
   end
