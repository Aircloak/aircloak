--- conflicted
+++ resolved
@@ -44,13 +44,8 @@
 }
 
 mount_to_aircloak VERSION common/elixir bom
-<<<<<<< HEAD
 mount_to_component config datagen include lib src perftest priv rel test mix.exs mix.lock Makefile check_warnings.sh
-mount_cached_component deps _build .bash_history
-=======
-mount_to_component config datagen include lib perftest priv rel test mix.exs mix.lock Makefile check_warnings.sh
 mount_cached_component deps _build .bash_history priv/odbc/drivers
->>>>>>> 8aff5621
 
 case "$1" in
   prepare_for_test)
