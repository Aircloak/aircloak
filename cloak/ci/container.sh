--- conflicted
+++ resolved
@@ -24,11 +24,7 @@
   container_name=$1
   ensure_database_containers
 
-<<<<<<< HEAD
-  for db_container in postgres9.6 mongo3.6 mysql5.7 sqlserver2017 oracle11g quickstart.cloudera; do
-=======
-  for db_container in oracle-db12ee postgres9.6 mongo3.6 mysql5.7 sqlserver2017; do
->>>>>>> 6d835ac9
+  for db_container in oracle-db12ee postgres9.6 mongo3.6 mysql5.7 sqlserver2017 quickstart.cloudera; do
     echo $db_container
     docker network connect --alias $db_container $container_name $db_container
   done
@@ -40,29 +36,22 @@
     --mount type=bind,src=$(pwd)/cloak/ci/init_oracle.sql,dst=/docker-entrypoint-initdb.d/setup/init_oracle.sql \
     --mount type=bind,src=$(pwd)/cloak/ci/oracle_udfs.sql,dst=/mnt/cloak/oracle_udfs.sql \
     quay.io/aircloak/oracle-database:12.2.0.1-ee
+
   ensure_supporting_container postgres9.6 --tmpfs=/ramdisk:rw,size=2G -e PGDATA=/ramdisk postgres:9.6
+
   ensure_supporting_container mongo3.6 --tmpfs=/data/db:rw,size=4G mongo:3.6
+
   ensure_supporting_container mysql5.7 --tmpfs=/var/lib/mysql:rw,size=2G \
     -e MYSQL_ALLOW_EMPTY_PASSWORD=true mysql:5.7.19 \
     --character-set-server=utf8mb4 --collation-server=utf8mb4_unicode_ci
 
   ensure_supporting_container sqlserver2017 -e 'ACCEPT_EULA=Y' -e 'SA_PASSWORD=Sql{}server1' \
     microsoft/mssql-server-linux:2017-latest
-<<<<<<< HEAD
-
-  ensure_supporting_container oracle11g -e ORACLE_DISABLE_ASYNCH_IO=true \
-    --mount type=bind,src=$(pwd)/cloak/ci/init_oracle.sql,dst=/docker-entrypoint-initdb.d/init_oracle.sql \
-    --mount type=bind,src=$(pwd)/cloak/ci/oracle_udfs.sql,dst=/mnt/cloak/oracle_udfs.sql \
-    quay.io/aircloak/oracle-xe-11g
 
   ensure_supporting_container quickstart.cloudera -it \
     --hostname quickstart.cloudera -p 21050:21050 \
     quay.io/aircloak/cloudera-quickstart-vm-5.13.0-0-beta \
     /usr/bin/docker-quickstart
-
-  sleep 180 # wait for containers to finish initializing
-=======
->>>>>>> 6d835ac9
 }
 
 mount $(pwd)/cloak/priv/odbc/drivers/cloudera /opt/cloudera
