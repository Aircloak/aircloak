defmodule Cloak do
  @moduledoc false
  use Application

  # See http://elixir-lang.org/docs/stable/elixir/Application.html
  # for more information on OTP Applications
  def start(_type, _args) do
    Cloak.Logger.ReportHandler.install()
    :ok = :cloak_alarm_handler.install()

    case Supervisor.start_link(children(), strategy: :one_for_one, name: Cloak.Supervisor) do
      {:ok, pid} ->
        :cloak_metrics_adapter.start_metrics_server()
        {:ok, pid}
      error -> error
    end
  end

  # Conditional definition of top-level processes, since we don't want to run
  # all of them in the test environment.
  case Mix.env do
    :test -> defp children, do: common_processes()
    :dev -> defp children, do: common_processes() ++ system_processes()
    :prod -> defp children, do: common_processes() ++ system_processes()
  end

  defp common_processes do
    import Supervisor.Spec, warn: false

    [
      supervisor(Cloak.DataSource, []),
      worker(:progress_handler, []),
      supervisor(:result_sender_sup, []),
      supervisor(:job_runner_sup, []),
      worker(:queued_worker,
            [:task_coordinator, :task_coordinator, :cloak_conf.get_val(:queries, :concurrent_executions)],
            id: :task_coordinator_queue
          )
    ]
  end

  unless Mix.env == :test do
    # Processes which we don't want to start in the test environment
    defp system_processes do
      import Supervisor.Spec, warn: false

      [
        supervisor(:cloak_metrics_sup, []),
        worker(:resource_monitor, []),
<<<<<<< HEAD
        worker(:cron_manager, []),
        worker(Aircloak.SyncRequester.Backend.Ets, [Cloak.AirSocket]),
=======
>>>>>>> 30bb68c5
        worker(Cloak.AirSocket, [])
      ]
    end
  end
end<|MERGE_RESOLUTION|>--- conflicted
+++ resolved
@@ -47,11 +47,7 @@
       [
         supervisor(:cloak_metrics_sup, []),
         worker(:resource_monitor, []),
-<<<<<<< HEAD
-        worker(:cron_manager, []),
         worker(Aircloak.SyncRequester.Backend.Ets, [Cloak.AirSocket]),
-=======
->>>>>>> 30bb68c5
         worker(Cloak.AirSocket, [])
       ]
     end
