--- conflicted
+++ resolved
@@ -31,12 +31,9 @@
     [
       Cloak.DataSource,
       Cloak.Query.Runner,
-<<<<<<< HEAD
-      Cloak.DataSource.Isolators
-=======
+      Cloak.DataSource.Isolators,
       in_env(test: nil, else: Cloak.AirSocket),
       in_env(test: nil, else: Cloak.MemoryReader)
->>>>>>> 62a44297
     ]
     |> Enum.reject(&is_nil/1)
   end
