defmodule Mix.Tasks.Gen.DataSourceConfig do
  if Mix.env == :dev do
    @shortdoc "Generates a database JSON schema for a test data source."
    @moduledoc """
    Generates a complete data source definition for the datasets generated
    by `mix gen.test_data`, given a scaffoldded datasource definition.

    This comes in useful when you want to generate a dataset that can
    subsequently be queried by a normal cloak.

    Example usage.

    Say you want to produce a performance test dataset based on the
    test data generator. You provide a data source scaffold named
    `performance` stored under `/priv/config/performance.json`, as well
    as the data source definition in some auxiliary folder referenced
    from the config (the convention for local data sources is to give
    the folder the same name as the data source config, `performance`
    in this case):

    It could look as follows:

    ```
    {
      "salt": "some salt",
      "data_sources": "performance"
      ]
    }
    ```

    With a data source definition stored under `/priv/config/performance/data_source.json`:

    ```
    {
      "driver": "postgresql",
      "name": "data_source",
      "parameters": {
        "hostname": "localhost",
        "username": "some user",
        "database": "some database"
      },
      "tables": {
      }
    }
    ```

    Running `mix gen.data_source_config performance`
    will print the data source definitions referenced
    in the performance data source config to STDOUT.

    Running `mix gen.data_source_config performance output_dir_path` will
    write the data source definitions as individual files in the specified directory.
    """

    alias Compliance.DataSources

    # Mix.Task behaviour is not in PLT since Mix is not a runtime dep, so we disable the warning
    @dialyzer :no_undefined_callbacks

    use Mix.Task

<<<<<<< HEAD
    @doc false
    def run([config_name, output_dir]) do
      IO.puts "Writing data source definitions for #{config_name} to directory #{output_dir}"
      build_data_source_definitions(config_name)
      |> Enum.each(fn(data_source_config) ->
        path = Path.join([output_dir, data_source_config[:name] <> ".json"])
        File.write!(path, Poison.encode!(data_source_config, pretty: true))
        IO.puts "OK: #{path}"
      end)
=======
    @impl Mix.Task
    def run([config_name, output_path]) do
      File.write!(output_path, build_config(config_name))
      IO.puts "Configuration for #{config_name} generated and written to #{output_path}"
>>>>>>> ce8beb8a
    end
    def run([config_name]) do
      build_data_source_definitions(config_name)
      |> Enum.each(fn(data_source_config) ->
        IO.puts("# #{data_source_config[:name]}:")
        IO.puts(Poison.encode!(data_source_config, pretty: true))
        IO.puts("\n")
      end)
    end
    def run(_) do
      IO.puts """

      Please run as:
        mix gen.data_source_config <config-name>
      """
    end


    # -------------------------------------------------------------------
    # Internal functions
    # -------------------------------------------------------------------

    defp build_data_source_definitions(config_name) do
      config_name
      |> DataSources.all_from_config()
      |> DataSources.complete_data_source_definitions()
      |> Enum.map(& Map.put(&1, :driver, Map.get(&1, :driver_name)))
      |> Enum.map(& Map.take(&1, [:marker, :name, :parameters, :tables, :driver]))
    end
  end
end<|MERGE_RESOLUTION|>--- conflicted
+++ resolved
@@ -59,8 +59,7 @@
 
     use Mix.Task
 
-<<<<<<< HEAD
-    @doc false
+    @impl Mix.Task
     def run([config_name, output_dir]) do
       IO.puts "Writing data source definitions for #{config_name} to directory #{output_dir}"
       build_data_source_definitions(config_name)
@@ -69,12 +68,6 @@
         File.write!(path, Poison.encode!(data_source_config, pretty: true))
         IO.puts "OK: #{path}"
       end)
-=======
-    @impl Mix.Task
-    def run([config_name, output_path]) do
-      File.write!(output_path, build_config(config_name))
-      IO.puts "Configuration for #{config_name} generated and written to #{output_path}"
->>>>>>> ce8beb8a
     end
     def run([config_name]) do
       build_data_source_definitions(config_name)
