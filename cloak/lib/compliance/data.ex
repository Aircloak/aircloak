defmodule Compliance.Data do
  @moduledoc """
  Generates a database independent dataset that can be imported into
  backends for compliance testing.

  The generated data follows the following outline:
  - We generate a list of users
  - Each user may have a number of addresses, each consisting of a work and home address
  - Each user may have a list of notes
  - Each note may have a list of changes made to the notes

  If you change the schema you will need to update `Compliance.TableDefinitions`.
  """

  @min_addresses 0
  @max_addresses 2
  @min_postal_code 10_000
  @max_postal_code 11_000
  @min_notes 0
  @max_notes 3
  @min_note_changes 0
  @max_note_changes 3
  @encryption_key "1234567890ABCDEF"
  @zero_iv String.duplicate(<<0>>, 16)


  # -------------------------------------------------------------------
  # API
  # -------------------------------------------------------------------

  @doc """
  Returns a lazy random enumerable of users that can be imported into a database for compliance testing.
  For more information on the structure and expected usage, see the module doc.
  """
  @spec users(non_neg_integer) :: Enumerable.t()
  def users(num_users) do
    words = words()
    names = names()
    cities = cities()

    1..num_users
    |> Task.async_stream(&generate_user(&1, words, names, cities), timeout: :timer.minutes(10))
    |> Stream.map(fn({:ok, user_data}) -> user_data end)
  end

  @doc "Flattens the data down into structures that can be inserted into a relational database."
  @spec flatten(Map.t) :: Map.t
  def flatten(users) do
    %{
      users: flatten_users(users),
      addresses: flatten_addresses(users),
      notes: flatten_notes(users),
      notes_changes: flatten_notes_changes(users),
    }
  end

  @doc "Regroups a dataset into set of collections. No flattening occurs. Useful for document stores."
  @spec to_collections(Map.t) :: Map.t
  def to_collections(users) do
    %{
      users: users_to_collection(users),
      addresses: addresses_to_collection(users),
      notes: notes_to_collection(users),
    }
  end

  @doc "Returns the encryption key used when encrypting the data"
  @spec encryption_key() :: String.t
  def encryption_key(), do: @encryption_key


  # -------------------------------------------------------------------
  # Internal functions - data generation
  # -------------------------------------------------------------------

  defp generate_user(user_num, words, names, cities) do
    :rand.seed(:exsplus, {0, 0, user_num})

    user =
      %{
        id: user_num,
        user_id: :erlang.unique_integer([:positive]),
        name: generate_name(names),
        age: :rand.uniform(70) + 10,
        height: :rand.uniform() * 30 + 170,
        active: :rand.uniform() < 0.80,
        addresses: generate_addresses(cities),
        notes: generate_notes(words),
        nullable: nullable(:rand.uniform() * 30),
      }

<<<<<<< HEAD
  defp nullable(item), do:
    if :rand.uniform() < 0.80, do: item, else: nil

  defp output_progress(num, total) do
    percent = round((num/total) * 100)
    :io.format(to_charlist("Generating users #{percent}% complete.\r"))
=======
    {user, encode_user(user)}
>>>>>>> 1c5a5763
  end

  defp generate_addresses(cities) do
    for _ <- rand_range(@min_addresses, @max_addresses) do
      %{
        home: %{
          city: sample_one(cities),
          postal_code: random_postcode(),
        },
        work: %{
          city: sample_one(cities),
          postal_code: random_postcode(),
        }
      }
    end
  end

  defp generate_notes(words) do
    for _ <- rand_range(@min_notes, @max_notes) do
      note_id = :erlang.unique_integer([:positive, :monotonic])
      %{
        id: note_id,
        note_id: note_id,
        title: sample_randomly(words, 2, 10),
        content: sample_randomly(words, 100, 200),
        changes: generate_note_changes(note_id, words),
      }
    end
  end

  defp generate_note_changes(note_id, words) do
    for _ <- rand_range(@min_note_changes, @max_note_changes) do
      %{
        note_id: note_id,
        date: random_date(),
        change: sample_randomly(words, 5, 50),
      }
    end
  end

  defp random_date(), do:
    1_500_000_000 + :rand.uniform(100_026_704) |> DateTime.from_unix!() |> DateTime.to_naive()

  defp rand_range(min, max) when min > max, do:
    raise "Max must be greater or equal to min"
  defp rand_range(min, max), do:
    min..(:rand.uniform(max - min + 1) + min)

  defp cities(), do:
    lines_from_file("lib/compliance/cities.txt")

  defp random_postcode(), do:
    :rand.uniform(@max_postal_code - @min_postal_code) + @min_postal_code

  defp generate_name(names), do:
    sample_randomly(names, 2, 3)

  defp sample_randomly(samples, min, max), do:
    rand_range(min, max)
    |> Enum.map(fn(_) -> sample_one(samples) end)
    |> Enum.join(" ")

  defp sample_one(options) do
    Map.fetch!(options, :rand.uniform(Map.size(options) - 1))
  end

  defp words(), do:
    lines_from_file("lib/compliance/words.txt")

  defp names(), do:
    lines_from_file("lib/compliance/names.txt")

  defp lines_from_file(file), do:
    File.read!(file)
    |> String.split("\n")
    |> Enum.reverse()
    # Get rid of empty entry due to empty line at the end of file
    |> tl()
    |> Stream.with_index()
    |> Stream.map(fn({word, index}) -> {index, word} end)
    |> Map.new()


  # -------------------------------------------------------------------
  # Internal functions - flattening to tables
  # -------------------------------------------------------------------

  defp users_to_collection(users), do:
    flatten_users(users)

  defp addresses_to_collection(users), do:
    Enum.flat_map(users, fn(user) ->
      for address <- user.addresses, do:
        Map.put(address, :user_fk, user.id)
    end)

  defp notes_to_collection(users), do:
    Enum.flat_map(users, fn(user) ->
      for note <- user.notes, do:
        Map.put(note, :user_fk, user.id)
    end)

  defp flatten_users(users), do:
    Enum.map(users, & Map.take(&1, [:id, :user_id, :name, :age, :height, :active, :nullable]))

  defp flatten_addresses(users) do
    Enum.flat_map(users, fn(user) ->
      for address <- user.addresses do
        %{
          user_fk: user.id,
          'home.city': address.home[:city],
          'home.postal_code': address.home[:postal_code],
          'work.city': address.work[:city],
          'work.postal_code': address.work[:postal_code],
        }
      end
    end)
  end

  defp flatten_notes(users) do
    Enum.flat_map(users, fn(user) ->
      for note <- user.notes do
        note
        |> Map.take([:id, :title, :content])
        |> Map.merge(%{user_fk: user.id})
      end
    end)
  end

  defp flatten_notes_changes(users) do
    Enum.flat_map(users, fn(user) ->
      Enum.flat_map(user.notes, fn(note) ->
        for change <- note.changes, do:
          %{
            id: note.id,
            note_id: change.note_id,
            user_fk: user.id,
            title: note.title,
            content: note.content,
            'changes.change': change.change,
            'changes.date': change.date,
          }
      end)
    end)
  end


  # -------------------------------------------------------------------
  # Internal functions - data encoding
  # -------------------------------------------------------------------

  defp encrypt_keys(map, keys), do:
    Enum.reduce(fixup_keys(keys), map, &update_in(&2, &1, fn(v) -> v |> encrypt() |> base64() end))

  defp stringify_keys(map, keys), do:
    Enum.reduce(fixup_keys(keys), map, &update_in(&2, &1, fn
      nil -> nil
      other -> to_string(other)
    end))

  defp fixup_keys([[_|_] | _] = keys), do: keys
  defp fixup_keys(keys), do:
    Enum.map(keys, & [&1])

  defp encrypt(value), do:
    :crypto.block_encrypt(:aes_cbc128, @encryption_key, @zero_iv, pad(value))

  @block_size 16
  def pad(value) do
    pad_value = @block_size - rem(byte_size(value), @block_size)
    value <> String.duplicate(<<pad_value::8>>, pad_value)
  end

  defp base64(value), do:
    Base.encode64(value)

<<<<<<< HEAD
  defp encode(users) do
    for user <- users do
      user
      |> encrypt_keys([:name])
      |> stringify_keys([:age, :height, :active, :nullable])
      |> Map.put(:addresses, encode_addresses(user[:addresses]))
      |> Map.put(:notes, encode_notes(user[:notes]))
    end
=======
  defp encode_user(user) do
    user
    |> encrypt_keys([:name])
    |> stringify_keys([:age, :height, :active])
    |> Map.put(:addresses, encode_addresses(user[:addresses]))
    |> Map.put(:notes, encode_notes(user[:notes]))
>>>>>>> 1c5a5763
  end

  defp encode_addresses(addresses) do
    for address <- addresses do
      address
      |> encrypt_keys([[:home, :city], [:work, :city]])
      |> stringify_keys([[:home, :postal_code], [:work, :postal_code]])
    end
  end

  defp encode_notes(notes) do
    for note <- notes do
      note
      |> encrypt_keys([:title, :content])
      |> Map.put(:changes, encode_notes_changes(note[:changes]))
    end
  end

  defp encode_notes_changes(changes) do
    for change <- changes do
      change
      |> encrypt_keys([:change])
      |> stringify_keys([:date])
    end
  end
end<|MERGE_RESOLUTION|>--- conflicted
+++ resolved
@@ -88,18 +88,11 @@
         notes: generate_notes(words),
         nullable: nullable(:rand.uniform() * 30),
       }
-
-<<<<<<< HEAD
+    {user, encode_user(user)}
+  end
+
   defp nullable(item), do:
     if :rand.uniform() < 0.80, do: item, else: nil
-
-  defp output_progress(num, total) do
-    percent = round((num/total) * 100)
-    :io.format(to_charlist("Generating users #{percent}% complete.\r"))
-=======
-    {user, encode_user(user)}
->>>>>>> 1c5a5763
-  end
 
   defp generate_addresses(cities) do
     for _ <- rand_range(@min_addresses, @max_addresses) do
@@ -275,23 +268,12 @@
   defp base64(value), do:
     Base.encode64(value)
 
-<<<<<<< HEAD
-  defp encode(users) do
-    for user <- users do
-      user
-      |> encrypt_keys([:name])
-      |> stringify_keys([:age, :height, :active, :nullable])
-      |> Map.put(:addresses, encode_addresses(user[:addresses]))
-      |> Map.put(:notes, encode_notes(user[:notes]))
-    end
-=======
   defp encode_user(user) do
     user
     |> encrypt_keys([:name])
-    |> stringify_keys([:age, :height, :active])
+    |> stringify_keys([:age, :height, :active, :nullable])
     |> Map.put(:addresses, encode_addresses(user[:addresses]))
     |> Map.put(:notes, encode_notes(user[:notes]))
->>>>>>> 1c5a5763
   end
 
   defp encode_addresses(addresses) do
