defmodule Cloak.DataSource do
  @moduledoc """
  This module handles access to user data in the cloak.
  The list of data sources available has to be specified in the configuration file.

  Example:
  config :cloak, data_sources: [
    data_source_id: [
      driver: DatabaseSpecificModule,
      parameters: [
        ... # database connection parameters
      ],
      tables: [
        table_id: [
          db_name: "table name",
          user_id: "user id column name",
          ignore_unsupported_types: false
        ]
      ]
    ]

  A data source is accessed by id. It has to reference a module that implements the database specific access
  functionality and a parameters list, for connecting to the database server, that will be passed to that module.
  The database specific module needs to implement the `DataSource.Driver` behaviour.

  The data source must also specify the list of tables containing the data to be queried.
  A table is accessed by id. It must contain the name of the table in the database and the column
  identifying the users (text or integer value).

  During startup, the list of columns available in all defined tables is loaded and cached for later lookups.
  If 'ignore_unsupported_types' is set to true then columns with types that aren't supported by the driver
  will be ignored at this point and unavailable for processing.

  The data source schema will also be sent to air, so it can be referenced by incoming tasks.
  """

  require Logger

  # define returned data types and values
  @type t :: %{
    id: atom,
    driver: module,
    parameters: %{},
    tables: %{atom => table}
  }
  @type table :: %{
    name: String.t, # table name as seen by the user
    db_name: String.t, # table name in the database
    user_id: String.t,
    ignore_unsupported_types: boolean,
    columns: [{column, data_type}]
  }
  @type num_rows :: non_neg_integer
  @type column :: String.t
  @type field :: String.t | integer | number | boolean | nil
  @type row :: [field]
  @type data_type :: :text | :integer | :real | :boolean | :timestamp | :time | :date | {:unsupported, String.t}
  @type query_result :: Enumerable.t
  @type processed_result :: any
  @type result_processor :: (query_result -> processed_result)

  #-----------------------------------------------------------------------------------------------------------
  # Driver behaviour
  #-----------------------------------------------------------------------------------------------------------

  defmodule Driver do
    @moduledoc "Specifies the interface for implementing the database specific data access operations."

    @doc "Returns the Supervisor spec for monitoring worker processes for the given data source id and parameters."
    @callback child_spec(atom, Keyword.t) :: Supervisor.Spec.spec

    @doc "Retrieves the existing columns for the specified table name and data source id."
    @callback get_columns(Cloak.DataSource.t, String.t) :: [{String.t, DataSource.data_type}]

    @doc "Database specific implementation for the `DataSource.select` functionality."
    @callback select(Cloak.DataSource.t, Cloak.SqlQuery.t, Cloak.DataSource.result_processor)
      :: {:ok, Cloak.DataSource.processed_result} | {:error, any}
  end


  #-----------------------------------------------------------------------------------------------------------
  # API
  #-----------------------------------------------------------------------------------------------------------

  @doc """
  Starts data source adapter supervision subtree.

  This function starts a datasource supervisor, and underneath it all data
  source adapters specified in the deployment configuration.

  Starting is fault-tolerant: if some data sources can't be accessed, or if
  there are some errors in the configuration, the system will still start,
  using the valid datasources. Invalid data sources won't be accessible, but
  the system will log corresponding errors.
  """
  @spec start_link() :: Supervisor.on_start
  def start_link() do
    data_sources =
      Cloak.DeployConfig.fetch!("data_sources")
      |> atomize_keys()
      |> Enum.map(&map_driver/1)

    child_specs =
      for {_, data_source} <- data_sources do
        data_source.driver.child_spec(data_source.id, Enum.to_list(data_source.parameters))
      end

    case Supervisor.start_link(child_specs, strategy: :one_for_one, name: __MODULE__) do
      {:ok, pid} ->
        cache_columns(data_sources)
        {:ok, pid}
      error ->
        error
    end
  end

  @doc "Returns the list of defined data sources."
  @spec all() :: [t]
  def all() do
    Map.values(Application.get_env(:cloak, :data_sources))
  end

  @doc "Returns the list of defined tables for a specific data source."
  @spec tables(t) :: [table]
  def tables(data_source) do
    Map.keys(data_source.tables)
  end

  @doc "Returns the table descriptor for the given table."
  @spec table(t, atom | String.t) :: table
  def table(data_source, table_id) when is_atom(table_id), do: Map.fetch!(data_source.tables, table_id)
  def table(data_source, table_name) when is_binary(table_name),
    do: table(data_source, String.to_existing_atom(table_name))

  @doc """
  Executes the specified 'select' query.

  Besides the query object, this methods also needs a result processing function
  for handling the stream of rows produced as a result of executing the query.
  """
  @spec select(Cloak.SqlQuery.t, result_processor) :: {:ok, processed_result} | {:error, any}
  def select(%{data_source: data_source} = select_query, result_processor), do:
    data_source.driver.select(data_source.id, select_query, result_processor)

  @doc "Returns the datasource for the given id, raises if it's not found."
  @spec fetch!(atom) :: t
  def fetch!(data_source_id) do
    {:ok, data_source} = fetch(data_source_id)
    data_source
  end

  @doc "Returns the datasource with the given id, or `:error` if it's not found."
  @spec fetch(atom) :: {:ok, t} | :error
  def fetch(data_source_id) do
    Application.get_env(:cloak, :data_sources)
    |> Map.fetch(data_source_id)
  end


  #-----------------------------------------------------------------------------------------------------------
  # Internal functions
  #-----------------------------------------------------------------------------------------------------------

<<<<<<< HEAD
  defp fetch_raw_value!(_row, _columns, %Column{constant?: true, value: value}), do: value
  defp fetch_raw_value!(row, columns, column) do
    if Function.function?(column) and not Function.aggregate_function?(column) do
      column
      |> Function.arguments()
      |> Enum.map(&fetch_value!(row, columns, &1))
    else
      case Map.fetch(columns, column_id(column)) do
        {:ok, index} ->
          Enum.at(row, index)
        :error ->
          raise(Cloak.Query.Runner.RuntimeError, "Column `#{column.name}` doesn't exist in selected columns.")
      end
    end
  end

=======
>>>>>>> cb20a462
  defp map_driver({data_source, params}) do
    driver_module = case params[:driver] do
      "postgresql" -> Cloak.DataSource.PostgreSQL
      "dsproxy" -> Cloak.DataSource.DsProxy
      other -> raise("Unknown driver `#{other}` for data source `#{data_source}`")
    end

    {data_source, Map.merge(params, %{driver: driver_module, id: data_source})}
  end

  defp atomize_keys(%{} = map) do
    for {key, value} <- map, into: %{}, do: {String.to_atom(key), atomize_keys(value)}
  end
  defp atomize_keys(list) when is_list(list) do
    Enum.map(list, &atomize_keys/1)
  end
  defp atomize_keys(tuple) when is_tuple(tuple) do
    tuple
    |> Tuple.to_list()
    |> atomize_keys()
    |> List.to_tuple()
  end
  defp atomize_keys(other), do: other

  # load the columns list for all defined tables in all data sources
  defp cache_columns(data_sources) do
    Application.put_env(:cloak, :data_sources,
      data_sources
      |> Stream.map(&data_source_with_columns/1)
      |> Enum.into(%{})
    )
  end

  defp data_source_with_columns({id, data_source}) do
    # A reasonably sized chunk to avoid opening too many simultaneous connections
    chunk_size = 50

    tables =
      data_source.tables
      |> Enum.chunk(chunk_size, chunk_size, [])
      |> Enum.map(&load_tables_columns(data_source, &1))
      |> Enum.reduce(%{}, &Map.merge/2)

    {id, Map.put(data_source, :tables, tables)}
  end

  defp load_tables_columns(data_source, tables) do
    Enum.map(tables, &Task.async(fn -> table_with_columns(data_source, &1) end))
    |> Enum.map(&Task.await/1)
    |> Stream.filter(&(&1 != nil))
    |> Enum.into(%{})
  end

  defp table_with_columns(data_source, {table_id, table}) do
    case load_table_columns(data_source, table) do
      {:ok, columns} ->
        {table_id, Map.merge(table, %{columns: columns, name: to_string(table_id)})}
      {:error, reason} ->
        Logger.error("Error fetching columns for table #{data_source.id}/#{table.db_name}: #{reason}")
        nil
    end
  end

  defp load_table_columns(data_source, table) do
    with {:ok, columns} <- do_load_columns(data_source, table) do
      {supported, unsupported} = Enum.partition(columns, &supported?/1)
      validate_unsupported_columns(unsupported, data_source, table)
      {:ok, supported}
    end
  end

  defp do_load_columns(data_source, table) do
    try do
      columns = data_source.driver.get_columns(data_source.id, table.db_name)
      with :ok <- verify_columns(table, columns), do: {:ok, columns}
    catch type, error ->
      {
        :error,
        Exception.format(type, error, :erlang.get_stacktrace())
      }
    end
  end

  defp verify_columns(table, columns) do
    with :ok <- verify_user_id(table, columns) do
      case columns do
        [] -> {:error, "no data columns found in table"}
        [_|_] -> :ok
      end
    end
  end

  defp verify_user_id(table, columns) do
    user_id = table.user_id
    case List.keyfind(columns, user_id, 0) do
      {^user_id, type} ->
        if type in [:integer, :text, :uuid] do
          :ok
        else
          {:error, "unsupported user id type: #{type}"}
        end
      _ ->
        columns_string =
          columns
          |> Enum.map(fn({column_name, _}) -> "`#{column_name}`" end)
          |> Enum.join(", ")
        {:error, "invalid user id column specified `#{user_id}`\n  columns: #{columns_string}"}
    end
  end

  defp supported?({_name, {:unsupported, _db_type}}), do: false
  defp supported?({_name, _type}), do: true

  defp validate_unsupported_columns([], _data_source, _table), do: nil
  defp validate_unsupported_columns(unsupported, data_source, table) do
    table_string = "#{data_source.id}/#{table[:name]}"

    columns_string =
      unsupported
      |> Enum.map(fn({column_name, {:unsupported, type}}) -> "  #{column_name} :: #{type}" end)
      |> Enum.join("\n")

    msg =
      "The following columns in `#{table_string}` have unsupported types and will be ignored:\n" <>
      columns_string

    if table[:ignore_unsupported_types] do
      Logger.warn(msg)
      nil
    else
      raise "#{msg}\nTo ignore these columns set `ignore_unsupported_types: true` in your table settings"
    end
  end


  #-----------------------------------------------------------------------------------------------------------
  # Test functions
  #-----------------------------------------------------------------------------------------------------------

  if Mix.env == :test do
    @doc false
    def register_test_table(table_id, table_name, user_id) do
      source = Application.get_env(:cloak, :data_sources)[:local]
      table = %{db_name: table_name, user_id: user_id}
      tables = Map.put(source[:tables], table_id, table)
      source = Map.put(source, :tables, tables)
      {_id, source} = data_source_with_columns({:local, source})
      Application.put_env(:cloak, :data_sources, %{local: source})
    end

    @doc false
    def unregister_test_table(table_id) do
      source = Application.get_env(:cloak, :data_sources)[:local]
      tables = Map.delete(source[:tables], table_id)
      source = Map.put(source, :tables, tables)
      Application.put_env(:cloak, :data_sources, %{local: source})
    end

    @doc false
    def clear_test_tables() do
      source = Application.get_env(:cloak, :data_sources)[:local]
      source = Map.put(source, :tables, %{})
      Application.put_env(:cloak, :data_sources, %{local: source})
    end
  end
end<|MERGE_RESOLUTION|>--- conflicted
+++ resolved
@@ -161,25 +161,6 @@
   # Internal functions
   #-----------------------------------------------------------------------------------------------------------
 
-<<<<<<< HEAD
-  defp fetch_raw_value!(_row, _columns, %Column{constant?: true, value: value}), do: value
-  defp fetch_raw_value!(row, columns, column) do
-    if Function.function?(column) and not Function.aggregate_function?(column) do
-      column
-      |> Function.arguments()
-      |> Enum.map(&fetch_value!(row, columns, &1))
-    else
-      case Map.fetch(columns, column_id(column)) do
-        {:ok, index} ->
-          Enum.at(row, index)
-        :error ->
-          raise(Cloak.Query.Runner.RuntimeError, "Column `#{column.name}` doesn't exist in selected columns.")
-      end
-    end
-  end
-
-=======
->>>>>>> cb20a462
   defp map_driver({data_source, params}) do
     driver_module = case params[:driver] do
       "postgresql" -> Cloak.DataSource.PostgreSQL
