--- conflicted
+++ resolved
@@ -294,25 +294,6 @@
     end
   end
 
-<<<<<<< HEAD
-=======
-  defp index_columns(query, column_names) do
-    for column <- query.db_columns, into: %{} do
-      case Enum.find_index(column_names, &(&1 == Column.alias(column))) do
-        nil ->
-          raise Cloak.Query.Runner.RuntimeError, "Column `#{column.name}` doesn't exist in selected columns."
-        index ->
-          {column_id(column), index}
-      end
-    end
-  end
-
-  def column_id(%Column{table: :unknown, name: name}), do: name
-  def column_id(%Column{} = column) do
-    {column.table.name, column.name}
-  end
-
->>>>>>> 386d4be9
 
   #-----------------------------------------------------------------------------------------------------------
   # Test functions
