defmodule Cloak.DataSource do
  @moduledoc """
  This module handles access to user data in the cloak.
  The list of data sources available has to be specified in the configuration file.

  Example:
  config :cloak, data_sources: [
    data_source_id: [
      driver: DatabaseSpecificModule,
      parameters: ..., # database connection parameters
      tables: [
        table_id: [
          db_name: "table name",
          user_id: "user id column name",
          ignore_unsupported_types: false,
          keys: ["another_table_id"]
        ]
      ]
    ]

  A data source is accessed by id. It has to reference a module that implements the database specific access
  functionality and a parameters list, for connecting to the database server, that will be passed to that module.
  The database specific module needs to implement the `DataSource.Driver` behaviour.

  The data source must also specify the list of tables containing the data to be queried.
  A table is accessed by id. It must contain the name of the table in the database and the column
  identifying the users (text or integer value).

  During startup, the list of columns available in all defined tables is loaded and cached for later lookups.
  If 'ignore_unsupported_types' is set to true then columns with types that aren't supported by the driver
  will be ignored at this point and unavailable for processing.

  The keys field in each table can be used to list fields that refer to other tables. That way when a join
  condition of the form fk = pk will be added, no additional noise layers will be generated, resulting in less overall
  noise in those cases.

  The data source schema will also be sent to air, so it can be referenced by incoming tasks.
  """

  alias Cloak.Sql.Query
  alias Cloak.DataSource.{Validations, Parameters, Driver, Table}
  alias Cloak.Query.ExecutionError

  require Logger
  require Aircloak.{DeployConfig, File}

  use GenServer

  # define returned data types and values
  @type t :: %{
          name: String.t(),
          driver: module,
          parameters: Driver.parameters(),
          driver_info: Driver.driver_info(),
          tables: %{atom => Table.t()},
          errors: [String.t()],
          status: :online | :offline,
          concurrency: non_neg_integer | nil,
          lcf_buckets_aggregation_limit: non_neg_integer | nil,
          # we need to store the initial tables and errors in case we need to re-scan the data source tables later
          initial_tables: %{atom => Table.t()},
          initial_errors: [String.t()]
        }

  @type num_rows :: non_neg_integer
  @type field :: String.t() | number | boolean | nil | Date.t() | Time.t() | NaiveDateTime.t()
  @type row :: [field]
  @type query_result :: Enumerable.t()
  @type processed_result :: any
  @type result_processor :: (query_result -> processed_result)

  # -------------------------------------------------------------------
  # API
  # -------------------------------------------------------------------

  @doc """
  Synchronously replaces the existing data source definitions with fresh ones loaded and initialized from the
  definitions configured on disk.

  If online, the Air will receive the updated data sources.
  """
  @spec reinitialize_all_data_sources() :: :ok
  def reinitialize_all_data_sources(), do: replace_all_data_source_configs(load_data_source_configs())

  @doc "Replaces the data source definitions maintained by the DataSource server"
  @spec replace_all_data_source_configs([t]) :: :ok
  def replace_all_data_source_configs(data_sources),
    do: GenServer.cast(__MODULE__, {:replace_data_sources, data_sources})

  @doc """
  Synchronously loads and initializes a data source given the path to the data source definition. If the data source
  doesn't yet exist it is added, and if it already exists it is replaced by the new one.

  If online, the Air will receive the updated data source.
  """
  @spec initialize_data_source_from_path(String.t()) :: :ok | :error
  def initialize_data_source_from_path(file_path) do
    file_path
    |> File.read!()
    |> Aircloak.Json.safe_decode()
    |> case do
      {:ok, data_source_definition} ->
        [data_source] = initialize_data_source_configs([data_source_definition])
        replace_data_source_config(data_source)
        :ok

      {:error, reason} ->
        Logger.warn("Failed to initialize data source from path: #{file_path}: #{reason}")
        :error
    end
  end

  @doc """
  Validates that the Cloak can connect to the data source, and updates the online status of the
  data source. If the data source has been offline, it also has it's table definitions refreshed.

  Changes to the data source or it's online status will be propagated to the Air.
  """
  @spec perform_data_source_availability_checks() :: :ok
  def perform_data_source_availability_checks() do
    Cloak.DataSource.all()
    |> Task.async_stream(
      fn data_source ->
        updated_data_source = update_data_source_connectivity(data_source)

        if data_source.status != updated_data_source.status, do: replace_data_source_config(updated_data_source)
      end,
      timeout: :timer.minutes(30)
    )
    |> Stream.run()

    :ok
  end

  @doc "Returns the list of defined data sources."
  @spec all() :: [t]
  def all(), do: GenServer.call(__MODULE__, :all, :infinity)

  @doc "Returns the datasource with the given id, or `:error` if it's not found."
  @spec fetch(String.t()) :: {:ok, t} | :error
  def fetch(data_source_name) do
    GenServer.call(__MODULE__, {:get, data_source_name}, :infinity)
    |> case do
      nil -> :error
      data_source -> {:ok, data_source}
    end
  end

  @doc "Returns the table descriptor for the given table."
  @spec table(t, atom | String.t()) :: Table.t() | nil
  def table(data_source, table_id) when is_atom(table_id), do: Map.fetch!(data_source.tables, table_id)

  def table(data_source, table_name) when is_binary(table_name) do
    case Enum.find(data_source.tables, fn {_id, table} -> table.name == table_name end) do
      nil -> nil
      {_id, table} -> table
    end
  end

  @doc "Returns all table descriptors for the given data source."
  @spec tables(t) :: [Table.t()]
  def tables(data_source), do: Map.values(data_source.tables)

  @doc """
  Executes the specified 'select' query.

  Besides the query object, this methods also needs a result processing function
  for handling the stream of rows produced as a result of executing the query.

  The function returns the processed result. On error a `ExecutionError` is raised.
  """
  @spec select!(Query.t(), result_processor) :: processed_result
  def select!(query, result_processor) do
    case Cloak.DataSource.Connection.chunks(query) do
      {:ok, chunks} -> result_processor.(chunks)
      {:error, reason} -> raise_error(reason)
    end
  end

  @doc "Raises an error when something goes wrong during data processing."
  @spec raise_error(String.t()) :: no_return
  def raise_error(message), do: raise(ExecutionError, message: message)

  @doc "Converts a data source config as found in a config into a data source"
  @spec config_to_datasources(Map.t()) :: [t]
  def config_to_datasources(config),
    do:
      config
      |> Enum.map(&to_data_source/1)
      |> Enum.reject(&disabled?/1)
      |> Validations.Name.check_for_duplicates()
      |> Enum.map(&save_init_fields/1)

  @doc "Expands a data source definition with tables derived from the database"
  @spec add_tables(t) :: t
  def add_tables(data_source) do
    Logger.info("Loading tables from #{data_source.name} ...")
    data_source = restore_init_fields(data_source)
    driver = data_source.driver

    try do
      # Not using the connection pool, since this function is invoked before the supervision tree is started.
      connection = connect!(data_source.driver, data_source.parameters)

      try do
        data_source
        |> Map.put(:driver_info, driver.driver_info(connection))
        |> Table.load(connection)
        |> Map.put(:status, :online)
      after
        driver.disconnect(connection)
      end
    rescue
      error in ExecutionError ->
        message = "Error loading data source: #{Exception.message(error)}."
        Logger.error("Data source `#{data_source.name}` is offline: #{Exception.message(error)}")
        add_error_message(%{data_source | tables: %{}, status: :offline}, message)
    end
  end

  @doc """
  Connects to the datasource.

  This function will retry on failure, depending on `:connect_retries` and `:connect_retry_delay` app settings.
  """
  @spec connect!(module, Driver.parameters()) :: Driver.connection()
  def connect!(driver, parameters),
    do: connect_with_retries!(driver, parameters, Application.get_env(:cloak, :connect_retries, 0))

  @doc "Registers the calling process as a listener of data source changes."
  @spec subscribe_to_changes() :: :ok
  def subscribe_to_changes() do
    {:ok, _} = Registry.register(__MODULE__.ChangeListenersRegistry, :subscriber, nil)
    :ok
  end

  # -------------------------------------------------------------------
  # Callbacks
  # -------------------------------------------------------------------

  @impl GenServer
  def init(data_sources), do: {:ok, data_sources}

  @impl GenServer
  def handle_call(:all, _from, data_sources) do
    {:reply, data_sources, data_sources}
  end

  def handle_call({:get, name}, _from, data_sources) do
    data_source = Enum.find(data_sources, &(&1.name === name))
    {:reply, data_source, data_sources}
  end

  @impl GenServer
  def handle_cast({:update_data_source, data_source}, old_data_sources) do
    updated_data_sources = replace_data_source(old_data_sources, data_source)
    publish_data_sources_change(updated_data_sources, old_data_sources)
    {:noreply, updated_data_sources}
  end

  def handle_cast({:replace_data_sources, new_data_sources}, old_data_sources) do
    publish_data_sources_change(new_data_sources, old_data_sources)
    {:noreply, new_data_sources}
  end

  # -------------------------------------------------------------------
  # Internal functions
  # -------------------------------------------------------------------

  defp publish_data_sources_change(new_data_sources, old_data_sources) do
    if new_data_sources != old_data_sources do
      __MODULE__.ChangeListenersRegistry
      |> Registry.lookup(:subscriber)
      |> Enum.each(fn {subscriber_pid, _} -> send(subscriber_pid, {:data_sources_changed, new_data_sources}) end)
    end
  end

  defp replace_data_source(data_sources, data_source), do: Enum.uniq_by([data_source] ++ data_sources, & &1.name)

  defp load_data_source_configs(),
    do:
      Aircloak.DeployConfig.fetch!("data_sources")
      |> Cloak.DataSource.Utility.load_individual_data_source_configs()
      |> initialize_data_source_configs()

  defp initialize_data_source_configs(data_source_configs) do
    data_sources = config_to_datasources(data_source_configs)

    data_sources
    |> Task.async_stream(&add_tables/1, timeout: :timer.minutes(30), ordered: true)
    |> Enum.zip(data_sources)
    |> Enum.map(&handle_add_tables_result/1)
    |> log_unclassified_columns()
  end

  defp handle_add_tables_result({{:ok, data_source}, _original_data_source}), do: data_source

  defp handle_add_tables_result({{:exit, _}, original_data_source}) do
    # If we came here, then the task running `add_tables` has crashed. We won't log the exit reason since it might
    # contain database password.
    Logger.error("Data source `#{original_data_source.name}` is offline")
    add_error_message(%{original_data_source | tables: %{}, status: :offline}, "connection error")
  end

  defp to_data_source(data_source) do
    data_source
    |> Aircloak.atomize_keys()
    |> standardize_key_lists()
    |> Map.put(:errors, [])
    |> Map.put(:status, nil)
    |> Map.put_new(:concurrency, nil)
    |> Map.put_new(:lcf_buckets_aggregation_limit, nil)
    |> set_table_defaults()
    |> Validations.Name.ensure_permitted()
    |> potentially_create_temp_name()
    |> map_driver()
    |> validate_choice_of_encoding()
  end

  defp set_table_defaults(data_source) do
    update_in(data_source, [Lens.key(:tables) |> Lens.map_values()], fn table ->
      Map.merge(%{auto_isolating_column_classification: true, isolating_columns: %{}}, table)
      |> update_in([Lens.key(:isolating_columns) |> Lens.map_keys()], &to_string/1)
    end)
  end

  defp map_driver(data_source) do
    case Cloak.DataSource.Utility.name_to_driver(data_source.driver) do
      {:ok, driver} ->
        Map.put(data_source, :driver, driver)

      {:error, :unknown} ->
        raise_error("Unknown driver `#{data_source.driver}` for data source `#{data_source.name}`")
    end
  end

  defp save_init_fields(data_source),
    do:
      data_source
      |> Map.put(:initial_tables, data_source.tables)
      |> Map.put(:initial_errors, data_source.errors)

  defp restore_init_fields(data_source),
    do:
      data_source
      |> Map.put(:tables, data_source.initial_tables)
      |> Map.put(:errors, data_source.initial_errors)

  defp standardize_key_lists(data_source) do
    tables =
      for {name, table} <- data_source.tables, into: %{} do
        keys = Map.get(table, :keys, [])

        primary_keys =
          data_source.tables
          |> Map.values()
          |> Enum.filter(& &1[:projection])
          |> Enum.filter(&(&1.projection.table == to_string(name)))
          |> Enum.map(& &1.projection.primary_key)

        foreign_keys =
          if table[:projection],
            do: [table.projection.foreign_key],
            else: []

        {name, Map.put(table, :keys, keys ++ primary_keys ++ foreign_keys)}
      end

    %{data_source | tables: tables}
  end

  @doc false
  def replace_data_source_config(data_source), do: GenServer.cast(__MODULE__, {:update_data_source, data_source})

  # We need a name for the data source in order for the Air to have something to attach
  # potential errors to. Therefore if none exists, we'll create a dummy name based on
  # the data source parameters.
  defp potentially_create_temp_name(data_source) do
    if Map.get(data_source, :name, "") === "" do
      user = Parameters.get_one_of(data_source.parameters, ["uid", "user", "username"]) || "anon"
      database = Parameters.get_one_of(data_source.parameters, ["database"])
      host = Parameters.get_one_of(data_source.parameters, ["hostname", "server", "host"])
      temp_name = "#{user}:#{database}@#{host}"
      Map.put(data_source, :name, temp_name)
    else
      data_source
    end
  end

  defp validate_choice_of_encoding(%{parameters: %{encoding: encoding}} = data_source) do
    cond do
      encoding in ["latin1", "unicode", "utf8", "utf16", "utf32"] ->
        set_encoding(data_source, String.to_atom(encoding))

      encoding == "utf16-big" ->
        set_encoding(data_source, {:utf16, :big})

      encoding == "utf16-little" ->
        set_encoding(data_source, {:utf16, :little})

      encoding == "utf32-big" ->
        set_encoding(data_source, {:utf32, :big})

      encoding == "utf32-little" ->
        set_encoding(data_source, {:utf32, :little})

      true ->
        add_error_message(
          set_encoding(data_source, :latin1),
          "Unsupported encoding type: `#{encoding}`. Falling back to `latin1`"
        )
    end
  end

  defp validate_choice_of_encoding(data_source), do: data_source

  defp set_encoding(%{parameters: parameters} = data_source, encoding),
    do: %{data_source | parameters: Map.put(parameters, :encoding, encoding)}

  defp add_error_message(data_source, message), do: %{data_source | errors: [message | data_source.errors]}

  if Mix.env() == :prod do
    defp disabled?(data_source), do: explicitly_disabled?(data_source)
  else
    defp disabled?(data_source) do
      Enum.any?(
        [&explicitly_disabled?/1, &macos_disabled?/1, &default_schema_not_configured?/1],
        & &1.(data_source)
      )
    end

    defp macos_disabled?(data_source) do
      if :os.type() == {:unix, :darwin} and data_source.driver in [Cloak.DataSource.SAPHana] do
        ds_name = String.replace(to_string(data_source.driver), ~r/^Elixir\.Cloak\.DataSource\./, "")
        Logger.warn("Can't connect to #{ds_name} data source on macOS.")
        true
      else
        false
      end
    end

    defp default_schema_not_configured?(data_source) do
      if data_source.driver == Cloak.DataSource.SAPHana && is_nil(Cloak.DataSource.SAPHana.default_schema()) do
        Logger.warn("Default schema for SAP HANA not set. Skipping SAP HANA data source.")
        true
      else
        false
      end
    end
  end

  defp explicitly_disabled?(data_source) do
    env_data_sources = String.split(System.get_env("CLOAK_DATA_SOURCES") || "")
    not Enum.empty?(env_data_sources) and not Enum.member?(env_data_sources, data_source.name)
  end

  defp update_data_source_connectivity(%{status: :online} = data_source) do
    driver = data_source.driver

    try do
      # Connection pool is not used here, since we want to always open the new connection to verify the connectivity.
      data_source.parameters |> driver.connect!() |> driver.disconnect()
      data_source
    rescue
      error in ExecutionError ->
        message = "Connection error: #{Exception.message(error)}."
        Logger.error("Data source `#{data_source.name}` is offline: #{message}")
        add_error_message(%{data_source | tables: %{}, status: :offline}, message)
    end
  end

  defp update_data_source_connectivity(%{status: :offline} = data_source), do: add_tables(data_source)

  defp connect_with_retries!(driver, parameters, 0), do: driver.connect!(parameters)

  defp connect_with_retries!(driver, parameters, num_retries) when num_retries > 0 do
    driver.connect!(parameters)
  catch
    _type, _error ->
      Process.sleep(Application.get_env(:cloak, :connect_retry_delay, :timer.seconds(1)))
      connect_with_retries!(driver, parameters, num_retries - 1)
  end

  defp log_unclassified_columns(data_sources) do
    Enum.each(data_sources, &log_unclassified_columns_for_data_source/1)
    data_sources
  end

  defp log_unclassified_columns_for_data_source(%{name: data_source_name} = data_source) do
    unclassified_column_tables = Cloak.DataSource.Isolators.unspecified_columns(data_source)

    unless unclassified_column_tables == %{} do
      unclassified_columns =
        unclassified_column_tables
        |> Enum.flat_map(&unclassified_table_columns_to_column_list/1)
        |> Enum.join("\n")

      Logger.info(
        "Automatic column classification has been turned off for one of more tables in data source " <>
          data_source_name <>
          ". The following unclassified columns will be treated as if they isolate users:\n" <> unclassified_columns
      )
    end
  end

  defp unclassified_table_columns_to_column_list({table_name, columns}), do: Enum.map(columns, &"- #{table_name}.#{&1}")

  # -------------------------------------------------------------------
  # Supervison tree callback
  # -------------------------------------------------------------------

  @doc false
  def child_spec(_options \\ []) do
    import Aircloak.ChildSpec

    supervisor(
      [
        supervisor(
          [
            registry(:duplicate, __MODULE__.ChangeListenersRegistry),
            gen_server(__MODULE__, load_data_source_configs(), name: __MODULE__),
<<<<<<< HEAD
            Cloak.DataSource.ConnectionPool,
            Supervisor.child_spec(Cloak.DataSource.Isolators, id: :isolators),
            Supervisor.child_spec(Cloak.DataSource.Shadows, id: :shadows)
=======
            Cloak.DataSource.Connection.Pool,
            Cloak.DataSource.Isolators
>>>>>>> 33e77f4f
          ],
          strategy: :rest_for_one
        ),
        Cloak.DataSource.SerializingUpdater,
        Cloak.DataSource.PostgrexAutoRepair
      ],
      strategy: :one_for_one,
      name: Cloak.DataSource.Supervisor
    )
  end
end<|MERGE_RESOLUTION|>--- conflicted
+++ resolved
@@ -519,14 +519,9 @@
           [
             registry(:duplicate, __MODULE__.ChangeListenersRegistry),
             gen_server(__MODULE__, load_data_source_configs(), name: __MODULE__),
-<<<<<<< HEAD
-            Cloak.DataSource.ConnectionPool,
+            Cloak.DataSource.Connection.Pool,
             Supervisor.child_spec(Cloak.DataSource.Isolators, id: :isolators),
             Supervisor.child_spec(Cloak.DataSource.Shadows, id: :shadows)
-=======
-            Cloak.DataSource.Connection.Pool,
-            Cloak.DataSource.Isolators
->>>>>>> 33e77f4f
           ],
           strategy: :rest_for_one
         ),
