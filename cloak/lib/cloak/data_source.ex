defmodule Cloak.DataSource do
  @moduledoc """
  This module handles access to user data in the cloak.
  The list of data sources available has to be specified in the configuration file.

  Example:
  config :cloak, data_sources: [
    data_source_id: [
      driver: DatabaseSpecificModule,
      parameters: ..., # database connection parameters
      tables: [
        table_id: [
          db_name: "table name",
          user_id: "user id column name",
          ignore_unsupported_types: false
        ]
      ]
    ]

  A data source is accessed by id. It has to reference a module that implements the database specific access
  functionality and a parameters list, for connecting to the database server, that will be passed to that module.
  The database specific module needs to implement the `DataSource.Driver` behaviour.

  The data source must also specify the list of tables containing the data to be queried.
  A table is accessed by id. It must contain the name of the table in the database and the column
  identifying the users (text or integer value).

  During startup, the list of columns available in all defined tables is loaded and cached for later lookups.
  If 'ignore_unsupported_types' is set to true then columns with types that aren't supported by the driver
  will be ignored at this point and unavailable for processing.

  The data source schema will also be sent to air, so it can be referenced by incoming tasks.
  """

  alias Cloak.Aql
<<<<<<< HEAD
  alias Cloak.DataSource.Parameters
=======
  alias Cloak.DataSource.SqlBuilder.SqlBuildError
>>>>>>> 197e39c2
  require Logger

  # define returned data types and values
  @type t :: %{
    id: atom,
    driver: module,
    parameters: Driver.parameters,
    tables: %{atom => table}
  }
  @type table :: %{
    name: String.t, # table name as seen by the user
    db_name: String.t, # table name in the database
    user_id: String.t,
    ignore_unsupported_types: boolean,
    columns: [{column, data_type}]
  }
  @type num_rows :: non_neg_integer
  @type column :: String.t
  @type field :: String.t | integer | number | boolean | nil
  @type row :: [field]
  @type data_type :: :text | :integer | :real | :boolean | :timestamp | :time | :date | {:unsupported, String.t}
  @type query_result :: Enumerable.t
  @type processed_result :: any
  @type result_processor :: (query_result -> processed_result)

  #-----------------------------------------------------------------------------------------------------------
  # Driver behaviour
  #-----------------------------------------------------------------------------------------------------------

  defmodule Driver do
    @moduledoc "Specifies the interface for implementing the database specific data access operations."

    @type connection :: any
    @type parameters :: any

    @doc "Opens a new connection to the data store."
    @callback connect(parameters) :: {:ok, connection} | {:error, any}

    @doc "Closes the connection to the data store."
    @callback disconnect(connection) :: :ok

    @doc "Retrieves the existing columns for the specified table name."
    @callback describe_table(connection, String.t) :: [{String.t, DataSource.data_type}]

    @doc "Driver specific implementation for the `DataSource.select` functionality."
    @callback select(connection, Aql.t, Cloak.DataSource.result_processor)
      :: {:ok, Cloak.DataSource.processed_result} | {:error, any}
  end


  #-----------------------------------------------------------------------------------------------------------
  # API
  #-----------------------------------------------------------------------------------------------------------

  @doc """
  Initializes the configured data sources.

  Starting is fault-tolerant: if some data sources can't be accessed, or if
  there are some errors in the configuration, the system will still start,
  using the valid datasources. Invalid data sources won't be accessible, but
  the system will log corresponding errors.
  """
  @spec start() :: :ok
  def start() do
    data_sources = for data_source <- Cloak.DeployConfig.fetch!("data_sources"), into: %{} do
      data_source
      |> atomize_keys()
      |> generate_global_id()
      |> map_driver()
      |> add_tables()
    end
    cache_columns(data_sources)
  end

  @doc "Returns the list of defined data sources."
  @spec all() :: Map.t
  def all() do
    Application.get_env(:cloak, :data_sources)
  end

  @doc "Returns the list of defined tables for a specific data source."
  @spec tables(t) :: [table]
  def tables(data_source) do
    Map.keys(data_source.tables)
  end

  @doc "Returns the table descriptor for the given table."
  @spec table(t, atom | String.t) :: table | nil
  def table(data_source, table_id) when is_atom(table_id), do: Map.fetch!(data_source.tables, table_id)
  def table(data_source, table_name) when is_binary(table_name) do
    case Enum.find(data_source.tables, fn({_id, table}) -> table.name == table_name end) do
      nil -> nil
      {_id, table} -> table
    end
  end

  @doc """
  Executes the specified 'select' query.

  Besides the query object, this methods also needs a result processing function
  for handling the stream of rows produced as a result of executing the query.
  """
  @spec select(Aql.t, result_processor) :: {:ok, processed_result} | {:error, any}
  def select(%{data_source: data_source} = select_query, result_processor) do
    driver = data_source.driver
    with {:ok, connection} <- driver.connect(data_source.parameters) do
      try do
        driver.select(connection, select_query, result_processor)
      rescue
        reason in SqlBuildError -> {:error, reason.message}
      after
        driver.disconnect(connection)
      end
    end
  end

  @doc "Returns the datasource for the given id, raises if it's not found."
  @spec fetch!(String.t) :: t
  def fetch!(data_source_id) do
    {:ok, data_source} = fetch(data_source_id)
    data_source
  end

  @doc "Returns the datasource with the given id, or `:error` if it's not found."
  @spec fetch(String.t) :: {:ok, t} | :error
  def fetch(data_source_id) do
    Application.get_env(:cloak, :data_sources)
    |> Map.fetch(data_source_id)
  end


  #-----------------------------------------------------------------------------------------------------------
  # Internal functions
  #-----------------------------------------------------------------------------------------------------------

  defp map_driver({id, data_source}) do
    driver_module = case data_source.driver do
      "postgresql" -> Cloak.DataSource.PostgreSQL
      "mysql" -> Cloak.DataSource.MySQL
      "dsproxy" -> Cloak.DataSource.DsProxy
      "odbc" -> Cloak.DataSource.ODBC
      other -> raise("Unknown driver `#{other}` for data source `#{id}`")
    end
    {id, Map.merge(data_source, %{driver: driver_module})}
  end

  defp atomize_keys(%{} = map) do
    for {key, value} <- map, into: %{}, do: {String.to_atom(key), atomize_keys(value)}
  end
  defp atomize_keys(list) when is_list(list) do
    Enum.map(list, &atomize_keys/1)
  end
  defp atomize_keys(tuple) when is_tuple(tuple) do
    tuple
    |> Tuple.to_list()
    |> atomize_keys()
    |> List.to_tuple()
  end
  defp atomize_keys(other), do: other

  defp generate_global_id(data) do
    # We want the global ID to take the form of:
    # <database-user>/<database-name>[-<aircloak data source marker>]@<database-host>[:<database-port>]
    # The data source marker is useful when we you want to force identical data sources to get
    # distinct global IDs. This can be used for exampel in staging and test environments.

    user = Parameters.get_one_of(data.parameters, ["uid", "user", "username"])
    database = Parameters.get_one_of(data.parameters, ["database"])
    host = Parameters.get_one_of(data.parameters, ["hostname", "server"])

    if Enum.any?([user, database, host], &(is_nil(&1))) do
      raise "Misconfigured data source: user, database, and host parameters are required"
    end

    marker = case Map.get(data, :data_source_marker) do
      nil -> ""
      marker -> "-#{marker}"
    end
    port = case Parameters.get_one_of(data.parameters, ["port"]) do
      nil -> ""
      port -> ":#{port}"
    end
    global_id = "#{user}/#{database}#{marker}@#{host}#{port}"
    {global_id, data}
  end

  # load the columns list for all defined tables in all data sources
  defp cache_columns(data_sources) do
    Application.put_env(:cloak, :data_sources, Enum.into(data_sources, %{}))
  end

  defp add_tables({id, data_source}) do
    tables = load_tables_columns(data_source) |> Enum.into(%{})
    {id, Map.put(data_source, :tables, tables)}
  end

  defp load_tables_columns(data_source) do
    driver = data_source.driver
    with {:ok, connection} <- driver.connect(data_source.parameters) do
      try do
        for table <- data_source.tables, into: %{}, do: table_with_columns(data_source, connection, table)
      after
        driver.disconnect(connection)
      end
    else
      {:error, reason} ->
        Logger.error("Error connecting to #{data_source.id}: #{reason}")
        nil
    end
  end

  defp table_with_columns(data_source, connection, {table_id, table}) do
    case load_table_columns(data_source, connection, table) do
      {:ok, columns} ->
        {table_id, Map.merge(table, %{columns: columns, name: to_string(table_id)})}
      {:error, reason} ->
        Logger.error("Error fetching columns for table #{data_source.id}/#{table.db_name}: #{reason}")
        nil
    end
  end

  defp load_table_columns(data_source, connection, table) do
    with {:ok, columns} <- do_load_columns(data_source, connection, table) do
      {supported, unsupported} = Enum.partition(columns, &supported?/1)
      validate_unsupported_columns(unsupported, data_source, table)
      {:ok, supported}
    end
  end

  defp do_load_columns(data_source, connection, table) do
    columns = data_source.driver.describe_table(connection, table.db_name)
    with :ok <- verify_columns(table, columns), do: {:ok, columns}
  end

  defp verify_columns(table, columns) do
    with :ok <- verify_user_id(table, columns) do
      case columns do
        [] -> {:error, "no data columns found in table"}
        [_|_] -> :ok
      end
    end
  end

  defp verify_user_id(table, columns) do
    user_id = table.user_id
    case List.keyfind(columns, user_id, 0) do
      {^user_id, type} ->
        if type in [:integer, :text, :uuid, :real] do
          :ok
        else
          {:error, "unsupported user id type: #{type}"}
        end
      _ ->
        columns_string =
          columns
          |> Enum.map(fn({column_name, _}) -> "`#{column_name}`" end)
          |> Enum.join(", ")
        {:error, "invalid user id column specified `#{user_id}`\n  columns: #{columns_string}"}
    end
  end

  defp supported?({_name, {:unsupported, _db_type}}), do: false
  defp supported?({_name, _type}), do: true

  defp validate_unsupported_columns([], _data_source, _table), do: nil
  defp validate_unsupported_columns(unsupported, data_source, table) do
    table_string = "#{data_source.id}/#{table[:name]}"

    columns_string =
      unsupported
      |> Enum.map(fn({column_name, {:unsupported, type}}) -> "  #{column_name} :: #{type}" end)
      |> Enum.join("\n")

    msg =
      "The following columns in `#{table_string}` have unsupported types and will be ignored:\n" <>
      columns_string

    if table[:ignore_unsupported_types] do
      Logger.warn(msg)
      nil
    else
      raise "#{msg}\nTo ignore these columns set `ignore_unsupported_types: true` in your table settings"
    end
  end


  #-----------------------------------------------------------------------------------------------------------
  # Test functions
  #-----------------------------------------------------------------------------------------------------------

  if Mix.env == :test do
    @doc false
    def register_test_table(table_id, table_name, user_id) do
      sources = for {id, source} <- Application.get_env(:cloak, :data_sources), into: %{} do
        table = %{db_name: table_name, user_id: user_id}
        tables = Map.put(source[:tables], table_id, table)
        {id, Map.put(source, :tables, tables)} |> add_tables()
      end
      Application.put_env(:cloak, :data_sources, sources)
    end

    @doc false
    def unregister_test_table(table_id) do
      sources = for {id, source} <- Application.get_env(:cloak, :data_sources), into: %{} do
        tables = Map.delete(source[:tables], table_id)
        {id, Map.put(source, :tables, tables)}
      end
      Application.put_env(:cloak, :data_sources, sources)
    end

    @doc false
    def clear_test_tables() do
      sources = for {id, source} <- Application.get_env(:cloak, :data_sources), into: %{} do
        {id, Map.put(source, :tables, %{})}
      end
      Application.put_env(:cloak, :data_sources, sources)
    end

    @doc false
    def ids() do
      Application.get_env(:cloak, :data_sources)
      |> Enum.map(fn({id, _source}) -> id end)
      |> Enum.sort()
    end
  end
end<|MERGE_RESOLUTION|>--- conflicted
+++ resolved
@@ -33,11 +33,8 @@
   """
 
   alias Cloak.Aql
-<<<<<<< HEAD
   alias Cloak.DataSource.Parameters
-=======
   alias Cloak.DataSource.SqlBuilder.SqlBuildError
->>>>>>> 197e39c2
   require Logger
 
   # define returned data types and values
