defmodule Cloak.Aql.Query.Lenses do
  @moduledoc "Lenses for traversing queries"

  alias Cloak.Aql.{Expression, Function, Query}

  use Lens.Macros


  # -------------------------------------------------------------------
  # Lenses into Query
  # -------------------------------------------------------------------

  @doc "Lens focusing all terminal elements in a query, including intermediate function invocations."
  deflens terminals(), do:
    Lens.multiple([
      Lens.keys([:columns, :group_by, :db_columns, :property, :aggregators]),
      Lens.key(:order_by) |> Lens.all() |> Lens.at(0),
      Lens.key(:ranges) |> Lens.all() |> Lens.key(:column),
      filters_operands(),
    ])
    |> terminal_elements()

  @doc "Lens focusing all terminal elements in a list of conditions."
  deflens conditions_terminals(), do:
    Lens.all()
    |> operands()
    |> terminal_elements()

  @doc "Lens focusing all column elements in the query (subqueries are not included)."
  deflens query_expressions(), do:
    terminals() |> expressions()

  @doc "Lens focusing leaf (non-functions) expressions in a list of expressions."
  deflens leaf_expressions(), do:
    Lens.both(terminal_elements(), conditions_terminals())
    |> expressions()
    |> do_leaf_expressions()

  @doc "Lens focusing all expressions in a list of expressions."
  deflens all_expressions(), do:
    Lens.both(terminal_elements(), conditions_terminals())
    |> expressions()

  @doc "Lens focusing on expressions with the same id as the given expression."
  deflens expressions_like(other_expression), do:
    Lens.satisfy(expressions(), &(Expression.id(&1) == Expression.id(other_expression)))

  @doc "Lens focusing on invocations of row splitting functions"
  deflens splitter_functions(), do:
    terminal_elements()
    |> Lens.satisfy(&match?(%Expression{function?: true}, &1))
    |> Lens.satisfy(&Function.has_attribute?(&1.name, :row_splitter))

  @doc "Lens focusing on raw (uncompiled) casts of parameters."
  deflens raw_parameter_casts(), do:
    terminals()
    |> Lens.satisfy(&match?({:function, {:cast, _type}, [{:parameter, _index}]}, &1))

  @doc "Lens focusing on invocations of the bucket function"
  deflens buckets(), do: terminal_elements() |> Lens.satisfy(&Function.bucket?/1)

  @doc "Lens focusing on a query's immediate subqueries"
  deflens direct_subqueries(), do:
    Lens.key(:from)
    |> join_elements()
    |> Lens.satisfy(&match?({:subquery, _}, &1))
    |> Lens.at(1)

  @doc "Lens focusing on all condition-clauses in a query."
  deflens condition_columns(), do:
    Lens.both(do_order_condition_columns(), do_match_condition_columns())
    |> Lens.satisfy(&(not &1.constant?))

  @doc "Lens focusing on all inequality condition-clauses in a query."
  deflens order_condition_columns(), do:
    do_order_condition_columns()
    |> Lens.satisfy(&(not &1.constant?))

  @doc "Lens focusing on all match condition-clauses in a query."
  deflens match_condition_columns(), do:
    do_match_condition_columns()
    |> Lens.satisfy(&(not &1.constant?))

  @doc "Lens focusing on the tables selected from the database. Does not include subqueries."
  deflens leaf_tables(), do:
    Lens.key(:from)
    |> join_elements()
    |> Lens.satisfy(&is_binary/1)

  @doc "Lens focusing on all join elements of a query."
  deflens joins(), do:
    Lens.key(:from)
    |> join_elements()
    |> Lens.satisfy(&match?({:join, _}, &1))
    |> Lens.at(1)

  @doc "Lens focusing on all terminal elements in all join conditions of a query."
  deflens join_conditions_terminals(), do:
    joins()
    |> Lens.key(:conditions)
    |> conditions_terminals()

  @doc "Lens focusing on all sources in a query where condition operands can be found"
  def sources_of_operands(), do: sources_of_operands_except([])

  @doc """
  Lens focusing on all sources in a query where condition operands can be found
  with the exception of in HAVING clauses. If HAVING clauses should also be
  included, use `sources_of_operands` instead
  """
  def sources_of_operands_except(operands_to_exclude), do:
    Lens.multiple([
      Lens.keys([:where, :emulated_where, :lcf_check_conditions, :having] -- operands_to_exclude),
      join_conditions()
    ])

<<<<<<< HEAD
  @doc """
  Lens focusing on match conditions where where multiple column expressions
  are compared. An example being A = B. Returns the full expression
  rather than the sub-components of the match condition individually.

  Order conditions like for exampel > and < are excluded.
  """
  deflens comparisons(), do:
    Lens.match(fn
      {:comparison, _, _check, _} -> Lens.root()
      {like, _, _} when like in ~w(like ilike)a -> Lens.root()
      {:is, _, _} -> Lens.root()
      {:in, _, _} -> Lens.root()
      {:not, _} -> Lens.at(1) |> comparisons()
      elements when is_list(elements) -> Lens.all() |> comparisons()
      _ -> Lens.empty()
    end)

=======
  @doc "Returns a list of lenses focusing on sets of join conditions of the given query."
  @spec join_condition_lenses(Query.t) :: [Lens.t]
  def join_condition_lenses(query), do: do_join_condition_lenses(query.from, Lens.key(:from))
>>>>>>> 9a06b6a6

  # -------------------------------------------------------------------
  # Internal lenses
  # -------------------------------------------------------------------

  defp do_join_condition_lenses({:join, %{lhs: lhs, rhs: rhs}}, path) do
    base = path |> Lens.at(1)
    [base |> Lens.key(:conditions)] ++
      do_join_condition_lenses(lhs, base |> Lens.key(:lhs)) ++
      do_join_condition_lenses(rhs, base |> Lens.key(:rhs))
  end
  defp do_join_condition_lenses(_, _), do: []

  defp filters_operands(), do:
    sources_of_operands()
    |> Lens.all()
    |> operands()

  defp join_conditions(), do:
    joins()
    |> Lens.key(:conditions)

  deflensp do_order_condition_columns(), do:
    Lens.match(fn
      {:comparison, _, check, _} when check in ~w(> >= < <=)a ->
        Lens.indices([1, 3]) |> do_order_condition_columns()
      elements when is_list(elements) -> Lens.all() |> do_order_condition_columns()
      %Expression{} -> Lens.root()
      _ -> Lens.empty()
    end)

  deflensp do_match_condition_columns(), do:
    Lens.match(fn
      {:comparison, _, check, _} when check in ~w(> >= < <=)a -> Lens.empty()
      {:comparison, _, _check, _} -> Lens.indices([1, 3]) |> do_match_condition_columns()
      {like, _, _} when like in ~w(like ilike)a -> Lens.indices([1, 2]) |> do_match_condition_columns()
      {:is, _, _} -> Lens.index(1) |> do_match_condition_columns()
      {:in, _, _} -> Lens.indices([1, 2]) |> do_match_condition_columns()
      {:not, _} -> Lens.index(1) |> do_match_condition_columns()
      elements when is_list(elements) -> Lens.all() |> do_match_condition_columns()
      %Expression{} -> Lens.root()
      _ -> Lens.empty()
    end)

  deflensp operands(), do:
    Lens.match(fn
      {:not, _} -> Lens.at(1) |> operands()
      {:comparison, _lhs, _comparator, _rhs} -> Lens.indices([1, 3])
      {op, _, _} when op in [:in, :like, :ilike, :is] -> Lens.both(Lens.at(1), Lens.at(2))
      _ -> Lens.empty()
    end)

  deflensp terminal_elements(), do:
    Lens.match(fn
      {:function, "count", :*} -> Lens.empty()
      {:function, "count_noise", :*} -> Lens.empty()
      {:function, _, _} -> Lens.both(Lens.at(2) |> terminal_elements(), Lens.root())
      {:distinct, _} -> Lens.both(Lens.at(1) |> terminal_elements(), Lens.root())
      {_, :as, _} -> Lens.at(0)
      elements when is_list(elements) -> Lens.all() |> terminal_elements()
      %Expression{function?: true} -> Lens.both(Lens.key(:function_args) |> terminal_elements, Lens.root())
      _ -> Lens.root
    end)

  deflensp expressions(), do:
    Lens.satisfy(Lens.root(), &match?(%Expression{}, &1))

  deflensp do_leaf_expressions(), do:
    Lens.match(fn
      %Expression{function: nil} -> Lens.root()
      _function_expression ->
        Lens.key(:function_args)
        |> Lens.all()
        |> terminal_elements()
        |> expressions()
        |> do_leaf_expressions()
    end)

  deflensp join_elements(), do:
    Lens.match(fn
      {:join, _} ->
        Lens.seq_both(
          Lens.root(),
          Lens.at(1) |> Lens.keys([:lhs, :rhs]) |> join_elements()
        )
      {:subquery, _} -> Lens.root()
      nil -> Lens.empty()
      table when is_binary(table) -> Lens.root()
    end)
end<|MERGE_RESOLUTION|>--- conflicted
+++ resolved
@@ -114,7 +114,6 @@
       join_conditions()
     ])
 
-<<<<<<< HEAD
   @doc """
   Lens focusing on match conditions where where multiple column expressions
   are compared. An example being A = B. Returns the full expression
@@ -133,11 +132,10 @@
       _ -> Lens.empty()
     end)
 
-=======
   @doc "Returns a list of lenses focusing on sets of join conditions of the given query."
   @spec join_condition_lenses(Query.t) :: [Lens.t]
   def join_condition_lenses(query), do: do_join_condition_lenses(query.from, Lens.key(:from))
->>>>>>> 9a06b6a6
+
 
   # -------------------------------------------------------------------
   # Internal lenses
