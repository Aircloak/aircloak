--- conflicted
+++ resolved
@@ -5,10 +5,7 @@
 
   @default_size_factors [1, 2, 5]
   @epoch ~N[1970-01-01 00:00:00]
-<<<<<<< HEAD
   @full_day {~T[00:00:00], ~T[23:59:59]}
-=======
->>>>>>> 6821f182
   @time_units [:years, :months, :days, :hours, :minutes, :seconds]
   @months_in_year 12
   @days_in_year 365
@@ -16,11 +13,8 @@
   @hours_in_day 24
   @minutes_in_hour 60
   @seconds_in_minute 60
-<<<<<<< HEAD
   @seconds_in_day 24 * 60 * 60
   @seconds_in_hour 60 * 60
-=======
->>>>>>> 6821f182
 
 
   # -------------------------------------------------------------------
@@ -47,23 +41,16 @@
   def align_interval(interval, opts \\ [])
   def align_interval({x, y}, _) when is_number(x) and is_number(y) and x > y, do: raise "Invalid interval"
   def align_interval(interval = {x, y}, opts) when is_number(x) and is_number(y) do
-<<<<<<< HEAD
-    interval
-    |> sizes(Keyword.get(opts, :size_factors, @default_size_factors))
-    |> Stream.map(&snap(&1, interval, Keyword.get(opts, :allow_half, true)))
-=======
     allow_fractions = Keyword.get(opts, :allow_fractions, true)
     size_factors = Keyword.get(opts, :size_factors, @default_size_factors)
 
     interval
     |> sizes(size_factors, allow_fractions)
     |> Stream.map(&snap(&1, interval, allow_fractions))
->>>>>>> 6821f182
     |> Enum.find(&(&1))
   end
   def align_interval({%NaiveDateTime{} = x, %NaiveDateTime{} = y}, _), do: align_date_time({x, y}) |> max_precision()
   def align_interval({%Date{} = x, %Date{} = y}, _), do: {x, y} |> align_date_time() |> to_date()
-<<<<<<< HEAD
   def align_interval({%Time{} = x, %Time{} = y}, _), do:
     {x, y} |> time_to_datetime() |> align_date_time() |> datetime_to_time() |> cap_midnight() |> max_precision()
 
@@ -106,19 +93,21 @@
     if Timex.diff(y, x) <= 0 do
       raise "Invalid interval"
     else
-      {x, y} |> align_date_time_once() |> align_date_time_once()
-    end
-  end
-
-  defp align_date_time_once({x, y}) do
-    case largest_changed_unit({x, y}) do
-      nil -> raise "Invalid interval"
-      unit ->
-        {x, y}
-        |> units_since_epoch(unit)
-        |> align_interval(size_factors: size_factors(unit), allow_half: allow_half?(x, unit))
-        |> datetime_from_units(unit)
-    end
+      aligned = align_date_time_once({x, y}, largest_changed_unit({x, y}))
+      if largest_changed_unit(aligned) == largest_changed_unit({x, y}) do
+        aligned
+      else
+        align_date_time_once({x, y}, largest_changed_unit(aligned))
+      end
+    end
+  end
+
+  defp align_date_time_once(_interval, nil), do: raise "Invalid interval"
+  defp align_date_time_once({x, y}, unit) do
+    {x, y}
+    |> units_since_epoch(unit)
+    |> align_interval(size_factors: size_factors(unit), allow_fractions: allow_fractions?(x, unit))
+    |> datetime_from_units(unit)
   end
 
   defp largest_changed_unit({x, y}) do
@@ -130,9 +119,12 @@
     end)
   end
 
-  defp allow_half?(%Date{}, :days), do: false
-  defp allow_half?(_, :seconds), do: false
-  defp allow_half?(_, _), do: true
+  defp allow_fractions?(_, :months), do: false
+  defp allow_fractions?(%Date{}, :days), do: false
+  defp allow_fractions?(_, :hours), do: false
+  defp allow_fractions?(_, :minutes), do: false
+  defp allow_fractions?(_, :seconds), do: false
+  defp allow_fractions?(_, _), do: true
 
   defp size_factors(:years), do: @default_size_factors
   defp size_factors(:months), do: [1, 2, 6]
@@ -203,132 +195,10 @@
   # Internal functions for numeric intervals
   # -------------------------------------------------------------------
 
-  defp snap(size, {x, y}, allow_half) do
-    require Integer
-
-    can_halve = allow_half || Integer.is_even(round(size))
-=======
-
-
-  # -------------------------------------------------------------------
-  # Internal functions for Dates and NaiveDateTimes
-  # -------------------------------------------------------------------
-
-  defp max_precision({x, y}), do: {Cloak.Time.max_precision(x), Cloak.Time.max_precision(y)}
-
-  defp to_date({x, y}), do: {NaiveDateTime.to_date(x), NaiveDateTime.to_date(y)}
-
-  defp align_date_time({x, y}) do
-    if Timex.diff(y, x) <= 0 do
-      raise "Invalid interval"
-    else
-      aligned = align_date_time_once({x, y}, largest_changed_unit({x, y}))
-      if largest_changed_unit(aligned) == largest_changed_unit({x, y}) do
-        aligned
-      else
-        align_date_time_once({x, y}, largest_changed_unit(aligned))
-      end
-    end
-  end
-
-  defp align_date_time_once(_interval, nil), do: raise "Invalid interval"
-  defp align_date_time_once({x, y}, unit) do
-    {x, y}
-    |> units_since_epoch(unit)
-    |> align_interval(size_factors: size_factors(unit), allow_fractions: allow_fractions?(x, unit))
-    |> datetime_from_units(unit)
-  end
-
-  defp largest_changed_unit({x, y}) do
-    Enum.find(@time_units, fn(component) ->
-      case Timex.diff(y, x, :duration) do
-        %Timex.Duration{} = duration -> duration_component(component, duration) >= 1
-        _ -> false
-      end
-    end)
-  end
-
-  defp allow_fractions?(_, :months), do: false
-  defp allow_fractions?(%Date{}, :days), do: false
-  defp allow_fractions?(_, :hours), do: false
-  defp allow_fractions?(_, :minutes), do: false
-  defp allow_fractions?(_, :seconds), do: false
-  defp allow_fractions?(_, _), do: true
-
-  defp size_factors(:years), do: @default_size_factors
-  defp size_factors(:months), do: [1, 2, 6]
-  defp size_factors(:days), do: @default_size_factors
-  defp size_factors(:hours), do: [1, 2, 6, 12, 24]
-  defp size_factors(:minutes), do: [1, 2, 5, 15, 30, 60]
-  defp size_factors(:seconds), do: [1, 2, 5, 15, 30, 60]
-
-  defp units_since_epoch({x, y}, unit), do:
-    {units_since_epoch(x, unit), y |> datetime_ceil(lower_unit(unit)) |> units_since_epoch(unit)}
-  defp units_since_epoch(%{year: year, month: month}, :years), do:
-    year - @epoch.year + (month - @epoch.month) / @months_in_year
-  defp units_since_epoch(datetime = %{year: year, month: month, day: day}, :months), do:
-    (year - @epoch.year) * @months_in_year + (month - @epoch.month) + (day - @epoch.day) / Timex.days_in_month(datetime)
-  defp units_since_epoch(datetime = %Date{}, :days), do: Timex.diff(datetime, @epoch, :days)
-  defp units_since_epoch(datetime, :days), do:
-    Timex.diff(datetime, @epoch, :days) + datetime.hour / @hours_in_day
-  defp units_since_epoch(datetime, :hours), do:
-    Timex.diff(datetime, @epoch, :hours) + datetime.minute / @minutes_in_hour
-  defp units_since_epoch(datetime, :minutes), do:
-    Timex.diff(datetime, @epoch, :minutes) + datetime.second / @seconds_in_minute
-  defp units_since_epoch(datetime, :seconds), do: Timex.diff(datetime, @epoch, :seconds)
-
-  defp datetime_ceil(datetime, :months), do:
-    if Timex.diff(datetime, Timex.beginning_of_month(datetime)) == 0,
-      do: datetime,
-      else: Timex.beginning_of_month(datetime) |> shift(months: 1)
-  defp datetime_ceil(datetime, :days), do:
-    if Timex.diff(datetime, Timex.beginning_of_day(datetime)) == 0,
-      do: datetime,
-      else: Timex.beginning_of_day(datetime) |> shift(days: 1)
-  defp datetime_ceil(datetime = %Date{}, :hours), do: datetime
-  defp datetime_ceil(datetime = %{minute: 0, second: 0}, :hours), do: datetime
-  defp datetime_ceil(datetime, :hours), do: %{datetime | hour: datetime.hour + 1, minute: 0, second: 0}
-  defp datetime_ceil(datetime = %{second: 0}, :minutes), do: datetime
-  defp datetime_ceil(datetime, :minutes), do: %{datetime | minute: datetime.minute + 1, second: 0}
-  defp datetime_ceil(datetime, :seconds), do: datetime
-
-  # Workaround for https://github.com/bitwalker/timex/pull/235
-  defp shift(datetime, spec), do: Timex.Protocol.shift(datetime, spec)
-
-  defp datetime_from_units({x, y}, unit), do: {datetime_from_units(x, unit), datetime_from_units(y, unit)}
-  defp datetime_from_units(x, unit) do
-    less_significant = (x - Float.floor(x)) * conversion_factor(unit, lower_unit(unit)) |> round()
-    more_significant = x |> Float.floor() |> round()
-    Timex.shift(@epoch, [{unit, more_significant}, {lower_unit(unit), less_significant}])
-  end
-
-  defp conversion_factor(:years, :months), do: @months_in_year
-  defp conversion_factor(:months, :days), do: @days_in_month
-  defp conversion_factor(:days, :hours), do: @hours_in_day
-  defp conversion_factor(:hours, :minutes), do: @minutes_in_hour
-  defp conversion_factor(:minutes, :seconds), do: @seconds_in_minute
-  defp conversion_factor(:seconds, :seconds), do: 1
-
-  defp lower_unit(:seconds), do: :seconds
-  defp lower_unit(unit), do: Enum.at(@time_units, Enum.find_index(@time_units, &(&1 == unit)) + 1)
-
-  defp duration_component(:years, duration), do: Timex.Duration.to_days(duration) / @days_in_year
-  defp duration_component(:months, duration), do: Timex.Duration.to_days(duration) / @days_in_month
-  defp duration_component(:days, duration), do: Timex.Duration.to_days(duration)
-  defp duration_component(:hours, duration), do: Timex.Duration.to_hours(duration)
-  defp duration_component(:minutes, duration), do: Timex.Duration.to_minutes(duration)
-  defp duration_component(:seconds, duration), do: Timex.Duration.to_seconds(duration)
-
-
-  # -------------------------------------------------------------------
-  # Internal functions for numeric intervals
-  # -------------------------------------------------------------------
-
   defp snap(size, {x, y}, allow_fractions) do
     require Integer
 
     can_halve = allow_fractions || (is_integer(size) && Integer.is_even(size))
->>>>>>> 6821f182
     left = if can_halve, do: floor_to(x, size / 2), else: floor_to(x, size)
 
     if y <= left + size, do: {left, left + size}, else: nil
@@ -336,13 +206,8 @@
 
   defp floor_to(x, grid), do: Float.floor(x / grid) * grid
 
-<<<<<<< HEAD
-  defp sizes(interval, size_factors) do
-    Stream.concat(small_sizes(interval), large_sizes)
-=======
   defp sizes(interval, size_factors, allow_fractions) do
     Stream.concat(small_sizes(interval, allow_fractions), large_sizes)
->>>>>>> 6821f182
     |> Stream.flat_map(&(for factor <- size_factors, do: &1 * factor))
   end
 
