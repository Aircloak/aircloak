--- conflicted
+++ resolved
@@ -1260,8 +1260,18 @@
   defp verify_where_clause({:not, clause}), do: verify_where_clause(clause)
   defp verify_where_clause(_), do: :ok
 
-
-<<<<<<< HEAD
+  defp verify_where_clause_types(column_a, column_b) do
+    if not Column.constant?(column_a) and not Column.constant?(column_b) and column_a.type != column_b.type do
+      raise CompilationError, message: "Column #{Column.display_name(column_a)} of type `#{column_a.type}` and "
+        <> "column #{Column.display_name(column_b)} of type `#{column_b.type}` cannot be compared."
+    end
+  end
+
+  defp check_for_string_inequalities(comparator, %Column{type: :text}) when comparator in [:>, :>=, :<, :<=], do:
+    raise CompilationError, message: "Inequalities on string values are currently not supported."
+  defp check_for_string_inequalities(_, _), do: :ok
+
+
   # -------------------------------------------------------------------
   # Lenses into Query
   # -------------------------------------------------------------------
@@ -1281,16 +1291,4 @@
   end
 
   deflens buckets, do: terminal_elements() |> Lens.satisfy(&Function.bucket?/1)
-=======
-  defp verify_where_clause_types(column_a, column_b) do
-    if not Column.constant?(column_a) and not Column.constant?(column_b) and column_a.type != column_b.type do
-      raise CompilationError, message: "Column #{Column.display_name(column_a)} of type `#{column_a.type}` and "
-        <> "column #{Column.display_name(column_b)} of type `#{column_b.type}` cannot be compared."
-    end
-  end
-
-  defp check_for_string_inequalities(comparator, %Column{type: :text}) when comparator in [:>, :>=, :<, :<=], do:
-    raise CompilationError, message: "Inequalities on string values are currently not supported."
-  defp check_for_string_inequalities(_, _), do: :ok
->>>>>>> cf7f2e25
 end