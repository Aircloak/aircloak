--- conflicted
+++ resolved
@@ -80,32 +80,9 @@
       |> partition_row_splitters()
       |> verify_limit()
       |> verify_offset()
-<<<<<<< HEAD
       |> verify_function_usage_for_selected_columns()
       |> verify_function_usage_for_where_clauses()
-      {:ok, query}
-    rescue
-      e in CompilationError -> {:error, e.message}
-    end
-  end
-
-
-  # -------------------------------------------------------------------
-  # DS Proxy validators.
-  # -------------------------------------------------------------------
-
-  defp ds_proxy_validate_no_wildcard(%Query{command: :select, columns: :*}) do
-    raise CompilationError, message: "Unfortunately wildcard selects are not supported together with subselects."
-  end
-  defp ds_proxy_validate_no_wildcard(_), do: :ok
-
-  defp ds_proxy_validate_no_where(%Query{where: []}), do: :ok
-  defp ds_proxy_validate_no_where(_) do
-    raise CompilationError, message: "WHERE-clause in outer SELECT is not allowed in combination with a subquery."
-  end
-=======
     }
->>>>>>> 1561ded0
 
 
   # -------------------------------------------------------------------
@@ -1397,15 +1374,7 @@
 
   deflens direct_subqueries(), do: Lens.key(:from) |> do_direct_subqueries()
 
-<<<<<<< HEAD
-  deflens buckets, do: terminal_elements() |> Lens.satisfy(&Function.bucket?/1)
-
-  deflens direct_subqueries, do: Lens.key(:from) |> do_direct_subqueries()
-
-  deflens do_direct_subqueries do
-=======
   deflens do_direct_subqueries() do
->>>>>>> 1561ded0
     Lens.match(fn
       {:join, _} -> Lens.at(1) |> Lens.keys([:lhs, :rhs]) |> do_direct_subqueries()
       {:subquery, _} -> Lens.at(1)
@@ -1413,7 +1382,6 @@
     end)
   end
 
-<<<<<<< HEAD
   deflens queries(), do:
     Lens.both(direct_subqueries(), Lens.root())
 
@@ -1428,7 +1396,7 @@
       elements when is_list(elements) -> Lens.all() |> where_inequality_columns()
       _ -> Lens.empty()
     end)
-=======
+
   deflens leaf_tables, do: Lens.key(:from) |> do_leaf_tables()
 
   deflens do_leaf_tables() do
@@ -1438,5 +1406,4 @@
       table when is_binary(table) -> Lens.root()
     end)
   end
->>>>>>> 1561ded0
 end