--- conflicted
+++ resolved
@@ -1086,18 +1086,8 @@
   defp extract_columns({:not, condition}), do: extract_columns(condition)
   defp extract_columns({verb, column, _value}) when verb in [:like, :ilike, :is, :in], do: extract_columns(column)
 
-<<<<<<< HEAD
-  defp calculate_db_columns(query) do
-    db_columns =
-      (select_expressions(query) ++ range_columns(query))
-      |> Enum.uniq_by(&Column.id/1)
-    %Query{query | db_columns: db_columns}
-    |> map_terminal_elements(&set_column_db_row_position(&1, db_columns))
-  end
-=======
   defp calculate_db_columns(query), do:
     Enum.reduce(select_expressions(query) ++ range_columns(query), query, &Query.add_db_column(&2, &1))
->>>>>>> 706d4541
 
   defp range_columns(%{subquery?: true}), do: []
   defp range_columns(%{subquery?: false, ranges: ranges}), do: Enum.map(ranges, &(&1.column))
@@ -1159,24 +1149,14 @@
   defp any_outer_join?({:join, join}),
     do: any_outer_join?(join.lhs) || any_outer_join?(join.rhs)
 
-<<<<<<< HEAD
-  defp set_column_db_row_position(%Column{} = column, columns) do
+  defp set_column_row_index(%Column{} = column, columns) do
     case Enum.find_index(columns, &Column.id(&1) == Column.id(column)) do
       # It's not actually a needed column, so ignore for the purpose of positioning
-=======
-  defp set_column_row_index(%Column{} = column, columns) do
-    case Enum.find_index(columns, &(Column.db_name(&1) == Column.db_name(column))) do
-      # It's not actually a selected column, so ignore for the purpose of positioning
->>>>>>> 706d4541
       nil -> column
       position -> %Column{column | row_index: position}
     end
   end
-<<<<<<< HEAD
-  defp set_column_db_row_position(other, _columns), do: other
-=======
   defp set_column_row_index(other, _columns), do: other
->>>>>>> 706d4541
 
   defp join_conditions_scope_check(from) do
     do_join_conditions_scope_check(from, [])
@@ -1361,11 +1341,7 @@
   defp replace_joined_tables_with_subqueries({:subquery, subquery}, _columns, _parrent_query), do: {:subquery, subquery}
   defp replace_joined_tables_with_subqueries({:join, join}, db_columns, parrent_query) do
     on_columns = Enum.flat_map(join.conditions, &extract_columns/1)
-<<<<<<< HEAD
     columns = Enum.uniq_by(db_columns ++ on_columns, &Column.id/1)
-=======
-    columns = Enum.uniq_by(db_columns ++ on_columns, &Column.db_name/1)
->>>>>>> 706d4541
     lhs = replace_joined_tables_with_subqueries(join.lhs, columns, parrent_query)
     rhs = replace_joined_tables_with_subqueries(join.rhs, columns, parrent_query)
     {:join, %{join | lhs: lhs, rhs: rhs}}
