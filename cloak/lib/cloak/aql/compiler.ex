defmodule Cloak.Aql.Compiler do
  @moduledoc "Makes the parsed SQL query ready for execution."

  alias Cloak.{DataSource, Features}
  alias Cloak.Aql.{Column, Comparison, FixAlign, Function, Parser, Query}
  alias Cloak.Query.DataDecoder

  defmodule CompilationError do
    @moduledoc false
    defexception message: "Error during compiling query"
  end


  # -------------------------------------------------------------------
  # API functions
  # -------------------------------------------------------------------

  @doc "Prepares the parsed SQL query for execution."
  @spec compile(DataSource.t, Parser.parsed_query, tuple, Query.view_map, Features.t) ::
    {:ok, Query.t} | {:error, String.t}
  def compile(data_source, parsed_query, parameters, views, features \\ Features.from_config()) do
    try do
      parsed_query
      |> to_prepped_query(data_source, features, parameters, views)
      |> compile_prepped_query()
    rescue
      e in CompilationError -> {:error, e.message}
    end
  end

  @doc "Validates a user-defined view."
  @spec validate_view(DataSource.t, Parser.parsed_query, Query.view_map) :: :ok | {:error, String.t}
  def validate_view(data_source, parsed_query, views) do
    try do
      with {:ok, query} <- compile(data_source, Map.put(parsed_query, :subquery?, true), [], views), do:
        {:ok, query |> validate_uid("the view") |> validate_offset("The view")}
    rescue
      e in CompilationError -> {:error, e.message}
    end
  end


  # -------------------------------------------------------------------
  # Internal functions
  # -------------------------------------------------------------------

  defp to_prepped_query(parsed_query, data_source, features, parameters, views) do
    %Query{
      data_source: data_source,
      features: features,
      parameters: parameters,
      views: views
    }
    |> Map.merge(parsed_query)
  end

  defp compile_prepped_query(%Query{command: :show, show: :tables} = query), do:
    {:ok, query}
  defp compile_prepped_query(%Query{command: :show, show: :columns} = query), do:
    {:ok, compile_from(query)}
  defp compile_prepped_query(%Query{command: :select} = query), do:
    {:ok,
      query
      |> compile_from()
      |> compile_columns()
      |> reject_null_user_ids()
      |> verify_columns()
      |> precompile_functions()
      |> censor_selected_uids()
      |> compile_order_by()
      |> verify_joins()
      |> cast_where_clauses()
      |> verify_where_clauses()
      |> align_ranges(Lens.key(:where))
      |> partition_selected_columns()
      |> verify_having()
      |> partition_where_clauses()
      |> calculate_db_columns()
      |> compile_emulated_joins
      |> partition_row_splitters()
      |> verify_limit()
      |> verify_offset()
    }


  # -------------------------------------------------------------------
  # Views
  # -------------------------------------------------------------------

  defp resolve_views(query) do
    compiled = do_resolve_views(query.from, query)
    %Query{query | from: compiled}
  end

  defp do_resolve_views({:join, join}, query) do
    {:join, %{join |
      lhs: do_resolve_views(join.lhs, query),
      rhs: do_resolve_views(join.rhs, query)
    }}
  end
  defp do_resolve_views({_, name} = table_or_view, query) when is_binary(name) do
    case Map.fetch(query.views, name) do
      {:ok, view_sql} -> view_to_subquery(name, view_sql, query)
      :error -> table_or_view
    end
  end
  defp do_resolve_views(other, _query), do:
    other

  def view_to_subquery(view_name, view_sql, query) do
    if Enum.any?(
      query.data_source.tables,
      fn({_id, table}) -> insensitive_equal?(table.name, view_name) end
    ) do
      raise CompilationError,
        message: "There is both a table, and a view named `#{view_name}`. Rename the view to resolve the conflict."
    end

    case Cloak.Aql.Parser.parse(view_sql) do
      {:ok, parsed_view} -> {:subquery, %{type: :parsed, ast: parsed_view, alias: view_name}}
      {:error, error} -> raise CompilationError, message: "Error in the view `#{view_name}`: #{error}"
    end
  end


  # -------------------------------------------------------------------
  # Projected tables
  # -------------------------------------------------------------------

  defp resolve_projected_tables(%Query{projected?: true} = query), do: query
  defp resolve_projected_tables(query), do:
    Lens.map(leaf_tables(), query, &resolve_projected_table(&1, query))

  defp resolve_projected_table(table_name, query) do
    case DataSource.table(query.data_source, table_name) do
      %{projection: nil} -> table_name
      projected_table -> projected_table_ast(projected_table, query)
    end
  end

  defp projected_table_ast(%{projection: nil} = table, _query), do:
    {:quoted, table.name}
  defp projected_table_ast(table, query) do
    joined_table = DataSource.table(query.data_source, table.projection.table)

    {:subquery, %{
      type: :parsed,
      alias: table.name,
      ast: %{
        command: :select,
        projected?: true,
        columns:
          [column_ast(joined_table.name, joined_table.user_id) |
            table.columns
            |> Enum.map(fn({column_name, _type}) -> column_name end)
            |> Enum.reject(&(&1 == table.user_id))
            |> Enum.map(&column_ast(table.name, &1))
          ],
        from:
          {:join, %{
            type: :inner_join,
            lhs: {:quoted, table.name},
            rhs: projected_table_ast(joined_table, query),
            conditions: [{:comparison,
              column_ast(table.name, table.projection.foreign_key),
              :=,
              column_ast(joined_table.name, table.projection.primary_key)
            }]
          }}
      }
    }}
  end

  defp column_ast(table_name, column_name), do:
    {:identifier, {:quoted, table_name}, {:quoted, column_name}}


  # -------------------------------------------------------------------
  # Subqueries
  # -------------------------------------------------------------------

  defp compile_subqueries(query) do
    {info, compiled} = Lens.get_and_map(direct_subqueries(), query, fn(subquery) ->
      ast = compiled_subquery(subquery.ast, subquery.alias, query)
      {ast.info, %{subquery | ast: ast}}
    end)

    %Query{compiled | info: query.info ++ Enum.concat(info)}
  end

  def compiled_subquery(parsed_subquery, alias, parent_query) do
    case compile(
      parent_query.data_source,
      Map.put(parsed_subquery, :subquery?, :true),
      parent_query.parameters,
      parent_query.views
    ) do
      {:ok, compiled_query} ->
        compiled_query
        |> validate_uid("subquery `#{alias}`")
        |> validate_offset("Subquery `#{alias}`")
        |> align_limit()
        |> align_offset()
        |> align_ranges(Lens.key(:having))
      {:error, error} -> raise CompilationError, message: error
    end
  end

  @minimum_subquery_limit 10
  defp align_limit(query = %{limit: nil}), do: query
  defp align_limit(query = %{limit: limit}) do
    aligned = limit |> FixAlign.align() |> round() |> max(@minimum_subquery_limit)
    if aligned != limit do
      %{query | limit: aligned}
      |> add_info_message("Limit adjusted from #{limit} to #{aligned}")
    else
      query
    end
  end

  defp align_offset(query = %{offset: 0}), do: query
  defp align_offset(query = %{limit: limit, offset: offset}) do
    aligned = round(offset / limit) * limit
    if aligned != offset do
      %{query | offset: aligned}
      |> add_info_message("Offset adjusted from #{offset} to #{aligned}")
    else
      query
    end
  end

  defp validate_uid(subquery, display) do
    case Enum.find(subquery.db_columns, &(&1.user_id?)) do
      nil ->
        possible_uid_columns =
          all_id_columns_from_tables(subquery)
          |> Enum.map(&Column.display_name/1)
          |> case do
            [column] -> "the column #{column}"
            columns -> "one of the columns #{Enum.join(columns, ", ")}"
          end

        raise CompilationError, message:
          "Missing a user id column in the select list of #{display}. " <>
          "To fix this error, add #{possible_uid_columns} to the subquery select list."
      _ ->
        subquery
    end
  end

  defp validate_offset(%{offset: offset, limit: limit}, display) when is_nil(limit) and offset > 0, do:
      raise CompilationError, message: "#{display} has an OFFSET clause without a LIMIT clause."
  defp validate_offset(subquery, _), do: subquery


  # -------------------------------------------------------------------
  # Normal validators and compilers
  # -------------------------------------------------------------------

  defp compile_from(query), do:
    query
    |> resolve_views()
    |> normalize_from()
    |> resolve_projected_tables()
    |> compile_subqueries()
    |> resolve_selected_tables()

  defp normalize_from(%Query{} = query), do:
    %Query{query | from: normalize_from(query.from, query.data_source)}

  defp normalize_from({:join, join = %{lhs: lhs, rhs: rhs}}, data_source) do
    {:join, %{join | lhs: normalize_from(lhs, data_source), rhs: normalize_from(rhs, data_source)}}
  end
  defp normalize_from(subquery = {:subquery, _}, _data_source), do: subquery
  defp normalize_from(table_identifier = {_, table_name}, data_source) do
    case table(data_source, table_identifier) do
      nil -> raise CompilationError, message: "Table `#{table_name}` doesn't exist."
      table -> table.name
    end
  end

  defp table(data_source, {:quoted, name}), do: DataSource.table(data_source, name)
  defp table(data_source, {:unquoted, name}) do
    data_source.tables
    |> Enum.find(fn({_id, table}) -> insensitive_equal?(table.name, name) end)
    |> case do
      {_id, table} -> table
      nil -> nil
    end
  end

  defp resolve_selected_tables(query), do:
    %Query{query | selected_tables: selected_tables(query.from, query.data_source)}

  defp selected_tables({:join, join}, data_source) do
    selected_tables(join.lhs, data_source) ++ selected_tables(join.rhs, data_source)
  end
  defp selected_tables({:subquery, subquery}, _data_source) do
    user_id = Enum.find(subquery.ast.db_columns, &(&1.user_id?))
    columns =
        Enum.zip(subquery.ast.column_titles, subquery.ast.columns)
        |> Enum.map(fn ({alias, column}) -> {alias, Function.type(column)} end)
    [%{
      name: subquery.alias,
      db_name: subquery.alias,
      columns: columns,
      user_id: user_id.alias || user_id.name,
      decoders: [],
      projection: nil
    }]
  end
  defp selected_tables(table_name, data_source) when is_binary(table_name) do
    case DataSource.table(data_source, table_name) do
      nil -> raise CompilationError, message: "Table `#{table_name}` doesn't exist."
      table -> [table]
    end
  end

  defp compile_aliases(%Query{columns: [_|_] = columns} = query) do
    verify_aliases(query)
    column_titles = Enum.map(columns, fn
      ({_column, :as, name}) -> name
      (column) -> column_title(column)
    end)
    aliases = for {column, :as, name} <- columns, into: %{}, do: {{:identifier, :unknown, {:unquoted, name}}, column}
    columns = Enum.map(columns, fn
      ({column, :as, _name}) -> column
      (column) -> column
    end)
    order_by = for {column, direction} <- query.order_by, do: {Map.get(aliases, column, column), direction}
    group_by = for identifier <- query.group_by, do: Map.get(aliases, identifier, identifier)
    %Query{query | column_titles: column_titles, columns: columns, group_by: group_by, order_by: order_by}
  end
  defp compile_aliases(query), do: query

  # Subqueries can produce column-names that are not actually in the table. Without understanding what
  # is being produced by the subquery (currently it is being treated as a blackbox), we cannot validate
  # the outer column selections
  defp verify_aliases(query) do
    aliases = for {_column, :as, name} <- query.columns, do: name
    all_identifiers = aliases ++ all_column_identifiers(query)
    referenced_names = (for {{:identifier, _table, {_, name}}, _direction} <- query.order_by, do: name) ++
      query.group_by
    ambiguous_names = for name <- referenced_names, Enum.count(all_identifiers, &name == &1) > 1, do: name
    case ambiguous_names do
      [] -> :ok
      [name | _rest] -> raise CompilationError, message: "Usage of `#{name}` is ambiguous."
    end
  end

  defp invalid_individual_columns(%Query{command: :select, group_by: [_|_]} = query), do:
    Enum.filter(query.columns, &individual_column?(&1, query))
  defp invalid_individual_columns(%Query{command: :select} = query) do
    query.columns
    |> Enum.reject(&constant_column?/1)
    |> Enum.partition(&aggregated_column?(&1, query))
    |> case  do
      {[_|_] = _aggregates, [_|_] = individual_columns} -> individual_columns
      _ -> []
    end
  end

  defp aggregated_column?(column, query), do:
    Enum.member?(query.group_by, column) or
    (
      Function.function?(column) and
      (
        Function.aggregate_function?(column) or
        column |> Function.arguments() |> Enum.any?(&aggregated_column?(&1, query))
      )
    ) or
    (
      Column.db_function?(column) and
      (
        column.aggregate? or
        Enum.any?(column.db_function_args, &aggregated_column?(&1, query))
      )
    )

  defp constant_column?(column), do:
    Column.constant?(column) or
    (
      Function.function?(column) and
      column |> Function.arguments() |> Enum.all?(&constant_column?/1)
    )

  defp individual_column?(column, query), do:
    not constant_column?(column) and not aggregated_column?(column, query)

  defp compile_columns(query) do
    query
    |> expand_star_select()
    |> compile_buckets()
    |> compile_aliases()
    |> parse_columns()
  end

  defp compile_buckets(query) do
    {messages, columns} = Lens.get_and_map(Lens.all() |> buckets(), query.columns, &align_bucket/1)
    %{query | columns: columns, info: Enum.reject(messages, &is_nil/1) ++ query.info}
  end

  defp align_bucket(column) do
    if Function.bucket_size(column) <= 0 do
      raise CompilationError, message: "Bucket size #{Function.bucket_size(column)} must be > 0"
    end

    aligned = Function.update_bucket_size(column, &FixAlign.align/1)
    if aligned == column do
      {nil, aligned}
    else
      {"Bucket size adjusted from #{Function.bucket_size(column)} to #{Function.bucket_size(aligned)}", aligned}
    end
  end

  defp expand_star_select(%Query{columns: :*} = query) do
    columns = all_column_identifiers(query)
    column_names = for {:identifier, _table, {_, name}} <- columns, do: name
    %Query{query | columns: columns, column_titles: column_names}
  end
  defp expand_star_select(query), do: query

  defp filter_aggregators(columns), do:
    columns
    |> Enum.flat_map(&expand_arguments/1)
    |> Enum.filter(&Function.aggregate_function?/1)

  defp verify_columns(query) do
    verify_functions(query)
    verify_aggregated_columns(query)
    verify_group_by_functions(query)
    verify_function_arguments(query)
    query
  end

  defp verify_function_arguments(query) do
    query.columns
    |> Enum.flat_map(&expand_arguments/1)
    |> Enum.reject(&Function.well_typed?/1)
    |> case do
      [] -> :ok
      [function_call | _rest] ->
        raise CompilationError, message: function_argument_error_message(function_call)
    end
  end

  defp function_argument_error_message(function_call) do
    cond do
      Function.cast?(function_call) ->
        [cast_source] = actual_types(function_call)
        cast_target = Function.return_type(function_call)
        "Cannot cast value of type `#{cast_source}` to type `#{cast_target}`."
      many_overloads?(function_call) ->
        "Arguments of type (#{function_call |> actual_types() |> quoted_list()}) are incorrect"
          <> " for `#{Function.name(function_call)}`."
      true ->
        "Function `#{Function.name(function_call)}` requires arguments of type #{expected_types(function_call)}"
          <> ", but got (#{function_call |> actual_types() |> quoted_list()})."
    end
  end

  defp precompile_functions(%Query{} = query) do
    %Query{query |
      columns: precompile_functions(query.columns),
      group_by: precompile_functions(query.group_by),
      order_by: (for {column, direction} <- query.order_by, do: {precompile_function(column), direction}),
    }
  end
  defp precompile_functions(columns), do:
    Enum.map(columns, &precompile_function/1)

  defp precompile_function({:function, _function, _args} = function_spec) do
    case Function.compile_function(function_spec, &precompile_functions/1) do
      {:error, message} -> raise CompilationError, message: message
      compiled_function -> compiled_function
    end
  end
  defp precompile_function(column), do: column

  defp many_overloads?(function_call) do
    length(Function.argument_types(function_call)) > 4
  end

  defp expected_types(function_call), do:
    Function.argument_types(function_call)
    |> Enum.map(&quoted_list/1)
    |> Enum.map(&"(#{&1})")
    |> Enum.join(" or ")

  defp actual_types(function_call), do:
    Function.arguments(function_call) |> Enum.map(&Function.type/1)

  defp expand_arguments(column) do
    (column |> Function.arguments() |> Enum.flat_map(&expand_arguments/1)) ++ [column]
  end

  defp quoted_list(items), do:
    items |> Enum.map(&quoted_item/1) |> Enum.join(", ")

  defp quoted_item({:optional, type}), do: "[`#{type}`]"
  defp quoted_item({:many1, type}), do: "[`#{type}`]+"
  defp quoted_item({:or, types}), do: types |> Enum.map(&quoted_item/1) |> Enum.join(" | ")
  defp quoted_item(item), do: "`#{item}`"

  defp verify_aggregated_columns(query) do
    case invalid_individual_columns(query) do
      [] -> :ok
      [column | _rest] ->
        raise CompilationError, message: "#{aggregated_expression_display(column)} " <>
          "to appear in the `GROUP BY` clause or be used in an aggregate function."
    end
  end

  defp aggregated_expression_display({:function, _function, [arg]}), do:
    "Column #{quoted_item(arg.name)} needs"
  defp aggregated_expression_display({:function, _function, args}), do:
    "Columns (#{args |> Enum.map(&(&1.name)) |> quoted_list()}) need"
  defp aggregated_expression_display(%Column{db_function: fun, db_function_args: args}) when fun != nil do
    [column | _] = for %Column{constant?: false} = column <- args, do: column
    aggregated_expression_display(column)
  end
  defp aggregated_expression_display(%Column{table: table, name: name}), do:
    "Column `#{name}` from table `#{table.name}` needs"

  defp verify_group_by_functions(query) do
    query.group_by
    |> Enum.filter(&Function.aggregate_function?/1)
    |> case do
      [] -> :ok
      [function | _] -> raise CompilationError,
        message: "Aggregate function `#{Function.name(function)}` can not be used in the `GROUP BY` clause."
    end
  end

  defp verify_functions(query) do
    query.columns
    |> Enum.filter(&Function.function?/1)
    |> Enum.each(&check_function_validity(&1, query))
  end

  defp check_function_validity(function, query) do
    verify_function_exists(function)
    verify_function_supported_feature(function, query)
    verify_function_subquery_usage(function, query)
  end

  defp verify_function_exists(function) do
    unless Function.exists?(function) do
      raise CompilationError, message: "Unknown function `#{Function.name(function)}`."
    end
  end

  defp verify_function_supported_feature(function, query) do
    unless Function.valid_feature?(function, query) do
      raise CompilationError, message:
        "Function `#{Function.name(function)}` requires feature " <>
        "`#{Function.required_feature(function)}` to be enabled."
    end
  end

  defp verify_function_subquery_usage(_function, %Query{subquery?: false}), do: :ok
  defp verify_function_subquery_usage(function, %Query{subquery?: true}) do
    unless Function.allowed_in_subquery?(function) do
      raise CompilationError, message:
        "Function `#{Function.name(function)}` is not allowed in subqueries."
    end
  end

  defp all_column_identifiers(query) do
    for table <- query.selected_tables, {column_name, _type} <- table.columns do
      {:identifier, table.name, {:unquoted, column_name}}
    end
  end

  defp partition_selected_columns(%Query{subquery?: true, emulated?: false} = query), do: query
  defp partition_selected_columns(%Query{group_by: groups = [_|_], columns: selected_columns} = query) do
    having_columns = Enum.flat_map(query.having, fn ({:comparison, column, _operator, target}) -> [column, target] end)
    aggregators = filter_aggregators(selected_columns ++ having_columns)
    %Query{query |
      property: groups |> drop_duplicate_columns_except_row_splitters(),
      aggregators: aggregators |> drop_duplicate_columns_except_row_splitters()
    }
  end
  defp partition_selected_columns(%Query{columns: selected_columns} = query) do
    case filter_aggregators(selected_columns) do
      [] ->
        %Query{query |
          property: selected_columns |> drop_duplicate_columns_except_row_splitters(),
          aggregators: [{:function, "count", [:*]}],
          implicit_count?: true
        }
      aggregators ->
        %Query{query | property: [], aggregators: aggregators |> drop_duplicate_columns_except_row_splitters()}
    end
  end
  defp partition_selected_columns(query), do: query

  # Drops all duplicate occurrences of columns, with the exception of columns that are, or contain,
  # calls to row splitting functions. This does not affect how many times database columns are loaded
  # from the database, but allows us to deal with the output of the row splitting function instances separately.
  defp drop_duplicate_columns_except_row_splitters(columns), do:
    Enum.uniq_by(columns, &Lens.map(splitter_functions(), &1, fn(_) -> Kernel.make_ref() end))

  defp partition_row_splitters(%Query{} = query) do
    next_available_index = length(query.db_columns)
    {_index, selected_columns, row_splitters} = partition_row_splitters(query.columns, next_available_index)
    {_index, property, _splitters} = partition_row_splitters(query.property, next_available_index)
    {_index, aggregators, _splitters} = partition_row_splitters(query.aggregators, next_available_index)
    %Query{query |
      row_splitters: row_splitters,
      columns: selected_columns,
      property: property,
      aggregators: aggregators,
    }
  end

  defp partition_row_splitters(columns, next_db_column_index) do
    Enum.reduce(columns, {next_db_column_index, [], []}, fn(selected_column, {index, columns_acc, row_splitters}) ->
      case partition_column_on_splitter(selected_column, index) do
        {columns, []} -> {index, columns_acc ++ columns, row_splitters}
        {columns, new_row_splitters} ->
          {:row_splitter, _function, updated_index} = List.last(new_row_splitters)
          {updated_index + 1, columns_acc ++ columns, row_splitters ++ new_row_splitters}
      end
    end)
  end

  defp partition_column_on_splitter({:distinct, value}, index) do
    # Distinct is only used on a single column value, and not allowed on functions.
    {[column], splitters} = partition_column_on_splitter(value, index)
    {[{:distinct, column}], splitters}
  end
  defp partition_column_on_splitter(:*, _index), do: {[:*], []}
  defp partition_column_on_splitter(%Column{} = column, _index), do: {[column], []}
  defp partition_column_on_splitter({:function, name, args} = function_spec, index) do
    if Function.row_splitting_function?(function_spec) do
      # We are making the simplifying assumption that row splitting functions have
      # the value column returned as part of the first column
      db_column = case Function.column(hd(args)) do
        nil -> raise CompilationError, message:
          "Function `#{name}` requires that the first argument must be a column."
        value -> value
      end
      column_name = "#{Function.name(function_spec)}_return_value"
      return_type = Function.return_type(function_spec)
      # This, most crucially, preserves the DB row position parameter
      augmented_column = %Column{db_column | name: column_name, type: return_type, db_row_position: index}
      {[augmented_column], [{:row_splitter, function_spec, index}]}
    else
      {_index, args, splitters} = partition_row_splitters(args, index)
      {[{:function, name, args}], splitters}
    end
  end

  defp compile_order_by(%Query{order_by: []} = query), do: query
  defp compile_order_by(%Query{columns: columns, order_by: order_by_spec} = query) do
    invalid_fields = Enum.reject(order_by_spec, fn ({column, _direction}) -> Enum.member?(columns, column) end)
    case invalid_fields do
      [] ->
        order_list = for {column, direction} <- order_by_spec do
          index = columns |> Enum.find_index(&(&1 == column))
          {index, direction}
        end
        %Query{query | order_by: order_list}
      [{_column, _direction} | _rest] ->
        raise CompilationError, message: "Non-selected column specified in `ORDER BY` clause."
    end
  end

  defp partition_where_clauses(%Query{subquery?: true} = query) do
    case Enum.find(query.where, &requires_lcf_check?/1) do
      nil -> :ok
      condition ->
        raise CompilationError,
          message: "#{negative_condition_string(condition)} is not supported in a subquery."
    end

    # extract conditions using encoded columns
    {encoded_column_clauses, safe_clauses} = Enum.partition(query.where, &encoded_column_condition?/1)
    # extract columns needed in the cloak for extra filtering
    unsafe_filter_columns =
      encoded_column_clauses
      |> Enum.flat_map(&extract_columns/1)
      |> Enum.reject(& &1.constant?)
    %Query{query | where: safe_clauses, unsafe_filter_columns: unsafe_filter_columns,
      encoded_where: encoded_column_clauses}
  end
  defp partition_where_clauses(query) do
    # extract conditions requiring low-count filtering
    {require_lcf_checks, safe_clauses} = Enum.partition(query.where, &requires_lcf_check?/1)
    # split LCF conditions into positives and negatives
    {negative_lcf_checks, positive_lcf_checks} = Enum.partition(require_lcf_checks, &Comparison.negative?/1)
    # convert negative LCF conditions into checks for `IS NOT NULL`
    filter_null_lcf_columns = Enum.map(negative_lcf_checks, &{:not, {:is, Comparison.subject(&1), :null}})
    # forward normal conditions, positive LCF conditions and `IS NOT NULL` checks for negative LCF conditions to driver
    safe_clauses = Enum.uniq(safe_clauses ++ positive_lcf_checks ++ filter_null_lcf_columns)
    # extract conditions using encoded columns
    {encoded_column_clauses, safe_clauses} = Enum.partition(safe_clauses, &encoded_column_condition?/1)
    # extract columns needed in the cloak for extra filtering
    unsafe_filter_columns =
      (require_lcf_checks ++ encoded_column_clauses)
      |> Enum.flat_map(&extract_columns/1)
      |> Enum.reject(& &1.constant?)

    %Query{query | where: safe_clauses, lcf_check_conditions: require_lcf_checks,
      unsafe_filter_columns: unsafe_filter_columns, encoded_where: encoded_column_clauses}
  end

  defp requires_lcf_check?({:not, {:is, _, :null}}), do: false
  defp requires_lcf_check?({:not, _other}), do: true
  defp requires_lcf_check?({:in, _column, _values}), do: true
  defp requires_lcf_check?(_other), do: false

  defp encoded_column_condition?(condition), do:
    Comparison.verb(condition) != :is and Comparison.subject(condition) |> DataDecoder.needs_decoding?()

  defp verify_joins(%Query{projected?: true} = query), do: query
  defp verify_joins(query) do
    join_conditions_scope_check(query.from)
    Enum.each(all_join_conditions(query.from), &verify_supported_join_condition/1)

    # Algorithm for finding improperly joined tables:
    #
    # 1. Create a DCG graph, where all uid columns are vertices.
    # 2. Add an edge for all where clauses shaped as `uid1 = uid2`
    # 3. Find the first pair (uid1, uid2) where there is no path from uid1 to uid2 in the graph.
    # 4. Report an error if something is found in the step 3

    column_key = fn(column) -> {column.name, column.table.db_name} end

    graph = :digraph.new([:private, :cyclic])
    try do
      # add uid columns as vertices
      uid_columns = Enum.map(query.selected_tables, &%Column{name: &1.user_id, table: &1})
      Enum.each(uid_columns, &:digraph.add_vertex(graph, column_key.(&1)))

      # add edges for all `uid1 = uid2` filters
      for {:comparison, column1, :=, column2} <- query.where ++ all_join_conditions(query.from),
          column1 != column2,
          column1.user_id?,
          column2.user_id?
      do
        :digraph.add_edge(graph, column_key.(column1), column_key.(column2))
        :digraph.add_edge(graph, column_key.(column2), column_key.(column1))
      end

      # Find first pair (uid1, uid2) which are not connected in the graph.
      uid_columns
      |> Stream.chunk(2, 1)
      |> Stream.filter(
            fn([uid1, uid2]) -> :digraph.get_path(graph, column_key.(uid1), column_key.(uid2)) == false end
          )
      |> Enum.take(1)
      |> case do
            [] ->
              # No such pair -> all tables are properly joined
              query

            [[column1, column2]] ->
              table1 = column1.table.name
              table2 = column2.table.name
              raise CompilationError,
                message:
                  "Missing where comparison for uid columns of tables `#{table1}` and `#{table2}`. " <>
                  "You can fix the error by adding `#{table1}.#{column1.name} = #{table2}.#{column2.name}` " <>
                  "condition to the `WHERE` clause."
          end
    after
      # digraph is powered by ets tables, so we need to make sure they are deleted once we don't need them
      :digraph.delete(graph)
    end
  end

  @spec all_join_conditions(Parser.from_clause) :: [Parser.where_clause]
  defp all_join_conditions({:join, join}) do
    join.conditions ++ all_join_conditions(join.lhs) ++ all_join_conditions(join.rhs)
  end
  defp all_join_conditions(_), do: []

  defp reject_null_user_ids(query) do
    %{query | where: [{:not, {:is, id_column(query), :null}} | query.where]}
  end

  defp align_ranges(query, lens) do
    clauses = Lens.get(lens, query)

    verify_ranges(clauses)

    ranges = inequalities_by_column(clauses)
    non_range_clauses = Enum.reject(clauses, &Enum.member?(Map.keys(ranges), Comparison.subject(&1)))

    query = put_in(query, [lens], non_range_clauses)
    Enum.reduce(ranges, query, &add_aligned_range(&1, &2, lens))
  end

  defp add_aligned_range({column, conditions}, query, lens) do
    {left, right} =
      conditions
      |> Enum.map(&Comparison.value/1)
      |> Enum.sort(&Cloak.Data.lt_eq/2)
      |> List.to_tuple()
      |> FixAlign.align_interval()

    if implement_range?({left, right}, conditions) do
      Lens.map(lens, query, &(conditions ++ &1))
    else
      name = Column.display_name(column)

      query
      |> add_clause(lens, {:comparison, column, :<, Column.constant(column.type, right)})
      |> add_clause(lens, {:comparison, column, :>=, Column.constant(column.type, left)})
      |> add_info_message("The range for column #{name} has been adjusted to #{left} <= #{name} < #{right}.")
    end
    |> put_in([Access.key(:ranges), column], {left, right})
  end

  defp implement_range?({left, right}, conditions) do
    [{_, _, left_operator, left_column}, {_, _, right_operator, right_column}] =
      Enum.sort_by(conditions, &Comparison.value/1)

    left_operator == :>= && left_column.value == left && right_operator == :< && right_column.value == right
  end

  defp add_clause(query, lens, clause), do: Lens.map(lens, query, fn(clauses) -> [clause | clauses] end)

  defp verify_ranges(clauses) do
    clauses
    |> inequalities_by_column()
    |> Enum.reject(fn({_, comparisons}) -> valid_range?(comparisons) end)
    |> case do
      [{column, _} | _] ->
        raise CompilationError, message: "Column #{Column.display_name(column)} must be limited to a finite range."
      _ -> :ok
    end
  end

  defp valid_range?(comparisons) do
    case Enum.sort_by(comparisons, &Comparison.direction/1, &Kernel.>/2) do
      [cmp1, cmp2] ->
        Comparison.direction(cmp1) != Comparison.direction(cmp2) &&
          Cloak.Data.lt_eq(Comparison.value(cmp1), Comparison.value(cmp2))
      _ -> false
    end
  end

  defp inequalities_by_column(where_clauses) do
    where_clauses
    |> Enum.filter(&Comparison.inequality?/1)
    |> Enum.group_by(&Comparison.subject/1)
    |> Enum.map(&discard_redundant_inequalities/1)
    |> Enum.into(%{})
  end

  defp discard_redundant_inequalities({column, inequalities}) do
    case {bottom, top} = Enum.partition(inequalities, &(Comparison.direction(&1) == :>)) do
      {[], []} -> {column, []}
      {_, []} -> {column, [Enum.max_by(bottom, &Comparison.value/1)]}
      {[], _} -> {column, [Enum.min_by(top, &Comparison.value/1)]}
      {_, _} -> {column, [Enum.max_by(bottom, &Comparison.value/1), Enum.min_by(top, &Comparison.value/1)]}
    end
  end

  defp cast_where_clauses(%Query{where: [_|_] = clauses} = query) do
    %Query{query | where: Enum.map(clauses, &cast_where_clause/1)}
  end
  defp cast_where_clauses(query), do: query

  defp cast_where_clause(clause) do
    column = Comparison.subject(clause)
    do_cast_where_clause(clause, column.type)
  end

  @castable_conditions [:datetime, :time, :date]

  defp do_cast_where_clause({:not, subclause}, type), do:
    {:not, do_cast_where_clause(subclause, type)}
  defp do_cast_where_clause({:comparison, identifier, comparator, rhs}, type) when type in @castable_conditions do
    if Column.constant?(rhs) do
      {:comparison, identifier, comparator, parse_time(rhs, type)}
    else
      {:comparison, identifier, comparator, rhs}
    end
  end
  defp do_cast_where_clause({:in, column, values}, type) when type in @castable_conditions, do:
    {:in, column, Enum.map(values, &parse_time(&1, type))}
  defp do_cast_where_clause(clause, _), do: clause

  defp parse_time(column = %Column{constant?: true, value: string}, type) do
    case do_parse_time(column, type) do
      {:ok, result} -> Column.constant(type, result)
      _ -> raise CompilationError, message: "Cannot cast `#{string}` to #{type}."
    end
  end

  defp do_parse_time(%Column{type: :text, value: string}, :date), do:
    Cloak.Time.parse_date(string)
  defp do_parse_time(%Column{type: :text, value: string}, :time), do:
    Cloak.Time.parse_time(string)
  defp do_parse_time(%Column{type: :text, value: string}, :datetime), do:
    Cloak.Time.parse_datetime(string)
  defp do_parse_time(_, _), do: {:error, :invalid_cast}

  defp map_terminal_elements(query, mapper_fun) do
    %Query{query |
      columns: Enum.map(query.columns, &map_terminal_element(&1, mapper_fun)),
      group_by: Enum.map(query.group_by, &map_terminal_element(&1, mapper_fun)),
      where: Enum.map(query.where, &map_where_clause(&1, mapper_fun)),
      lcf_check_conditions: Enum.map(query.lcf_check_conditions, &map_where_clause(&1, mapper_fun)),
      encoded_where: Enum.map(query.encoded_where, &map_where_clause(&1, mapper_fun)),
      order_by: Enum.map(query.order_by, &map_order_by(&1, mapper_fun)),
      having: Enum.map(query.having, &map_where_clause(&1, mapper_fun)),
      db_columns: Enum.map(query.db_columns, &map_terminal_element(&1, mapper_fun)),
      property: Enum.map(query.property, &map_terminal_element(&1, mapper_fun)),
      aggregators: Enum.map(query.aggregators, &map_terminal_element(&1, mapper_fun)),
      from: map_join_conditions_columns(query.from, mapper_fun),
      ranges: query.ranges
        |> Enum.map(fn {column, range} -> {map_terminal_element(column, mapper_fun), range} end)
        |> Enum.into(%{})
    }
  end

  defp map_join_conditions_columns({:join, join}, mapper_fun) do
    {:join, %{join |
      lhs: map_join_conditions_columns(join.lhs, mapper_fun),
      rhs: map_join_conditions_columns(join.rhs, mapper_fun),
      conditions: Enum.map(join.conditions, &map_where_clause(&1, mapper_fun))
    }}
  end
  defp map_join_conditions_columns({:subquery, _} = subquery, _mapper_fun), do: subquery
  defp map_join_conditions_columns(raw_table_name, _mapper_fun) when is_binary(raw_table_name),
    do: raw_table_name

  defp map_order_by({identifier, direction}, mapper_fun),
    do: {map_terminal_element(identifier, mapper_fun), direction}

  defp map_where_clause(clause, f), do: Lens.map(where_terminal_elements(), clause, f)

  defp map_terminal_element(query, f), do: Lens.map(terminal_elements(), query, f)

  defp parse_columns(query) do
    columns_by_name =
      for table <- query.selected_tables, {column, type} <- table.columns do
        %Column{table: table, name: column, type: type, user_id?: table.user_id == column}
      end
      |> Enum.group_by(&(&1.name))

    query = map_terminal_elements(query, &normalize_table_name(&1, query.data_source))
    parsed_query = map_terminal_elements(query, &identifier_to_column(&1, columns_by_name, query))
    if needs_emulation?(parsed_query) do
      query = %Query{query | emulated?: true}
      map_terminal_elements(query, &identifier_to_column(&1, columns_by_name, query))
    else
      parsed_query
    end
  end

  defp normalize_table_name({:identifier, table_identifier = {_, name}, column}, data_source) do
    case table(data_source, table_identifier) do
      nil -> {:identifier, name, column}
      table -> {:identifier, table.name, column}
    end
  end
  defp normalize_table_name(x, _), do: x

  defp identifier_to_column({:identifier, :unknown, identifier = {_, column_name}}, columns_by_name, _query) do
    case get_columns(columns_by_name, identifier) do
      [column] -> column
      [_|_] -> raise CompilationError, message: "Column `#{column_name}` is ambiguous."
      nil ->
        columns_by_name
        |> Map.values()
        |> List.flatten()
        |> Enum.map(&(&1.table))
        |> Enum.uniq()
        |> case do
            [table] ->
              raise CompilationError, message: "Column `#{column_name}` doesn't exist in table `#{table.name}`."
            [_|_] ->
              raise CompilationError, message: "Column `#{column_name}` doesn't exist in any of the selected tables."
          end
    end
  end
  defp identifier_to_column({:identifier, table, identifier = {_, column_name}}, columns_by_name, query) do
    if Enum.any?(query.selected_tables, &(&1.name == table)) do
      case get_columns(columns_by_name, identifier) do
        nil ->
          raise CompilationError, message: "Column `#{column_name}` doesn't exist in table `#{table}`."
        columns ->
          case Enum.find(columns, &insensitive_equal?(&1.table.name, table)) do
            nil ->
              raise CompilationError, message: "Column `#{column_name}` doesn't exist in table `#{table}`."
            column -> column
          end
      end
    else
      case get_columns(columns_by_name, {:unquoted, "#{table}.#{column_name}"}) do
        [column] -> column
        [_|_] -> raise CompilationError, message: "Column `#{table}.#{column_name}` is ambiguous."
        nil -> raise CompilationError, message: "Missing FROM clause entry for table `#{table}`."
      end
    end
  end
  defp identifier_to_column({:function, name, args} = function_spec, _columns_by_name,
      %Query{subquery?: true, emulated?: false} = query) do
    check_function_validity(function_spec, query)
    case Function.return_type(function_spec) do
      nil -> raise CompilationError, message: function_argument_error_message(function_spec)
      type -> Column.db_function(name, args, type, Function.aggregate_function?(function_spec))
    end
  end
  defp identifier_to_column({:parameter, index}, _columns_by_name, query) do
    if index > length(query.parameters) do
      message =
        "The query references the `$#{index}` parameter, " <>
        "but only #{length(query.parameters)} parameters are passed."
      raise CompilationError, message: message
    end

    param_value = Enum.at(query.parameters, index - 1)
    Column.constant(data_type(param_value, index), param_value)
  end
  defp identifier_to_column({:constant, type, value}, _columns_by_name, _query), do:
    Column.constant(type, value)
  defp identifier_to_column(other, _columns_by_name, _query), do: other

  defp data_type(value, _index) when is_boolean(value), do: :boolean
  defp data_type(value, _index) when is_integer(value), do: :integer
  defp data_type(value, _index) when is_float(value), do: :real
  defp data_type(value, _index) when is_binary(value), do: :text
  defp data_type(_value, index), do:
    raise CompilationError, message: "Invalid value for the parameter `$#{index}`"

  defp get_columns(columns_by_name, {:unquoted, name}) do
    columns_by_name
    |> Enum.find(fn({key, _}) -> insensitive_equal?(name, key) end)
    |> case do
      nil -> nil
      {_, columns} -> columns
    end
  end
  defp get_columns(columns_by_name, {:quoted, name}), do: Map.get(columns_by_name, name)

  defp insensitive_equal?(s1, s2), do: String.downcase(s1) == String.downcase(s2)

  def column_title(function = {:function, _, _}), do: Function.name(function)
  def column_title({:distinct, identifier}), do: column_title(identifier)
  def column_title({:identifier, _table, {_, column}}), do: column
  def column_title({:constant, _, _}), do: ""

  defp censor_selected_uids(%Query{command: :select, subquery?: false} = query) do
    columns = for column <- query.columns, do:
      if is_uid_column?(column), do: Column.constant(:text, :*), else: column
    %Query{query | columns: columns}
  end
  defp censor_selected_uids(query), do: query

  defp is_uid_column?(column) do
    if Function.aggregate_function?(column) do
      false
    else
      column |> extract_columns() |> Enum.any?(& &1.user_id?)
    end
  end

  defp extract_columns(:*), do: []
  defp extract_columns(%Column{db_function: fun, db_function_args: arguments}) when fun != nil, do:
    Enum.flat_map(arguments, &extract_columns/1)
  defp extract_columns(%Column{} = column), do: [column]
  defp extract_columns({:function, _function, arguments}), do: Enum.flat_map(arguments, &extract_columns/1)
  defp extract_columns({:distinct, expression}), do: extract_columns(expression)
  defp extract_columns({:comparison, column, _operator, target}), do: extract_columns(column) ++ extract_columns(target)
  defp extract_columns({:not, condition}), do: extract_columns(condition)
  defp extract_columns({verb, column, _value}) when verb in [:like, :ilike, :is, :in], do: extract_columns(column)

  defp add_info_message(query, info_message), do: %Query{query | info: [info_message | query.info]}

  defp calculate_db_columns(query) do
    db_columns =
      (select_expressions(query) ++ range_columns(query))
      |> Enum.uniq_by(&db_column_name/1)
    %Query{query | db_columns: db_columns}
    |> map_terminal_elements(&set_column_db_row_position(&1, db_columns))
  end

  defp range_columns(%{subquery?: true}), do: []
  defp range_columns(%{subquery?: false, ranges: ranges}), do: Map.keys(ranges)

  defp select_expressions(%Query{command: :select, subquery?: true, emulated?: false} = query) do
    Enum.zip(query.column_titles, query.columns)
    |> Enum.map(fn({column_alias, column}) -> %Column{column | alias: column_alias} end)
  end
  defp select_expressions(%Query{command: :select} = query) do
    # top-level query -> we,re fetching only columns, while other expressions (e.g. function calls)
    # will be resolved in the post-processing phase
    used_columns =
      (query.columns ++ query.group_by ++ query.unsafe_filter_columns ++ query.having)
      |> Enum.flat_map(&extract_columns/1)
      |> Enum.reject(& &1.constant?)
    [id_column(query) | used_columns]
  end

  defp id_column(query) do
    all_id_columns = all_id_columns_from_tables(query) |> Enum.map(&cast_unknown_id/1)
    if any_outer_join?(query.from),
      do: Column.db_function("coalesce", all_id_columns),
      else: hd(all_id_columns)
  end

  # We can't directly select a field with an unknown type, so convert it to binary
  # This is needed in the case of using the ODBC driver with a GUID user id,
  # as the GUID type is not supported by the Erlang ODBC library
  def cast_unknown_id(%Column{type: :unknown} = column), do: Column.db_function({:cast, :varbinary}, [column])
  def cast_unknown_id(column), do: column

  defp all_id_columns_from_tables(%Query{command: :select, selected_tables: tables}) do
    Enum.map(tables, fn(table) ->
      user_id = table.user_id
      {_, type} = Enum.find(table.columns, fn ({name, _type}) -> insensitive_equal?(user_id, name) end)
      %Column{table: table, name: user_id, type: type, user_id?: true}
    end)
    # ignore projected tables, since their id columns do not exist in the table
    |> Enum.reject(&(&1.table.projection != nil))
  end

  defp any_outer_join?(table) when is_binary(table), do: false
  defp any_outer_join?({:subquery, _}), do: false
  defp any_outer_join?({:join, %{type: type}})
    when type in [:full_outer_join, :left_outer_join, :right_outer_join],
    do: true
  defp any_outer_join?({:join, join}),
    do: any_outer_join?(join.lhs) || any_outer_join?(join.rhs)

  defp set_column_db_row_position(%Column{} = column, columns) do
    case Enum.find_index(columns, &(db_column_name(&1) == db_column_name(column))) do
      # It's not actually a selected column, so ignore for the purpose of positioning
      nil -> column
      position -> %Column{column | db_row_position: position}
    end
  end
  defp set_column_db_row_position(other, _columns), do: other

  defp db_column_name(%Column{table: :unknown} = column), do: (column.name || column.alias)
  defp db_column_name(column), do: "#{column.table.db_name}.#{column.name}"

  defp join_conditions_scope_check(from) do
    do_join_conditions_scope_check(from, [])
  end

  defp do_join_conditions_scope_check({:join, join}, selected_tables) do
    selected_tables = do_join_conditions_scope_check(join.lhs, selected_tables)
    selected_tables = do_join_conditions_scope_check(join.rhs, selected_tables)
    mapper_fun = fn
      (%Cloak.Aql.Column{table: %{name: table_name}, name: column_name}) ->
        scope_check(selected_tables, table_name, column_name)
      ({:identifier, table_name, {_, column_name}}) -> scope_check(selected_tables, table_name, column_name)
      (_) -> :ok
    end
    Enum.each(join.conditions, &map_where_clause(&1, mapper_fun))
    Enum.each(join.conditions, &verify_where_clause/1)
    selected_tables
  end
  defp do_join_conditions_scope_check({:subquery, subquery}, selected_tables),
    do: [subquery.alias | selected_tables]
  defp do_join_conditions_scope_check(table_name, selected_tables) when is_binary(table_name),
    do: [table_name | selected_tables]

  defp scope_check(tables_in_scope, table_name, column_name) do
    case Enum.member?(tables_in_scope, table_name) do
      true -> :ok
      _ -> raise CompilationError, message: "Column `#{column_name}` of table `#{table_name}` is used out of scope."
    end
  end

  defp verify_supported_join_condition(join_condition) do
    if requires_lcf_check?(join_condition), do:
      raise CompilationError, message: "#{negative_condition_string(join_condition)} not supported in joins."
  end

  defp negative_condition_string({:not, {:like, _, _}}), do: "NOT LIKE"
  defp negative_condition_string({:not, {:ilike, _, _}}), do: "NOT ILIKE"
  defp negative_condition_string({:not, {:comparison, _, :=, _}}), do: "<>"
  defp negative_condition_string({:not, {:in, _, _}}), do: "NOT IN"
  defp negative_condition_string({:in, _, _}), do: "IN"

  defp verify_limit(%Query{command: :select, limit: amount}) when amount <= 0, do:
    raise CompilationError, message: "`LIMIT` clause expects a positive value."
  defp verify_limit(%Query{command: :select, order_by: [], limit: amount}) when amount != nil, do:
    raise CompilationError, message: "Using the `LIMIT` clause requires the `ORDER BY` clause to be specified."
  defp verify_limit(query), do: query

  defp verify_offset(%Query{command: :select, offset: amount}) when amount < 0, do:
    raise CompilationError, message: "`OFFSET` clause expects a non-negative value."
  defp verify_offset(%Query{command: :select, order_by: [], offset: amount}) when amount > 0, do:
    raise CompilationError, message: "Using the `OFFSET` clause requires the `ORDER BY` clause to be specified."
  defp verify_offset(query), do: query

  defp verify_having(%Query{command: :select, group_by: [], having: [_|_]}), do:
    raise CompilationError, message: "Using the `HAVING` clause requires the `GROUP BY` clause to be specified."
  defp verify_having(%Query{command: :select, having: [_|_]} = query) do
    for {:comparison, column, _operator, target} <- query.having, do:
      for term <- [column, target], do:
        if individual_column?(term, query), do:
          raise CompilationError,
            message: "`HAVING` clause can not be applied over column #{Column.display_name(term)}."
    query
  end
  defp verify_having(query), do: query

  defp verify_where_clauses(%Query{where: clauses = [_|_]} = query) do
    Enum.each(clauses, &verify_where_clause/1)
    query
  end
  defp verify_where_clauses(query), do: query

  defp verify_where_clause({:comparison, column_a, comparator, column_b}) do
    verify_where_clause_types(column_a, column_b)
    check_for_string_inequalities(comparator, column_b)
  end
  defp verify_where_clause({:like, column, _}) do
    if column.type != :text do
      raise CompilationError,
        message: "Column #{Column.display_name(column)} of type `#{column.type}` cannot be used in a LIKE expression."
    end
  end
  defp verify_where_clause({:not, clause}), do: verify_where_clause(clause)
  defp verify_where_clause(_), do: :ok

  defp verify_where_clause_types(column_a, column_b) do
    if not Column.constant?(column_a) and not Column.constant?(column_b) and column_a.type != column_b.type do
      raise CompilationError, message: "Column #{Column.display_name(column_a)} of type `#{column_a.type}` and "
        <> "column #{Column.display_name(column_b)} of type `#{column_b.type}` cannot be compared."
    end
  end

  defp check_for_string_inequalities(comparator, %Column{type: :text}) when comparator in [:>, :>=, :<, :<=], do:
    raise CompilationError, message: "Inequalities on string values are currently not supported."
  defp check_for_string_inequalities(_, _), do: :ok

  defp needs_decoding?(query), do:
    (query.columns ++ query.group_by ++ query.having)
    |> Enum.flat_map(&extract_columns/1)
    |> Enum.any?(&DataDecoder.needs_decoding?/1)
<<<<<<< HEAD

  defp needs_emulation?(%Query{subquery?: false, from: table}) when is_binary(table), do: false
  defp needs_emulation?(%Query{subquery?: true, from: table} = query) when is_binary(table), do: needs_decoding?(query)
  defp needs_emulation?(%Query{from: {:join, _}, data_source: %{driver: Cloak.DataSource.MongoDB}}), do: true
  defp needs_emulation?(query), do: query |> get_in([direct_subqueries() |> parsed()]) |> Enum.any?(&(&1.ast.emulated?))
=======
  end
  defp needs_emulation?(query), do: query |> get_in([direct_subqueries()]) |> Enum.any?(&(&1.ast.emulated?))
>>>>>>> eb8a8cfd

  defp compile_emulated_joins(%Query{emulated?: true, from: {:join, _}} = query) do
    from =
      query.from
      |> replace_joined_tables_with_subqueries(query.db_columns, query)
      |> compile_join_conditions_columns()
    %Query{query | from: from}
  end
  defp compile_emulated_joins(query), do: query

  # For emulated joins, we need to set the `db_row_position` field for the columns in the `ON` clause.
  defp compile_join_conditions_columns({:join, join}) do
    # Because this is an emulated query we only have joining of subqueries, as
    # tables references were previously translated into subqueries.
    columns = joined_columns({:join, join})
    mapper_fun = &set_column_db_row_position(&1, columns)
    conditions = Enum.map(join.conditions, &map_where_clause(&1, mapper_fun))
    lhs = compile_join_conditions_columns(join.lhs)
    rhs = compile_join_conditions_columns(join.rhs)
    {:join, %{join | conditions: conditions, lhs: lhs, rhs: rhs}}
  end
  defp compile_join_conditions_columns({:subquery, subquery}), do: {:subquery, subquery}

  defp joined_columns({:join, join}) do
    joined_columns(join.lhs) ++ joined_columns(join.rhs)
  end
  defp joined_columns({:subquery, subquery}) do
    user_id = Enum.find(subquery.ast.db_columns, &(&1.user_id?))
    columns =
        Enum.zip(subquery.ast.column_titles, subquery.ast.columns)
        |> Enum.map(fn ({alias, column}) -> {alias, Function.type(column)} end)
    table = %{
      name: subquery.alias,
      db_name: subquery.alias,
      columns: columns,
      user_id: user_id.alias || user_id.name,
      decoders: [],
      projection: nil
    }
    Enum.zip(subquery.ast.column_titles, subquery.ast.columns)
    |> Enum.map(fn ({alias, column}) ->
      %Column{table: table, name: alias, type: Function.type(column), user_id?: user_id == column}
    end)
  end

  # The DBEmulator modules doesn't know how to select a table directly, so we need
  # to replace any direct references to joined table with the equivalent subquery.
  defp replace_joined_tables_with_subqueries(table_name, columns, parrent_query) when is_binary(table_name) do
    columns = for %Column{table: %{name: ^table_name}} = column <- columns, do:
      {{:identifier, :unknown, {:quoted, column.name}}, :as, column.alias || column.name}
    query =
      %{command: :select, columns: columns, from: {:quoted, table_name}}
      |> compiled_subquery(table_name, parrent_query)
    {:subquery, %{type: :parsed, ast: query, alias: table_name}}
  end
  defp replace_joined_tables_with_subqueries({:subquery, subquery}, _columns, _parrent_query), do: {:subquery, subquery}
  defp replace_joined_tables_with_subqueries({:join, join}, db_columns, parrent_query) do
    on_columns = Enum.flat_map(join.conditions, &extract_columns/1)
    columns = Enum.uniq_by(db_columns ++ on_columns, &db_column_name/1)
    lhs = replace_joined_tables_with_subqueries(join.lhs, columns, parrent_query)
    rhs = replace_joined_tables_with_subqueries(join.rhs, columns, parrent_query)
    {:join, %{join | lhs: lhs, rhs: rhs}}
  end


  # -------------------------------------------------------------------
  # Lenses into Query
  # -------------------------------------------------------------------

  use Lens.Macros

  deflens terminal_elements() do
    Lens.match(fn
      {:function, "count", :*} -> Lens.empty()
      {:function, "count_noise", :*} -> Lens.empty()
      {:function, _, _} -> Lens.both(Lens.at(2) |> terminal_elements(), Lens.root())
      {:distinct, _} -> Lens.both(Lens.at(1) |> terminal_elements(), Lens.root())
      {_, :as, _} -> Lens.at(0)
      elements when is_list(elements) -> Lens.all() |> terminal_elements()
      _ -> Lens.root
    end)
  end

  deflens where_terminal_elements() do
    Lens.match(fn
      {:not, _} -> Lens.at(1) |> where_terminal_elements()
      {:comparison, _lhs, _comparator, _rhs} -> Lens.both(Lens.at(1), Lens.at(3)) |> terminal_elements()
      {op, _, _} when op in [:in, :like, :ilike, :is] -> Lens.both(Lens.at(1), Lens.at(2)) |> terminal_elements()
    end)
  end

  deflens splitter_functions(), do: terminal_elements() |> Lens.satisfy(&Function.row_splitting_function?/1)

  deflens buckets(), do: terminal_elements() |> Lens.satisfy(&Function.bucket?/1)

  deflens direct_subqueries(), do: Lens.key(:from) |> do_direct_subqueries()

  deflens do_direct_subqueries() do
    Lens.match(fn
      {:join, _} -> Lens.at(1) |> Lens.keys([:lhs, :rhs]) |> do_direct_subqueries()
      {:subquery, _} -> Lens.at(1)
      _ -> Lens.empty()
    end)
  end

  deflens leaf_tables, do: Lens.key(:from) |> do_leaf_tables()

  deflens do_leaf_tables() do
    Lens.match(fn
      {:join, _} -> Lens.at(1) |> Lens.keys([:lhs, :rhs]) |> do_leaf_tables()
      {:subquery, _} -> Lens.empty()
      table when is_binary(table) -> Lens.root()
    end)
  end
end<|MERGE_RESOLUTION|>--- conflicted
+++ resolved
@@ -1240,16 +1240,11 @@
     (query.columns ++ query.group_by ++ query.having)
     |> Enum.flat_map(&extract_columns/1)
     |> Enum.any?(&DataDecoder.needs_decoding?/1)
-<<<<<<< HEAD
 
   defp needs_emulation?(%Query{subquery?: false, from: table}) when is_binary(table), do: false
   defp needs_emulation?(%Query{subquery?: true, from: table} = query) when is_binary(table), do: needs_decoding?(query)
   defp needs_emulation?(%Query{from: {:join, _}, data_source: %{driver: Cloak.DataSource.MongoDB}}), do: true
-  defp needs_emulation?(query), do: query |> get_in([direct_subqueries() |> parsed()]) |> Enum.any?(&(&1.ast.emulated?))
-=======
-  end
   defp needs_emulation?(query), do: query |> get_in([direct_subqueries()]) |> Enum.any?(&(&1.ast.emulated?))
->>>>>>> eb8a8cfd
 
   defp compile_emulated_joins(%Query{emulated?: true, from: {:join, _}} = query) do
     from =
