defmodule Cloak.Aql.Compiler do
  @moduledoc "Makes the parsed SQL query ready for execution."

  alias Cloak.DataSource
  alias Cloak.Aql.{Column, Comparison, FixAlign, Function, Parser, Query, TypeChecker, Lenses}
  alias Cloak.Query.DataDecoder

  defmodule CompilationError do
    @moduledoc false
    defexception message: "Error during compiling query"
  end


  # -------------------------------------------------------------------
  # API functions
  # -------------------------------------------------------------------

  @doc "Prepares the parsed SQL query for execution."
  @spec compile(DataSource.t, Parser.parsed_query, Keyword.t, Query.view_map) ::
    {:ok, Query.t} | {:error, String.t}
  def compile(data_source, parsed_query, parameters, views) do
    try do
      parsed_query
      |> to_prepped_query(data_source, parameters, views)
      |> compile_prepped_query()
    rescue
      e in CompilationError -> {:error, e.message}
    end
  end

  @doc "Validates a user-defined view."
  @spec validate_view(DataSource.t, Parser.parsed_query, Query.view_map) :: :ok | {:error, String.t}
  def validate_view(data_source, parsed_query, views) do
    try do
      with {:ok, query} <- compile(data_source, Map.put(parsed_query, :subquery?, true), [], views), do:
        {:ok, query |> validate_uid("the view") |> validate_offset("The view")}
    rescue
      e in CompilationError -> {:error, e.message}
    end
  end


  # -------------------------------------------------------------------
  # Internal functions
  # -------------------------------------------------------------------

  defp to_prepped_query(parsed_query, data_source, parameters, views) do
    %Query{
      data_source: data_source,
      parameters: parameters,
      views: views
    }
    |> Map.merge(parsed_query)
  end

  defp compile_prepped_query(%Query{command: :show, show: :tables} = query), do:
    {:ok, %Query{query |
      column_titles: ["name"],
      columns: [%Column{table: :unknown, constant?: true, name: "name", type: :text}]
    }}
  defp compile_prepped_query(%Query{command: :show, show: :columns} = query), do:
    {:ok, %Query{compile_from(query) |
      column_titles: ["name", "type"],
      columns: Enum.map(["name", "type"], &%Column{table: :unknown, constant?: true, name: &1, type: :text})
    }}
  defp compile_prepped_query(%Query{command: :select} = query), do:
    {:ok,
      query
      |> compile_from()
      |> compile_columns()
      |> reject_null_user_ids()
      |> verify_columns()
      |> precompile_functions()
      |> censor_selected_uids()
      |> compile_order_by()
      |> verify_joins()
      |> cast_where_clauses()
      |> verify_where_clauses()
      |> align_ranges(Lens.key(:where))
      |> partition_selected_columns()
      |> verify_having()
      |> partition_where_clauses()
      |> calculate_db_columns()
      |> compile_emulated_joins()
      |> partition_row_splitters()
      |> verify_limit()
      |> verify_offset()
      |> verify_function_usage_for_selected_columns()
      |> verify_function_usage_for_where_clauses()
    }


  # -------------------------------------------------------------------
  # Views
  # -------------------------------------------------------------------

  defp resolve_views(query) do
    compiled = do_resolve_views(query.from, query)
    %Query{query | from: compiled}
  end

  defp do_resolve_views({:join, join}, query) do
    {:join, %{join |
      lhs: do_resolve_views(join.lhs, query),
      rhs: do_resolve_views(join.rhs, query)
    }}
  end
  defp do_resolve_views({_, name} = table_or_view, query) when is_binary(name) do
    case Map.fetch(query.views, name) do
      {:ok, view_sql} -> view_to_subquery(name, view_sql, query)
      :error -> table_or_view
    end
  end
  defp do_resolve_views(other, _query), do:
    other

  def view_to_subquery(view_name, view_sql, query) do
    if Enum.any?(
      query.data_source.tables,
      fn({_id, table}) -> insensitive_equal?(table.name, view_name) end
    ) do
      raise CompilationError,
        message: "There is both a table, and a view named `#{view_name}`. Rename the view to resolve the conflict."
    end

    case Cloak.Aql.Parser.parse(view_sql) do
      {:ok, parsed_view} -> {:subquery, %{type: :parsed, ast: parsed_view, alias: view_name}}
      {:error, error} -> raise CompilationError, message: "Error in the view `#{view_name}`: #{error}"
    end
  end


  # -------------------------------------------------------------------
  # Projected tables
  # -------------------------------------------------------------------

  defp resolve_projected_tables(%Query{projected?: true} = query), do: query
  defp resolve_projected_tables(query), do:
    Lens.map(Lenses.Query.leaf_tables(), query, &resolve_projected_table(&1, query))

  defp resolve_projected_table(table_name, query) do
    case DataSource.table(query.data_source, table_name) do
      %{projection: nil} -> table_name
      projected_table -> projected_table_ast(projected_table, :all, query)
    end
  end

  defp projected_table_ast(%{projection: nil} = table, _column_to_select, _query), do:
    {:quoted, table.name}
  defp projected_table_ast(table, columns_to_select, query) do
    joined_table = DataSource.table(query.data_source, table.projection.table)
    {:subquery, %{
      type: :parsed,
      alias: table.name,
      ast: %{
        command: :select,
        projected?: true,
        columns:
          [column_ast(joined_table.name, joined_table.user_id) |
            table.columns
            |> Enum.map(fn({column_name, _type}) -> column_name end)
            |> Enum.reject(&(&1 == table.user_id))
            |> Enum.filter(&(columns_to_select == :all || Enum.member?(columns_to_select, &1)))
            |> Enum.map(&column_ast(table.name, &1))
          ],
        from:
          {:join, %{
            type: :inner_join,
            lhs: {:quoted, table.name},
            rhs: projected_table_ast(joined_table, [table.projection.primary_key], query),
            conditions: [{:comparison,
              column_ast(table.name, table.projection.foreign_key),
              :=,
              column_ast(joined_table.name, table.projection.primary_key)
            }]
          }}
      }
    }}
  end

  defp column_ast(table_name, column_name), do:
    {:identifier, {:quoted, table_name}, {:quoted, column_name}}


  # -------------------------------------------------------------------
  # Subqueries
  # -------------------------------------------------------------------

  defp compile_subqueries(query) do
    {info, compiled} = Lens.get_and_map(Lenses.Query.direct_subqueries(), query, fn(subquery) ->
      ast = compiled_subquery(subquery.ast, subquery.alias, query)
      {ast.info, %{subquery | ast: ast}}
    end)

    Query.add_info(compiled, Enum.concat(info))
  end

  def compiled_subquery(parsed_subquery, alias, parent_query) do
    case compile(
      parent_query.data_source,
      Map.put(parsed_subquery, :subquery?, :true),
      parent_query.parameters,
      parent_query.views
    ) do
      {:ok, compiled_query} ->
        compiled_query
        |> validate_uid("subquery `#{alias}`")
        |> validate_offset("Subquery `#{alias}`")
        |> align_limit()
        |> align_offset()
        |> align_ranges(Lens.key(:having))
      {:error, error} -> raise CompilationError, message: error
    end
  end

  @minimum_subquery_limit 10
  defp align_limit(query = %{limit: nil}), do: query
  defp align_limit(query = %{limit: limit}) do
    aligned = limit |> FixAlign.align() |> round() |> max(@minimum_subquery_limit)
    if aligned != limit do
      %{query | limit: aligned}
      |> Query.add_info("Limit adjusted from #{limit} to #{aligned}")
    else
      query
    end
  end

  defp align_offset(query = %{offset: 0}), do: query
  defp align_offset(query = %{limit: limit, offset: offset}) do
    aligned = round(offset / limit) * limit
    if aligned != offset do
      %{query | offset: aligned}
      |> Query.add_info("Offset adjusted from #{offset} to #{aligned}")
    else
      query
    end
  end

  defp validate_uid(subquery, display) do
    case Enum.find(subquery.db_columns, &(&1.user_id?)) do
      nil ->
        possible_uid_columns =
          all_id_columns_from_tables(subquery)
          |> Enum.map(&Column.display_name/1)
          |> case do
            [column] -> "the column #{column}"
            columns -> "one of the columns #{Enum.join(columns, ", ")}"
          end

        raise CompilationError, message:
          "Missing a user id column in the select list of #{display}. " <>
          "To fix this error, add #{possible_uid_columns} to the subquery select list."
      _ ->
        subquery
    end
  end

  defp validate_offset(%{offset: offset, limit: limit}, display) when is_nil(limit) and offset > 0, do:
      raise CompilationError, message: "#{display} has an OFFSET clause without a LIMIT clause."
  defp validate_offset(subquery, _), do: subquery


  # -------------------------------------------------------------------
  # Normal validators and compilers
  # -------------------------------------------------------------------

  defp compile_from(query), do:
    query
    |> resolve_views()
    |> normalize_from()
    |> resolve_projected_tables()
    |> compile_subqueries()
    |> resolve_selected_tables()

  defp normalize_from(%Query{} = query), do:
    %Query{query | from: normalize_from(query.from, query.data_source)}

  defp normalize_from({:join, join = %{lhs: lhs, rhs: rhs}}, data_source) do
    {:join, %{join | lhs: normalize_from(lhs, data_source), rhs: normalize_from(rhs, data_source)}}
  end
  defp normalize_from(subquery = {:subquery, _}, _data_source), do: subquery
  defp normalize_from(table_identifier = {_, table_name}, data_source) do
    case table(data_source, table_identifier) do
      nil -> raise CompilationError, message: "Table `#{table_name}` doesn't exist."
      table -> table.name
    end
  end

  defp table(data_source, {:quoted, name}), do: DataSource.table(data_source, name)
  defp table(data_source, {:unquoted, name}) do
    data_source.tables
    |> Enum.find(fn({_id, table}) -> insensitive_equal?(table.name, name) end)
    |> case do
      {_id, table} -> table
      nil -> nil
    end
  end

  defp resolve_selected_tables(query), do:
    %Query{query | selected_tables: selected_tables(query.from, query.data_source)}

  defp selected_tables({:join, join}, data_source) do
    selected_tables(join.lhs, data_source) ++ selected_tables(join.rhs, data_source)
  end
  defp selected_tables({:subquery, subquery}, _data_source) do
<<<<<<< HEAD
    # In a subquery we should have the `user_id` already in the list of selected columns.
    user_id_index = Enum.find_index(subquery.ast.columns, &(&1.user_id?))
    user_id_name = Enum.at(subquery.ast.column_titles, user_id_index)
=======
    user_id = Enum.find(subquery.ast.db_columns, &(&1.user_id?))
>>>>>>> 5aa6a4e1
    columns =
        Enum.zip(subquery.ast.column_titles, subquery.ast.columns)
        |> Enum.map(fn ({alias, column}) -> {alias, Function.type(column)} end)
    [%{
      name: subquery.alias,
      db_name: subquery.alias,
      columns: columns,
      user_id: user_id.alias || user_id.name,
      decoders: [],
      projection: nil
    }]
  end
  defp selected_tables(table_name, data_source) when is_binary(table_name) do
    case DataSource.table(data_source, table_name) do
      nil -> raise CompilationError, message: "Table `#{table_name}` doesn't exist."
      table -> [table]
    end
  end

  defp compile_aliases(%Query{columns: [_|_] = columns} = query) do
    verify_aliases(query)
    column_titles = Enum.map(columns, &column_title/1)
    aliases = for {column, :as, name} <- columns, into: %{}, do: {{:identifier, :unknown, {:unquoted, name}}, column}
    columns = Enum.map(columns, fn
      ({column, :as, _name}) -> column
      (column) -> column
    end)
    order_by = for {column, direction} <- query.order_by, do: {Map.get(aliases, column, column), direction}
    group_by = for identifier <- query.group_by, do: Map.get(aliases, identifier, identifier)
    %Query{query | column_titles: column_titles, columns: columns, group_by: group_by, order_by: order_by}
  end
  defp compile_aliases(query), do: query

  # Subqueries can produce column-names that are not actually in the table. Without understanding what
  # is being produced by the subquery (currently it is being treated as a blackbox), we cannot validate
  # the outer column selections
  defp verify_aliases(query) do
    aliases = for {_column, :as, name} <- query.columns, do: name
    all_identifiers = aliases ++ all_column_identifiers(query)
    referenced_names = (for {{:identifier, _table, {_, name}}, _direction} <- query.order_by, do: name) ++
      query.group_by
    ambiguous_names = for name <- referenced_names, Enum.count(all_identifiers, &name == &1) > 1, do: name
    case ambiguous_names do
      [] -> :ok
      [name | _rest] -> raise CompilationError, message: "Usage of `#{name}` is ambiguous."
    end
  end

  defp invalid_individual_columns(%Query{command: :select, group_by: [_|_]} = query), do:
    Enum.filter(query.columns, &individual_column?(&1, query))
  defp invalid_individual_columns(%Query{command: :select} = query) do
    query.columns
    |> Enum.reject(&constant_column?/1)
    |> Enum.partition(&aggregated_column?(&1, query))
    |> case  do
      {[_|_] = _aggregates, [_|_] = individual_columns} -> individual_columns
      _ -> []
    end
  end

  defp aggregated_column?(column, query), do:
    Enum.member?(query.group_by, column) or
    (
      Function.function?(column) and
      (
        Function.aggregate_function?(column) or
        column |> Function.arguments() |> Enum.any?(&aggregated_column?(&1, query))
      )
    ) or
    (
      Column.db_function?(column) and
      (
        column.aggregate? or
        Enum.any?(column.db_function_args, &aggregated_column?(&1, query))
      )
    )

  defp constant_column?(column), do:
    Column.constant?(column) or
    (
      Function.function?(column) and
      column |> Function.arguments() |> Enum.all?(&constant_column?/1)
    )

  defp individual_column?(column, query), do:
    not constant_column?(column) and not aggregated_column?(column, query)

  defp compile_columns(query) do
    query
    |> expand_star_select()
    |> compile_buckets()
    |> compile_aliases()
    |> parse_columns()
  end

  defp compile_buckets(query) do
    {messages, columns} = Lens.get_and_map(Lens.all() |> Lenses.Query.buckets(),
        query.columns, &align_bucket/1)
    Query.add_info(%{query | columns: columns}, Enum.reject(messages, &is_nil/1))
  end

  defp align_bucket(column) do
    if Function.bucket_size(column) <= 0 do
      raise CompilationError, message: "Bucket size #{Function.bucket_size(column)} must be > 0"
    end

    aligned = Function.update_bucket_size(column, &FixAlign.align/1)
    if aligned == column do
      {nil, aligned}
    else
      {"Bucket size adjusted from #{Function.bucket_size(column)} to #{Function.bucket_size(aligned)}", aligned}
    end
  end

  defp expand_star_select(%Query{columns: :*} = query) do
    columns = all_column_identifiers(query)
    column_names = for {:identifier, _table, {_, name}} <- columns, do: name
    %Query{query | columns: columns, column_titles: column_names}
  end
  defp expand_star_select(query), do: query

  defp filter_aggregators(columns), do:
    columns
    |> Enum.flat_map(&expand_arguments/1)
    |> Enum.filter(&Function.aggregate_function?/1)

  defp verify_columns(query) do
    verify_functions(query)
    verify_aggregated_columns(query)
    verify_group_by_functions(query)
    verify_function_arguments(query)
    query
  end

  defp verify_function_arguments(query) do
    query.columns
    |> Enum.flat_map(&expand_arguments/1)
    |> Enum.reject(&Function.well_typed?/1)
    |> case do
      [] -> :ok
      [function_call | _rest] ->
        raise CompilationError, message: function_argument_error_message(function_call)
    end
  end

  defp function_argument_error_message(function_call) do
    cond do
      Function.cast?(function_call) ->
        [cast_source] = actual_types(function_call)
        cast_target = Function.return_type(function_call)
        "Cannot cast value of type `#{cast_source}` to type `#{cast_target}`."
      many_overloads?(function_call) ->
        "Arguments of type (#{function_call |> actual_types() |> quoted_list()}) are incorrect"
          <> " for `#{Function.name(function_call)}`."
      true ->
        "Function `#{Function.name(function_call)}` requires arguments of type #{expected_types(function_call)}"
          <> ", but got (#{function_call |> actual_types() |> quoted_list()})."
    end
  end

  defp precompile_functions(%Query{} = query) do
    %Query{query |
      columns: precompile_functions(query.columns),
      group_by: precompile_functions(query.group_by),
      order_by: (for {column, direction} <- query.order_by, do: {precompile_function(column), direction}),
    }
  end
  defp precompile_functions(columns), do:
    Enum.map(columns, &precompile_function/1)

  defp precompile_function({:function, _function, _args} = function_spec) do
    case Function.compile_function(function_spec, &precompile_functions/1) do
      {:error, message} -> raise CompilationError, message: message
      compiled_function -> compiled_function
    end
  end
  defp precompile_function(column), do: column

  defp many_overloads?(function_call) do
    length(Function.argument_types(function_call)) > 4
  end

  defp expected_types(function_call), do:
    Function.argument_types(function_call)
    |> Enum.map(&quoted_list/1)
    |> Enum.map(&"(#{&1})")
    |> Enum.join(" or ")

  defp actual_types(function_call), do:
    Function.arguments(function_call) |> Enum.map(&Function.type/1)

  defp expand_arguments(column) do
    (column |> Function.arguments() |> Enum.flat_map(&expand_arguments/1)) ++ [column]
  end

  defp quoted_list(items), do:
    items |> Enum.map(&quoted_item/1) |> Enum.join(", ")

  defp quoted_item({:optional, type}), do: "[`#{type}`]"
  defp quoted_item({:many1, type}), do: "[`#{type}`]+"
  defp quoted_item({:or, types}), do: types |> Enum.map(&quoted_item/1) |> Enum.join(" | ")
  defp quoted_item(item), do: "`#{item}`"

  defp verify_aggregated_columns(query) do
    case invalid_individual_columns(query) do
      [] -> :ok
      [column | _rest] ->
        raise CompilationError, message: "#{aggregated_expression_display(column)} " <>
          "to appear in the `GROUP BY` clause or be used in an aggregate function."
    end
  end

  defp aggregated_expression_display({:function, _function, [arg]}), do:
    "Column #{quoted_item(arg.name)} needs"
  defp aggregated_expression_display({:function, _function, args}), do:
    "Columns (#{args |> Enum.map(&(&1.name)) |> quoted_list()}) need"
  defp aggregated_expression_display(%Column{db_function: fun, db_function_args: args}) when fun != nil do
    [column | _] = for %Column{constant?: false} = column <- args, do: column
    aggregated_expression_display(column)
  end
  defp aggregated_expression_display(%Column{table: table, name: name}), do:
    "Column `#{name}` from table `#{table.name}` needs"

  defp verify_group_by_functions(query) do
    query.group_by
    |> Enum.filter(&Function.aggregate_function?/1)
    |> case do
      [] -> :ok
      [function | _] -> raise CompilationError,
        message: "Aggregate function `#{Function.name(function)}` can not be used in the `GROUP BY` clause."
    end
  end

  defp verify_functions(query) do
    query.columns
    |> Enum.filter(&Function.function?/1)
    |> Enum.each(&check_function_validity(&1, query))
  end

  defp check_function_validity(function, query) do
    verify_function_exists(function)
    verify_function_subquery_usage(function, query)
  end

  defp verify_function_exists(function) do
    unless Function.exists?(function) do
      raise CompilationError, message: "Unknown function `#{Function.name(function)}`."
    end
  end

  defp verify_function_subquery_usage(_function, %Query{subquery?: false}), do: :ok
  defp verify_function_subquery_usage(function, %Query{subquery?: true}) do
    unless Function.allowed_in_subquery?(function) do
      raise CompilationError, message:
        "Function `#{Function.name(function)}` is not allowed in subqueries."
    end
  end

  defp all_column_identifiers(query) do
    for table <- query.selected_tables, {column_name, _type} <- table.columns do
      {:identifier, table.name, {:unquoted, column_name}}
    end
  end

  defp partition_selected_columns(%Query{subquery?: true, emulated?: false} = query), do: query
  defp partition_selected_columns(%Query{group_by: groups = [_|_], columns: selected_columns} = query) do
    having_columns = Enum.flat_map(query.having, fn ({:comparison, column, _operator, target}) -> [column, target] end)
    aggregators = filter_aggregators(selected_columns ++ having_columns)
    %Query{query |
      property: groups |> drop_duplicate_columns_except_row_splitters(),
      aggregators: aggregators |> drop_duplicate_columns_except_row_splitters()
    }
  end
  defp partition_selected_columns(%Query{columns: selected_columns} = query) do
    case filter_aggregators(selected_columns) do
      [] ->
        %Query{query |
          property: selected_columns |> drop_duplicate_columns_except_row_splitters(),
          aggregators: [{:function, "count", [:*]}],
          implicit_count?: true
        }
      aggregators ->
        %Query{query | property: [], aggregators: aggregators |> drop_duplicate_columns_except_row_splitters()}
    end
  end
  defp partition_selected_columns(query), do: query

  # Drops all duplicate occurrences of columns, with the exception of columns that are, or contain,
  # calls to row splitting functions. This does not affect how many times database columns are loaded
  # from the database, but allows us to deal with the output of the row splitting function instances separately.
  defp drop_duplicate_columns_except_row_splitters(columns), do:
    Enum.uniq_by(columns, &Lens.map(Lenses.Query.splitter_functions(), &1, fn(_) -> Kernel.make_ref() end))

  defp partition_row_splitters(%Query{} = query) do
    next_available_index = length(query.db_columns)
    {_index, selected_columns, row_splitters} = partition_row_splitters(query.columns, next_available_index)
    {_index, property, _splitters} = partition_row_splitters(query.property, next_available_index)
    {_index, aggregators, _splitters} = partition_row_splitters(query.aggregators, next_available_index)
    %Query{query |
      row_splitters: row_splitters,
      columns: selected_columns,
      property: property,
      aggregators: aggregators,
    }
  end

  defp partition_row_splitters(columns, next_db_column_index) do
    Enum.reduce(columns, {next_db_column_index, [], []}, fn(selected_column, {index, columns_acc, row_splitters}) ->
      case partition_column_on_splitter(selected_column, index) do
        {columns, []} -> {index, columns_acc ++ columns, row_splitters}
        {columns, new_row_splitters} ->
          {:row_splitter, _function, updated_index} = List.last(new_row_splitters)
          {updated_index + 1, columns_acc ++ columns, row_splitters ++ new_row_splitters}
      end
    end)
  end

  defp partition_column_on_splitter({:distinct, value}, index) do
    # Distinct is only used on a single column value, and not allowed on functions.
    {[column], splitters} = partition_column_on_splitter(value, index)
    {[{:distinct, column}], splitters}
  end
  defp partition_column_on_splitter(:*, _index), do: {[:*], []}
  defp partition_column_on_splitter(%Column{} = column, _index), do: {[column], []}
  defp partition_column_on_splitter({:function, name, args} = function_spec, index) do
    if Function.row_splitting_function?(function_spec) do
      # We are making the simplifying assumption that row splitting functions have
      # the value column returned as part of the first column
      db_column = case Function.column(hd(args)) do
        nil -> raise CompilationError, message:
          "Function `#{name}` requires that the first argument must be a column."
        value -> value
      end
      column_name = "#{Function.name(function_spec)}_return_value"
      return_type = Function.return_type(function_spec)
      # This, most crucially, preserves the DB row position parameter
      augmented_column = %Column{db_column | name: column_name, type: return_type, db_row_position: index}
      {[augmented_column], [{:row_splitter, function_spec, index}]}
    else
      {_index, args, splitters} = partition_row_splitters(args, index)
      {[{:function, name, args}], splitters}
    end
  end

  defp compile_order_by(%Query{order_by: []} = query), do: query
  defp compile_order_by(%Query{columns: columns, order_by: order_by_spec} = query) do
    invalid_fields = Enum.reject(order_by_spec, fn ({column, _direction}) -> Enum.member?(columns, column) end)
    case invalid_fields do
      [] ->
        order_list = for {column, direction} <- order_by_spec do
          index = columns |> Enum.find_index(&(&1 == column))
          {index, direction}
        end
        %Query{query | order_by: order_list}
      [{_column, _direction} | _rest] ->
        raise CompilationError, message: "Non-selected column specified in `ORDER BY` clause."
    end
  end

  defp partition_where_clauses(%Query{subquery?: true} = query) do
    case Enum.find(query.where, &requires_lcf_check?/1) do
      nil -> :ok
      condition ->
        raise CompilationError,
          message: "#{negative_condition_string(condition)} is not supported in a subquery."
    end

    # extract conditions using encoded columns
    {encoded_column_clauses, safe_clauses} = Enum.partition(query.where, &encoded_column_condition?/1)
    # extract columns needed in the cloak for extra filtering
    unsafe_filter_columns =
      encoded_column_clauses
      |> Enum.flat_map(&extract_columns/1)
      |> Enum.reject(& &1.constant?)
    %Query{query | where: safe_clauses, unsafe_filter_columns: unsafe_filter_columns,
      encoded_where: encoded_column_clauses}
  end
  defp partition_where_clauses(query) do
    # extract conditions requiring low-count filtering
    {require_lcf_checks, safe_clauses} = Enum.partition(query.where, &requires_lcf_check?/1)
    # split LCF conditions into positives and negatives
    {negative_lcf_checks, positive_lcf_checks} = Enum.partition(require_lcf_checks, &Comparison.negative?/1)
    # convert negative LCF conditions into checks for `IS NOT NULL`
    filter_null_lcf_columns = Enum.map(negative_lcf_checks, &{:not, {:is, Comparison.subject(&1), :null}})
    # forward normal conditions, positive LCF conditions and `IS NOT NULL` checks for negative LCF conditions to driver
    safe_clauses = Enum.uniq(safe_clauses ++ positive_lcf_checks ++ filter_null_lcf_columns)
    # extract conditions using encoded columns
    {encoded_column_clauses, safe_clauses} = Enum.partition(safe_clauses, &encoded_column_condition?/1)
    # extract columns needed in the cloak for extra filtering
    unsafe_filter_columns =
      (require_lcf_checks ++ encoded_column_clauses)
      |> Enum.flat_map(&extract_columns/1)
      |> Enum.reject(& &1.constant?)

    %Query{query | where: safe_clauses, lcf_check_conditions: require_lcf_checks,
      unsafe_filter_columns: unsafe_filter_columns, encoded_where: encoded_column_clauses}
  end

  defp requires_lcf_check?({:not, {:is, _, :null}}), do: false
  defp requires_lcf_check?({:not, _other}), do: true
  defp requires_lcf_check?({:in, _column, _values}), do: true
  defp requires_lcf_check?(_other), do: false

  defp encoded_column_condition?(condition), do:
    Comparison.verb(condition) != :is and Comparison.subject(condition) |> DataDecoder.needs_decoding?()

  defp verify_joins(%Query{projected?: true} = query), do: query
  defp verify_joins(query) do
    join_conditions_scope_check(query.from)
    Enum.each(all_join_conditions(query.from), &verify_supported_join_condition/1)

    # Algorithm for finding improperly joined tables:
    #
    # 1. Create a DCG graph, where all uid columns are vertices.
    # 2. Add an edge for all where clauses shaped as `uid1 = uid2`
    # 3. Find the first pair (uid1, uid2) where there is no path from uid1 to uid2 in the graph.
    # 4. Report an error if something is found in the step 3

    column_key = fn(column) -> {column.name, column.table.db_name} end

    graph = :digraph.new([:private, :cyclic])
    try do
      # add uid columns as vertices
      uid_columns = Enum.map(query.selected_tables, &%Column{name: &1.user_id, table: &1})
      Enum.each(uid_columns, &:digraph.add_vertex(graph, column_key.(&1)))

      # add edges for all `uid1 = uid2` filters
      for {:comparison, column1, :=, column2} <- query.where ++ all_join_conditions(query.from),
          column1 != column2,
          column1.user_id?,
          column2.user_id?
      do
        :digraph.add_edge(graph, column_key.(column1), column_key.(column2))
        :digraph.add_edge(graph, column_key.(column2), column_key.(column1))
      end

      # Find first pair (uid1, uid2) which are not connected in the graph.
      uid_columns
      |> Stream.chunk(2, 1)
      |> Stream.filter(
            fn([uid1, uid2]) -> :digraph.get_path(graph, column_key.(uid1), column_key.(uid2)) == false end
          )
      |> Enum.take(1)
      |> case do
            [] ->
              # No such pair -> all tables are properly joined
              query

            [[column1, column2]] ->
              table1 = column1.table.name
              table2 = column2.table.name
              raise CompilationError,
                message:
                  "Missing where comparison for uid columns of tables `#{table1}` and `#{table2}`. " <>
                  "You can fix the error by adding `#{table1}.#{column1.name} = #{table2}.#{column2.name}` " <>
                  "condition to the `WHERE` clause."
          end
    after
      # digraph is powered by ets tables, so we need to make sure they are deleted once we don't need them
      :digraph.delete(graph)
    end
  end

  @spec all_join_conditions(Parser.from_clause) :: [Parser.where_clause]
  defp all_join_conditions({:join, join}) do
    join.conditions ++ all_join_conditions(join.lhs) ++ all_join_conditions(join.rhs)
  end
  defp all_join_conditions(_), do: []

  defp reject_null_user_ids(query), do:
    %{query | where: [{:not, {:is, id_column(query), :null}} | query.where]}

  defp align_ranges(query, lens) do
    clauses = Lens.get(lens, query)

    verify_ranges(clauses)

    ranges = inequalities_by_column(clauses)
    non_range_clauses = Enum.reject(clauses, &Enum.member?(Map.keys(ranges), Comparison.subject(&1)))

    query = put_in(query, [lens], non_range_clauses)
    Enum.reduce(ranges, query, &add_aligned_range(&1, &2, lens))
  end

  defp add_aligned_range({column, conditions}, query, lens) do
    {left, right} =
      conditions
      |> Enum.map(&Comparison.value/1)
      |> Enum.sort(&Cloak.Data.lt_eq/2)
      |> List.to_tuple()
      |> FixAlign.align_interval()

    if implement_range?({left, right}, conditions) do
      Lens.map(lens, query, &(conditions ++ &1))
    else
      name = Column.display_name(column)

      query
      |> add_clause(lens, {:comparison, column, :<, Column.constant(column.type, right)})
      |> add_clause(lens, {:comparison, column, :>=, Column.constant(column.type, left)})
      |> Query.add_info("The range for column #{name} has been adjusted to #{left} <= #{name} < #{right}.")
    end
    |> put_in([Access.key(:ranges), column], {left, right})
  end

  defp implement_range?({left, right}, conditions) do
    [{_, _, left_operator, left_column}, {_, _, right_operator, right_column}] =
      Enum.sort_by(conditions, &Comparison.value/1)

    left_operator == :>= && left_column.value == left && right_operator == :< && right_column.value == right
  end

  defp add_clause(query, lens, clause), do: Lens.map(lens, query, fn(clauses) -> [clause | clauses] end)

  defp verify_ranges(clauses) do
    clauses
    |> inequalities_by_column()
    |> Enum.reject(fn({_, comparisons}) -> valid_range?(comparisons) end)
    |> case do
      [{column, _} | _] ->
        raise CompilationError, message: "Column #{Column.display_name(column)} must be limited to a finite range."
      _ -> :ok
    end
  end

  defp valid_range?(comparisons) do
    case Enum.sort_by(comparisons, &Comparison.direction/1, &Kernel.>/2) do
      [cmp1, cmp2] ->
        Comparison.direction(cmp1) != Comparison.direction(cmp2) &&
          Cloak.Data.lt_eq(Comparison.value(cmp1), Comparison.value(cmp2))
      _ -> false
    end
  end

  defp inequalities_by_column(where_clauses) do
    where_clauses
    |> Enum.filter(&Comparison.inequality?/1)
    |> Enum.group_by(&Comparison.subject/1)
    |> Enum.map(&discard_redundant_inequalities/1)
    |> Enum.into(%{})
  end

  defp discard_redundant_inequalities({column, inequalities}) do
    case {bottom, top} = Enum.partition(inequalities, &(Comparison.direction(&1) == :>)) do
      {[], []} -> {column, []}
      {_, []} -> {column, [Enum.max_by(bottom, &Comparison.value/1)]}
      {[], _} -> {column, [Enum.min_by(top, &Comparison.value/1)]}
      {_, _} -> {column, [Enum.max_by(bottom, &Comparison.value/1), Enum.min_by(top, &Comparison.value/1)]}
    end
  end

  defp cast_where_clauses(%Query{where: [_|_] = clauses} = query) do
    %Query{query | where: Enum.map(clauses, &cast_where_clause/1)}
  end
  defp cast_where_clauses(query), do: query

  defp cast_where_clause(clause) do
    column = Comparison.subject(clause)
    do_cast_where_clause(clause, column.type)
  end

  @castable_conditions [:datetime, :time, :date]

  defp do_cast_where_clause({:not, subclause}, type), do:
    {:not, do_cast_where_clause(subclause, type)}
  defp do_cast_where_clause({:comparison, identifier, comparator, rhs}, type) when type in @castable_conditions do
    if Column.constant?(rhs) do
      {:comparison, identifier, comparator, parse_time(rhs, type)}
    else
      {:comparison, identifier, comparator, rhs}
    end
  end
  defp do_cast_where_clause({:in, column, values}, type) when type in @castable_conditions, do:
    {:in, column, Enum.map(values, &parse_time(&1, type))}
  defp do_cast_where_clause(clause, _), do: clause

  defp parse_time(column = %Column{constant?: true, value: string}, type) do
    case do_parse_time(column, type) do
      {:ok, result} -> Column.constant(type, result)
      _ -> raise CompilationError, message: "Cannot cast `#{string}` to #{type}."
    end
  end

  defp do_parse_time(%Column{type: :text, value: string}, :date), do:
    Cloak.Time.parse_date(string)
  defp do_parse_time(%Column{type: :text, value: string}, :time), do:
    Cloak.Time.parse_time(string)
  defp do_parse_time(%Column{type: :text, value: string}, :datetime), do:
    Cloak.Time.parse_datetime(string)
  defp do_parse_time(_, _), do: {:error, :invalid_cast}

  defp map_terminal_elements(query, mapper_fun) do
    %Query{query |
      columns: Enum.map(query.columns, &map_terminal_element(&1, mapper_fun)),
      group_by: Enum.map(query.group_by, &map_terminal_element(&1, mapper_fun)),
      where: Enum.map(query.where, &map_where_clause(&1, mapper_fun)),
      lcf_check_conditions: Enum.map(query.lcf_check_conditions, &map_where_clause(&1, mapper_fun)),
      encoded_where: Enum.map(query.encoded_where, &map_where_clause(&1, mapper_fun)),
      order_by: Enum.map(query.order_by, &map_order_by(&1, mapper_fun)),
      having: Enum.map(query.having, &map_where_clause(&1, mapper_fun)),
      db_columns: Enum.map(query.db_columns, &map_terminal_element(&1, mapper_fun)),
      property: Enum.map(query.property, &map_terminal_element(&1, mapper_fun)),
      aggregators: Enum.map(query.aggregators, &map_terminal_element(&1, mapper_fun)),
      from: map_join_conditions_columns(query.from, mapper_fun),
      ranges: query.ranges
        |> Enum.map(fn {column, range} -> {map_terminal_element(column, mapper_fun), range} end)
        |> Enum.into(%{})
    }
  end

  defp map_join_conditions_columns({:join, join}, mapper_fun) do
    {:join, %{join |
      lhs: map_join_conditions_columns(join.lhs, mapper_fun),
      rhs: map_join_conditions_columns(join.rhs, mapper_fun),
      conditions: Enum.map(join.conditions, &map_where_clause(&1, mapper_fun))
    }}
  end
  defp map_join_conditions_columns({:subquery, _} = subquery, _mapper_fun), do: subquery
  defp map_join_conditions_columns(raw_table_name, _mapper_fun) when is_binary(raw_table_name),
    do: raw_table_name

  defp map_order_by({identifier, direction}, mapper_fun),
    do: {map_terminal_element(identifier, mapper_fun), direction}

  defp map_where_clause(clause, f), do: Lens.map(Lenses.Query.where_terminal_elements(), clause, f)

  defp map_terminal_element(query, f), do: Lens.map(Lenses.Query.terminal_elements(), query, f)

  defp parse_columns(query) do
    columns_by_name =
      for table <- query.selected_tables, {column, type} <- table.columns do
        %Column{table: table, name: column, type: type, user_id?: table.user_id == column}
      end
      |> Enum.group_by(&(&1.name))

    query = map_terminal_elements(query, &normalize_table_name(&1, query.data_source))
    parsed_query = map_terminal_elements(query, &identifier_to_column(&1, columns_by_name, query))
    if needs_emulation?(parsed_query) do
      query = %Query{query | emulated?: true}
      map_terminal_elements(query, &identifier_to_column(&1, columns_by_name, query))
    else
      parsed_query
    end
  end

  defp normalize_table_name({:identifier, table_identifier = {_, name}, column}, data_source) do
    case table(data_source, table_identifier) do
      nil -> {:identifier, name, column}
      table -> {:identifier, table.name, column}
    end
  end
  defp normalize_table_name(x, _), do: x

  defp identifier_to_column({:identifier, :unknown, identifier = {_, column_name}}, columns_by_name, _query) do
    case get_columns(columns_by_name, identifier) do
      [column] -> column
      [_|_] -> raise CompilationError, message: "Column `#{column_name}` is ambiguous."
      nil ->
        columns_by_name
        |> Map.values()
        |> List.flatten()
        |> Enum.map(&(&1.table))
        |> Enum.uniq()
        |> case do
            [table] ->
              raise CompilationError, message: "Column `#{column_name}` doesn't exist in table `#{table.name}`."
            [_|_] ->
              raise CompilationError, message: "Column `#{column_name}` doesn't exist in any of the selected tables."
          end
    end
  end
  defp identifier_to_column({:identifier, table, identifier = {_, column_name}}, columns_by_name, query) do
    if Enum.any?(query.selected_tables, &(&1.name == table)) do
      case get_columns(columns_by_name, identifier) do
        nil ->
          raise CompilationError, message: "Column `#{column_name}` doesn't exist in table `#{table}`."
        columns ->
          case Enum.find(columns, &insensitive_equal?(&1.table.name, table)) do
            nil ->
              raise CompilationError, message: "Column `#{column_name}` doesn't exist in table `#{table}`."
            column -> column
          end
      end
    else
      case get_columns(columns_by_name, {:unquoted, "#{table}.#{column_name}"}) do
        [column] -> column
        [_|_] -> raise CompilationError, message: "Column `#{table}.#{column_name}` is ambiguous."
        nil -> raise CompilationError, message: "Missing FROM clause entry for table `#{table}`."
      end
    end
  end
  defp identifier_to_column({:function, name, args} = function_spec, _columns_by_name,
      %Query{subquery?: true, emulated?: false} = query) do
    check_function_validity(function_spec, query)
    case Function.return_type(function_spec) do
      nil -> raise CompilationError, message: function_argument_error_message(function_spec)
      type -> Column.db_function(name, args, type, Function.aggregate_function?(function_spec))
    end
  end
  defp identifier_to_column({:parameter, index}, _columns_by_name, query) do
    if index > length(query.parameters) do
      message =
        "The query references the `$#{index}` parameter, " <>
        "but only #{length(query.parameters)} parameters are passed."
      raise CompilationError, message: message
    end

    param_value = Enum.at(query.parameters, index - 1)
    Column.constant(data_type(param_value, index), param_value)
  end
  defp identifier_to_column({:constant, type, value}, _columns_by_name, _query), do:
    Column.constant(type, value)
  defp identifier_to_column(other, _columns_by_name, _query), do: other

  defp data_type(value, _index) when is_boolean(value), do: :boolean
  defp data_type(value, _index) when is_integer(value), do: :integer
  defp data_type(value, _index) when is_float(value), do: :real
  defp data_type(value, _index) when is_binary(value), do: :text
  defp data_type(_value, index), do:
    raise CompilationError, message: "Invalid value for the parameter `$#{index}`"

  defp get_columns(columns_by_name, {:unquoted, name}) do
    columns_by_name
    |> Enum.find(fn({key, _}) -> insensitive_equal?(name, key) end)
    |> case do
      nil -> nil
      {_, columns} -> columns
    end
  end
  defp get_columns(columns_by_name, {:quoted, name}), do: Map.get(columns_by_name, name)

  defp insensitive_equal?(s1, s2), do: String.downcase(s1) == String.downcase(s2)

  def column_title({_identifier, :as, alias}), do: alias
  def column_title(function = {:function, _, _}), do: Function.name(function)
  def column_title({:distinct, identifier}), do: column_title(identifier)
  def column_title({:identifier, _table, {_, column}}), do: column
  def column_title({:constant, _, _}), do: ""

  defp censor_selected_uids(%Query{command: :select, subquery?: false} = query) do
    columns = for column <- query.columns, do:
      if is_uid_column?(column), do: Column.constant(:text, :*), else: column
    %Query{query | columns: columns}
  end
  defp censor_selected_uids(query), do: query

  defp is_uid_column?(column) do
    if Function.aggregate_function?(column) do
      false
    else
      column |> extract_columns() |> Enum.any?(& &1.user_id?)
    end
  end

  defp extract_columns(:*), do: []
  defp extract_columns(%Column{db_function: fun, db_function_args: arguments}) when fun != nil, do:
    Enum.flat_map(arguments, &extract_columns/1)
  defp extract_columns(%Column{} = column), do: [column]
  defp extract_columns({:function, _function, arguments}), do: Enum.flat_map(arguments, &extract_columns/1)
  defp extract_columns({:distinct, expression}), do: extract_columns(expression)
  defp extract_columns({:comparison, column, _operator, target}), do: extract_columns(column) ++ extract_columns(target)
  defp extract_columns({:not, condition}), do: extract_columns(condition)
  defp extract_columns({verb, column, _value}) when verb in [:like, :ilike, :is, :in], do: extract_columns(column)

  defp calculate_db_columns(query) do
    db_columns =
      (select_expressions(query) ++ range_columns(query))
      |> Enum.uniq_by(&db_column_name/1)
    %Query{query | db_columns: db_columns}
    |> map_terminal_elements(&set_column_db_row_position(&1, db_columns))
  end

  defp range_columns(%{subquery?: true}), do: []
  defp range_columns(%{subquery?: false, ranges: ranges}), do: Map.keys(ranges)

  defp select_expressions(%Query{command: :select, subquery?: true, emulated?: false} = query) do
    Enum.zip(query.column_titles, query.columns)
    |> Enum.map(fn({column_alias, column}) -> %Column{column | alias: column_alias} end)
  end
  defp select_expressions(%Query{command: :select} = query) do
    # top-level query -> we,re fetching only columns, while other expressions (e.g. function calls)
    # will be resolved in the post-processing phase
    used_columns =
      (query.columns ++ query.group_by ++ query.unsafe_filter_columns ++ query.having)
      |> Enum.flat_map(&extract_columns/1)
      |> Enum.reject(& &1.constant?)
    [id_column(query) | used_columns]
  end

  defp id_column(query) do
    id_columns =
      query
      |> all_id_columns_from_tables()
      |> Enum.map(&cast_unknown_id/1)

    if any_outer_join?(query.from),
      do: Column.db_function("coalesce", id_columns),
      else: hd(id_columns)
  end

  # We can't directly select a field with an unknown type, so convert it to binary
  # This is needed in the case of using the ODBC driver with a GUID user id,
  # as the GUID type is not supported by the Erlang ODBC library
  def cast_unknown_id(%Column{type: :unknown} = column), do: Column.db_function({:cast, :varbinary}, [column])
  def cast_unknown_id(column), do: column

  defp all_id_columns_from_tables(%Query{command: :select, selected_tables: tables}) do
    Enum.map(tables, fn(table) ->
      user_id = table.user_id
      {_, type} = Enum.find(table.columns, fn ({name, _type}) -> insensitive_equal?(user_id, name) end)
      %Column{table: table, name: user_id, type: type, user_id?: true}
    end)
    # ignore projected tables, since their id columns do not exist in the table
    |> Enum.reject(&(&1.table.projection != nil))
  end

  defp any_outer_join?(table) when is_binary(table), do: false
  defp any_outer_join?({:subquery, _}), do: false
  defp any_outer_join?({:join, %{type: type}})
    when type in [:full_outer_join, :left_outer_join, :right_outer_join],
    do: true
  defp any_outer_join?({:join, join}),
    do: any_outer_join?(join.lhs) || any_outer_join?(join.rhs)

  defp set_column_db_row_position(%Column{} = column, columns) do
    case Enum.find_index(columns, &(db_column_name(&1) == db_column_name(column))) do
      # It's not actually a selected column, so ignore for the purpose of positioning
      nil -> column
      position -> %Column{column | db_row_position: position}
    end
  end
  defp set_column_db_row_position(other, _columns), do: other

  defp db_column_name(%Column{table: :unknown} = column), do: (column.name || column.alias)
  defp db_column_name(column), do: "#{column.table.db_name}.#{column.name}"

  defp join_conditions_scope_check(from) do
    do_join_conditions_scope_check(from, [])
  end

  defp do_join_conditions_scope_check({:join, join}, selected_tables) do
    selected_tables = do_join_conditions_scope_check(join.lhs, selected_tables)
    selected_tables = do_join_conditions_scope_check(join.rhs, selected_tables)
    mapper_fun = fn
      (%Cloak.Aql.Column{table: %{name: table_name}, name: column_name}) ->
        scope_check(selected_tables, table_name, column_name)
      ({:identifier, table_name, {_, column_name}}) -> scope_check(selected_tables, table_name, column_name)
      (_) -> :ok
    end
    Enum.each(join.conditions, &map_where_clause(&1, mapper_fun))
    Enum.each(join.conditions, &verify_where_clause/1)
    selected_tables
  end
  defp do_join_conditions_scope_check({:subquery, subquery}, selected_tables),
    do: [subquery.alias | selected_tables]
  defp do_join_conditions_scope_check(table_name, selected_tables) when is_binary(table_name),
    do: [table_name | selected_tables]

  defp scope_check(tables_in_scope, table_name, column_name) do
    case Enum.member?(tables_in_scope, table_name) do
      true -> :ok
      _ -> raise CompilationError, message: "Column `#{column_name}` of table `#{table_name}` is used out of scope."
    end
  end

  defp verify_supported_join_condition(join_condition) do
    if requires_lcf_check?(join_condition), do:
      raise CompilationError, message: "#{negative_condition_string(join_condition)} not supported in joins."
  end

  defp negative_condition_string({:not, {:like, _, _}}), do: "NOT LIKE"
  defp negative_condition_string({:not, {:ilike, _, _}}), do: "NOT ILIKE"
  defp negative_condition_string({:not, {:comparison, _, :=, _}}), do: "<>"
  defp negative_condition_string({:not, {:in, _, _}}), do: "NOT IN"
  defp negative_condition_string({:in, _, _}), do: "IN"

  defp verify_limit(%Query{command: :select, limit: amount}) when amount <= 0, do:
    raise CompilationError, message: "`LIMIT` clause expects a positive value."
  defp verify_limit(%Query{command: :select, order_by: [], limit: amount}) when amount != nil, do:
    raise CompilationError, message: "Using the `LIMIT` clause requires the `ORDER BY` clause to be specified."
  defp verify_limit(query), do: query

  defp verify_offset(%Query{command: :select, offset: amount}) when amount < 0, do:
    raise CompilationError, message: "`OFFSET` clause expects a non-negative value."
  defp verify_offset(%Query{command: :select, order_by: [], offset: amount}) when amount > 0, do:
    raise CompilationError, message: "Using the `OFFSET` clause requires the `ORDER BY` clause to be specified."
  defp verify_offset(query), do: query

  defp verify_having(%Query{command: :select, group_by: [], having: [_|_]}), do:
    raise CompilationError, message: "Using the `HAVING` clause requires the `GROUP BY` clause to be specified."
  defp verify_having(%Query{command: :select, having: [_|_]} = query) do
    for {:comparison, column, _operator, target} <- query.having, do:
      for term <- [column, target], do:
        if individual_column?(term, query), do:
          raise CompilationError,
            message: "`HAVING` clause can not be applied over column #{Column.display_name(term)}."
    query
  end
  defp verify_having(query), do: query

  defp verify_where_clauses(%Query{where: clauses = [_|_]} = query) do
    Enum.each(clauses, &verify_where_clause/1)
    query
  end
  defp verify_where_clauses(query), do: query

  defp verify_where_clause({:comparison, column_a, comparator, column_b}) do
    verify_where_clause_types(column_a, column_b)
    check_for_string_inequalities(comparator, column_b)
  end
  defp verify_where_clause({:like, column, _}) do
    if column.type != :text do
      raise CompilationError,
        message: "Column #{Column.display_name(column)} of type `#{column.type}` cannot be used in a LIKE expression."
    end
  end
  defp verify_where_clause({:not, clause}), do: verify_where_clause(clause)
  defp verify_where_clause(_), do: :ok

  defp verify_where_clause_types(column_a, column_b) do
    if not Column.constant?(column_a) and not Column.constant?(column_b) and column_a.type != column_b.type do
      raise CompilationError, message: "Column #{Column.display_name(column_a)} of type `#{column_a.type}` and "
        <> "column #{Column.display_name(column_b)} of type `#{column_b.type}` cannot be compared."
    end
  end

  defp check_for_string_inequalities(comparator, %Column{type: :text}) when comparator in [:>, :>=, :<, :<=], do:
    raise CompilationError, message: "Inequalities on string values are currently not supported."
  defp check_for_string_inequalities(_, _), do: :ok


  # -------------------------------------------------------------------
  # Query emulation
  # -------------------------------------------------------------------

  defp needs_decoding?(query), do:
    (query.columns ++ query.group_by ++ query.having)
    |> Enum.flat_map(&extract_columns/1)
    |> Enum.any?(&DataDecoder.needs_decoding?/1)

  defp needs_emulation?(%Query{subquery?: false, from: table}) when is_binary(table), do: false
  defp needs_emulation?(%Query{subquery?: true, from: table} = query) when is_binary(table), do: needs_decoding?(query)
  defp needs_emulation?(%Query{from: {:join, _}, data_source: %{driver: Cloak.DataSource.MongoDB}}), do: true
  defp needs_emulation?(query), do: query |> get_in([Lenses.Query.direct_subqueries()]) |> Enum.any?(&(&1.ast.emulated?))

  defp compile_emulated_joins(%Query{emulated?: true, from: {:join, _}} = query) do
    from =
      query.from
      |> replace_joined_tables_with_subqueries(query.db_columns, query)
      |> compile_join_conditions_columns()
    %Query{query | from: from}
  end
  defp compile_emulated_joins(query), do: query

  # For emulated joins, we need to set the `db_row_position` field for the columns in the `ON` clause.
  defp compile_join_conditions_columns({:join, join}) do
    # Because this is an emulated query we only have joining of subqueries, as
    # tables references were previously translated into subqueries.
    columns = joined_columns({:join, join})
    mapper_fun = &set_column_db_row_position(&1, columns)
    conditions = Enum.map(join.conditions, &map_where_clause(&1, mapper_fun))
    lhs = compile_join_conditions_columns(join.lhs)
    rhs = compile_join_conditions_columns(join.rhs)
    join = Map.put(join, :columns, columns)
    {:join, %{join | conditions: conditions, lhs: lhs, rhs: rhs}}
  end
  defp compile_join_conditions_columns({:subquery, subquery}), do: {:subquery, subquery}

  defp joined_columns({:join, join}) do
    joined_columns(join.lhs) ++ joined_columns(join.rhs)
  end
  defp joined_columns({:subquery, subquery}) do
    user_id_name = case Enum.find_index(subquery.ast.columns, &(&1.user_id?)) do
      nil -> nil
      index -> Enum.at(subquery.ast.column_titles, index)
    end
    columns =
        Enum.zip(subquery.ast.column_titles, subquery.ast.columns)
        |> Enum.map(fn ({alias, column}) -> {alias, Function.type(column)} end)
    table = %{
      name: subquery.alias,
      db_name: subquery.alias,
      columns: columns,
      user_id: user_id_name,
      decoders: [],
      projection: nil
    }
    Enum.zip(subquery.ast.column_titles, subquery.ast.columns)
    |> Enum.map(fn ({alias, column}) ->
      %Column{table: table, name: alias, type: Function.type(column), user_id?: user_id_name == alias}
    end)
  end

  # The DBEmulator modules doesn't know how to select a table directly, so we need
  # to replace any direct references to joined table with the equivalent subquery.
  defp replace_joined_tables_with_subqueries(table_name, columns, parrent_query) when is_binary(table_name) do
    columns =
      (for %Column{table: %{name: ^table_name}} = column <- columns, do: column)
      |> Enum.with_index()
      |> Enum.map(fn ({column, index}) -> %Column{column | db_row_position: index} end)
    column_titles = for column <- columns, do: column.alias || column.name
    query =
      %Query{
        command: :select,
        subquery?: true,
        columns: columns,
        db_columns: columns,
        column_titles: column_titles,
        from: table_name,
        data_source: parrent_query.data_source,
        selected_tables: [DataSource.table(parrent_query.data_source, table_name)]
      }
    {:subquery, %{type: :parsed, ast: query, alias: table_name}}
  end
  defp replace_joined_tables_with_subqueries({:subquery, subquery}, _columns, _parrent_query), do: {:subquery, subquery}
  defp replace_joined_tables_with_subqueries({:join, join}, db_columns, parrent_query) do
    on_columns = Enum.flat_map(join.conditions, &extract_columns/1)
    columns = Enum.uniq_by(db_columns ++ on_columns, &db_column_name/1)
    lhs = replace_joined_tables_with_subqueries(join.lhs, columns, parrent_query)
    rhs = replace_joined_tables_with_subqueries(join.rhs, columns, parrent_query)
    {:join, %{join | lhs: lhs, rhs: rhs}}
  end

  defp verify_function_usage_for_selected_columns(%Query{columns: _columns, subquery?: true} = query), do: query
  defp verify_function_usage_for_selected_columns(%Query{columns: columns} = query) do
    Enum.each(columns, fn(column) ->
      type = TypeChecker.type(column, query)
      unless TypeChecker.ok_for_display?(type) do
        raise CompilationError, message: "Queries where a reported value is influenced by math, " <>
          "a discontinuous function, and a constant are not allowed."
      end
    end)
    query
  end

  defp verify_function_usage_for_where_clauses(query) do
    Lenses.Query.queries()
    |> Lenses.Query.where_inequality_columns()
    |> Lens.to_list(query)
    |> Enum.each(fn(column) ->
      type = TypeChecker.type(column, query)
      unless TypeChecker.ok_for_where_inequality?(type) do
        raise CompilationError, message: "WHERE-clause inequalities where the column value has either been " <>
          "influenced by math or a discontinuous function are not allowed."
      end
    end)
    query
  end
end<|MERGE_RESOLUTION|>--- conflicted
+++ resolved
@@ -303,13 +303,9 @@
     selected_tables(join.lhs, data_source) ++ selected_tables(join.rhs, data_source)
   end
   defp selected_tables({:subquery, subquery}, _data_source) do
-<<<<<<< HEAD
     # In a subquery we should have the `user_id` already in the list of selected columns.
     user_id_index = Enum.find_index(subquery.ast.columns, &(&1.user_id?))
     user_id_name = Enum.at(subquery.ast.column_titles, user_id_index)
-=======
-    user_id = Enum.find(subquery.ast.db_columns, &(&1.user_id?))
->>>>>>> 5aa6a4e1
     columns =
         Enum.zip(subquery.ast.column_titles, subquery.ast.columns)
         |> Enum.map(fn ({alias, column}) -> {alias, Function.type(column)} end)
@@ -317,7 +313,7 @@
       name: subquery.alias,
       db_name: subquery.alias,
       columns: columns,
-      user_id: user_id.alias || user_id.name,
+      user_id: user_id_name,
       decoders: [],
       projection: nil
     }]
