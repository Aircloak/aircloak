--- conflicted
+++ resolved
@@ -606,12 +606,9 @@
     case filter_aggregators(selected_columns) do
       [] ->
         %Query{query |
-<<<<<<< HEAD
-          property: selected_columns |> Enum.uniq(), aggregators: [{:function, "count", [:*]}], implicit_count?: true
-=======
           property: selected_columns |> drop_duplicates(),
-          aggregators: [{:function, "count", [:*]}], implicit_count: true
->>>>>>> 95b3b0e7
+          aggregators: [{:function, "count", [:*]}],
+          implicit_count?: true
         }
       aggregators ->
         %Query{query | property: [], aggregators: aggregators |> drop_duplicates()}
@@ -1276,7 +1273,6 @@
     raise CompilationError, message: "Inequalities on string values are currently not supported."
   defp check_for_string_inequalities(_, _), do: :ok
 
-<<<<<<< HEAD
   defp needs_emulation?(%Query{subquery?: false, from: table}) when is_binary(table), do: false
   defp needs_emulation?(%Query{subquery?: true, from: table} = query) when is_binary(table) do
     (query.columns ++ query.group_by ++ query.having)
@@ -1290,7 +1286,7 @@
   defp from_needs_emulation?({:subquery, subquery}), do: subquery.ast.emulated?
   defp from_needs_emulation?({:join, join}), do:
     from_needs_emulation?(join.lhs) or from_needs_emulation?(join.rhs)
-=======
+
 
   # -------------------------------------------------------------------
   # Lenses into Query
@@ -1311,5 +1307,4 @@
   end
 
   deflens buckets, do: terminal_elements() |> Lens.satisfy(&Function.bucket?/1)
->>>>>>> 95b3b0e7
 end