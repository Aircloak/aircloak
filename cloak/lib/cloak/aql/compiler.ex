--- conflicted
+++ resolved
@@ -404,14 +404,9 @@
   end
 
   defp compile_buckets(query) do
-<<<<<<< HEAD
-    {messages, columns} = Lens.get_and_map(Lens.all() |> buckets(), query.columns, &align_bucket/1)
-    Query.add_info(%{query | columns: columns}, Enum.reject(messages, &is_nil/1))
-=======
     {messages, columns} = Lens.get_and_map(Lens.all() |> Lenses.Query.buckets(),
         query.columns, &align_bucket/1)
-    %{query | columns: columns, info: Enum.reject(messages, &is_nil/1) ++ query.info}
->>>>>>> b639e455
+    Query.add_info(%{query | columns: columns}, Enum.reject(messages, &is_nil/1))
   end
 
   defp align_bucket(column) do
