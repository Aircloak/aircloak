--- conflicted
+++ resolved
@@ -373,11 +373,8 @@
       db_name: subquery.alias,
       columns: columns,
       user_id: user_id.alias || user_id.name,
-<<<<<<< HEAD
-      decoders: []
-=======
+      decoders: [],
       projection: nil
->>>>>>> ed14dd70
     }]
   end
   defp selected_tables(table_name, data_source) when is_binary(table_name) do
@@ -1150,20 +1147,15 @@
   defp add_info_message(query, info_message), do: %Query{query | info: [info_message | query.info]}
 
   defp calculate_db_columns(query) do
-<<<<<<< HEAD
     db_columns =
-      (select_expressions(query) ++ Map.keys(query.ranges))
+      (select_expressions(query) ++ range_columns(query))
       |> Enum.uniq_by(&db_column_name/1)
     %Query{query | db_columns: db_columns}
     |> map_terminal_elements(&set_column_db_row_position(&1, db_columns))
-=======
-    query = %Query{query | db_columns: db_columns(query) |> Enum.uniq_by(&db_column_name/1)}
-    map_terminal_elements(query, &set_column_db_row_position(&1, query))
->>>>>>> ed14dd70
-  end
-
-  defp db_columns(query = %{subquery?: true}), do: select_expressions(query)
-  defp db_columns(query = %{subquery?: false}), do: select_expressions(query) ++ Map.keys(query.ranges)
+  end
+
+  defp range_columns(%{subquery?: true}), do: []
+  defp range_columns(%{subquery?: false, ranges: ranges}), do: Map.keys(ranges)
 
   defp select_expressions(%Query{command: :select, subquery?: true, emulated?: false} = query) do
     Enum.zip(query.column_titles, query.columns)
@@ -1366,7 +1358,8 @@
       db_name: subquery.alias,
       columns: columns,
       user_id: user_id.alias || user_id.name,
-      decoders: []
+      decoders: [],
+      projection: nil
     }
     Enum.zip(subquery.ast.column_titles, subquery.ast.columns)
     |> Enum.map(fn ({alias, column}) ->
