--- conflicted
+++ resolved
@@ -7,11 +7,12 @@
   import Kernel, except: [apply: 2]
 
   @functions %{
-<<<<<<< HEAD
     ~w(count) => %{aggregate: true, return_type: :integer, argument_types: [:any]},
     ~w(sum avg min max stddev median) => %{aggregate: true, return_type: :real, argument_types: [:numeric]},
-    ~w(year month day hour minute second weekday) =>
-      %{aggregate: false, return_type: :integer, argument_types: [:timestamp]},
+    ~w(hour minute second) =>
+      %{aggregate: false, return_type: :integer, argument_types: [{:or, [:timestamp, :time]}]},
+    ~w(year month day weekday) =>
+      %{aggregate: false, return_type: :integer, argument_types: [{:or, [:timestamp, :date]}]},
     ~w(floor ceil ceiling) => %{aggregate: false, return_type: :integer, argument_types: [:numeric]},
     ~w(round trunc) => %{aggregate: false, return_type: :real, argument_types: [:numeric, {:optional, :integer}]},
     ~w(abs sqrt) => %{aggregate: false, return_type: :real, argument_types: [:numeric]},
@@ -24,22 +25,6 @@
     ~w(substring substring_for) =>
       %{aggregate: false, return_type: :text, argument_types: [:text, :integer, {:optional, :integer}]},
     ~w(concat) => %{aggregate: false, return_type: :text, argument_types: [{:many1, :text}]},
-=======
-    ~w(count) => %{aggregate: true, argument_types: [:any]},
-    ~w(sum avg min max stddev median) => %{aggregate: true, argument_types: [:numeric]},
-    ~w(hour minute second) => %{aggregate: false, argument_types: [{:or, [:timestamp, :time]}]},
-    ~w(year month day weekday) => %{aggregate: false, argument_types: [{:or, [:timestamp, :date]}]},
-    ~w(floor ceil ceiling) => %{aggregate: false, argument_types: [:real]},
-    ~w(round trunc) => %{aggregate: false, argument_types: [:real, {:optional, :integer}]},
-    ~w(abs sqrt) => %{aggregate: false, argument_types: [:numeric]},
-    ~w(div mod) => %{aggregate: false, argument_types: [:integer, :integer]},
-    ~w(pow) => %{aggregate: false, argument_types: [:numeric, :numeric]},
-    ~w(length lower lcase upper ucase) => %{aggregate: false, argument_types: [:text]},
-    ~w(left right) => %{aggregate: false, argument_types: [:text, :integer]},
-    ~w(btrim ltrim rtrim) => %{aggregate: false, argument_types: [:text, {:optional, :text}]},
-    ~w(substring substring_for) => %{aggregate: false, argument_types: [:text, :integer, {:optional, :integer}]},
-    ~w(concat) => %{aggregate: false, argument_types: [{:many1, :text}]},
->>>>>>> 37342391
   }
   |> Enum.flat_map(fn({functions, traits}) -> Enum.map(functions, &{&1, traits}) end)
   |> Enum.into(%{})
