--- conflicted
+++ resolved
@@ -63,7 +63,7 @@
   @doc "Returns the column value of a database row."
   @spec value(t, DataSource.row) :: DataSource.field
   def value(%__MODULE__{constant?: true, value: value}, _row), do: value
-  def value(%__MODULE__{db_row_position: nil} = column, _row), do:
+  def value(%__MODULE__{row_index: nil} = column, _row), do:
     raise "Unindexed column specified: #{inspect(column, pretty: true)}"
   for position <- 0..99 do
     # Generates pattern matching clauses to improve sequential access to a value:
@@ -96,18 +96,11 @@
     Enum.zip(c1.db_function_args, c2.db_function_args) |> Enum.all?(fn ({arg1, arg2}) -> equals(arg1, arg2) end)
   def equals(_c1, _c2), do: false
 
-<<<<<<< HEAD
   @doc "Returns a string id for the specified column."
   @spec id(t) :: nil | String.t
   def id(%__MODULE__{table: :unknown, name: nil, alias: alias}), do: alias
   def id(%__MODULE__{table: :unknown, name: name}), do: name
   def id(%__MODULE__{table: table, name: name}), do: "#{table.name}.#{name}"
-=======
-  @doc "Returns the database identifier of the column."
-  @spec db_name(t) :: String.t
-  def db_name(%__MODULE__{table: :unknown} = column), do: (column.name || column.alias)
-  def db_name(column), do: "#{column.table.db_name}.#{column.name}"
->>>>>>> 706d4541
 
 
   # -------------------------------------------------------------------
