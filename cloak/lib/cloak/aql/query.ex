defmodule Cloak.Aql.Query do
  @moduledoc """
  Represents a compiled AQL query.

  The struct defined by this module fully describes the goal of the query. It
  is used in various query execution phases, for example to fetch data from the
  database, perform anonymized aggregation, and produce the final output.
  """

  alias Cloak.Aql.{Column, Function, Parser}

  @type t :: %__MODULE__{
    data_source: DataSource.t,
    command: :select | :show,
    columns: [Column.t],
    column_titles: [String.t],
    property: [Function.t],
    aggregators: [Function.t],
    implicit_count: true,
    unsafe_filter_columns: [Column.t],
    group_by: [Function.t],
    where: [Parser.where_clause],
    lcf_check_conditions: [Parser.where_clause],
    order_by: [{pos_integer, :asc | :desc}],
    show: :tables | :columns,
    selected_tables: [DataSource.table],
    mode: :parsed | :unparsed,
    db_columns: [Column.t],
    from: Parser.from_clause | nil,
    subquery?: boolean,
    limit: pos_integer | nil,
    offset: non_neg_integer,
    having: [Parser.having_clause]
  }

  defstruct [
    columns: [], where: [], lcf_check_conditions: [], unsafe_filter_columns: [], group_by: [],
    order_by: [], column_titles: [], info: [], selected_tables: [], property: [], aggregators: [],
    implicit_count: false, data_source: nil, command: nil, show: nil, mode: nil,
    db_columns: [], from: nil, subquery?: false, limit: nil, offset: 0, having: []
  ]


  # -------------------------------------------------------------------
  # API functions
  # -------------------------------------------------------------------

  @doc """
  Creates a compiled query from a string representation.

  Raises on error.
  """
  @spec make!(DataSource.t, String.t) :: t
  def make!(data_source, string) do
    {:ok, query} = make(data_source, string)
    query
  end

  @doc "Creates a compiled query from a string representation."
  @spec make(DataSource.t, String.t) :: {:ok, t} | {:error, String.t}
  def make(data_source, string) do
    with {:ok, parsed_query} <- Cloak.Aql.Parser.parse(data_source, string) do
      Cloak.Aql.Compiler.compile(data_source, parsed_query)
    end
  end

  @doc "Returns the list of unique columns used in the aggregation process."
  @spec aggregated_columns(t) :: [Column.t]
  def aggregated_columns(query) do
    query.aggregators
    |> Enum.flat_map(&Function.arguments/1)
    |> Enum.uniq()
  end

<<<<<<< HEAD
  @doc """
  Returns a list of features used by a query, that can be used for
  analytics purposes by Aircloak.
  Examples include how many columns were selected, which, if any
  functions where used, etc.
  """
  @spec extract_features(t) :: Map.t
  def extract_features(query) do
    %{
      num_columns: num_columns(query.columns),
      num_tables: num_tables(query.selected_tables),
      num_group_by: num_group_by(query),
      functions: extract_functions(query.columns),
      where_conditions: extract_where_conditions(query.where ++ query.lcf_check_conditions),
      column_types: extract_column_types(query.columns),
    }
  end


  # -------------------------------------------------------------------
  # Internal functions
  # -------------------------------------------------------------------

  defp num_columns(columns), do:
    columns
    |> extract_columns()
    |> Enum.reject(&(&1.constant?))
    |> length()

  defp num_tables(tables), do: length(tables)

  defp num_group_by(%{group_by: clauses}), do: length(clauses)

  defp extract_functions([:*]), do: []
  defp extract_functions(columns), do:
    columns
    |> Enum.flat_map(&extract_function/1)
    |> Enum.uniq()

  defp extract_function(%Column{}), do: []
  defp extract_function({:distinct, param}), do: extract_function(param)
  defp extract_function({:function, name, params}), do: [name | extract_functions(params)]

  defp extract_where_conditions(clauses), do: Enum.map(clauses, &extract_where_condition/1)

  defp extract_where_condition({:not, {:comparison, _column, :=, _comparator}}), do: "<>"
  defp extract_where_condition({:not, something}), do:
    "not #{extract_where_condition(something)}"
  defp extract_where_condition({:comparison, _column, comparison, _comparator}), do:
    Atom.to_string(comparison)
  defp extract_where_condition({:is, _column, :null}), do: "null"
  defp extract_where_condition({condition, _column, _value_or_pattern}), do:
    Atom.to_string(condition)

  defp extract_column_types(columns), do:
    columns
    |> extract_columns()
    |> Enum.flat_map(&extract_column_type/1)
    |> Enum.uniq()
    |> Enum.map(&stringify/1)

  defp extract_column_type(%Column{constant?: true, type: type}), do: [type]
  defp extract_column_type(%Column{table: :unknown}), do: []
  defp extract_column_type(%Column{table: %{columns: columns}, name: name}), do:
    columns
    |> Enum.filter(& elem(&1, 0) == name)
    |> Enum.map(& elem(&1, 1))

  defp extract_columns(columns), do: Enum.flat_map(columns, &extract_column/1)

  defp extract_column({:function, _, [:*]}), do: []
  defp extract_column({:function, _, params}), do: extract_columns(params)
  defp extract_column({:distinct, value}), do: extract_column(value)
  defp extract_column(%Column{} = column), do: [column]

  defp stringify(string) when is_binary(string), do: string
  defp stringify(atom) when is_atom(atom), do: Atom.to_string(atom)
=======
  @doc "Returns the list of types of selected columns."
  @spec selected_types(t) :: [DataSource.data_type]
  def selected_types(query), do:
    Enum.map(query.columns, &Function.type/1)
>>>>>>> dd439070
end<|MERGE_RESOLUTION|>--- conflicted
+++ resolved
@@ -72,7 +72,6 @@
     |> Enum.uniq()
   end
 
-<<<<<<< HEAD
   @doc """
   Returns a list of features used by a query, that can be used for
   analytics purposes by Aircloak.
@@ -90,6 +89,11 @@
       column_types: extract_column_types(query.columns),
     }
   end
+
+  @doc "Returns the list of types of selected columns."
+  @spec selected_types(t) :: [DataSource.data_type]
+  def selected_types(query), do:
+    Enum.map(query.columns, &Function.type/1)
 
 
   # -------------------------------------------------------------------
@@ -150,10 +154,4 @@
 
   defp stringify(string) when is_binary(string), do: string
   defp stringify(atom) when is_atom(atom), do: Atom.to_string(atom)
-=======
-  @doc "Returns the list of types of selected columns."
-  @spec selected_types(t) :: [DataSource.data_type]
-  def selected_types(query), do:
-    Enum.map(query.columns, &Function.type/1)
->>>>>>> dd439070
 end