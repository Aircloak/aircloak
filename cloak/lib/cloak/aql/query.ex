--- conflicted
+++ resolved
@@ -33,9 +33,6 @@
     column_titles: [String.t],
     property: [Function.t],
     aggregators: [Function.t],
-<<<<<<< HEAD
-    implicit_count?: boolean,
-=======
     # When row-splitters are used (like `extract_matches`), the row splitting has to happen
     # prior to other functions being executed. All function call chains that contain one or
     # more row-splitters in them are partitioned such that the row-splitters and their child
@@ -52,8 +49,7 @@
     #
     # where the latter of these two is contained in the row-splitters.
     row_splitters: [Function.t],
-    implicit_count: boolean,
->>>>>>> 95b3b0e7
+    implicit_count?: boolean,
     unsafe_filter_columns: [Column.t],
     group_by: [Function.t],
     where: [where_clause],
@@ -69,29 +65,18 @@
     limit: pos_integer | nil,
     offset: non_neg_integer,
     having: [having_clause],
-<<<<<<< HEAD
     distinct?: boolean,
     emulated?: boolean,
-    parameters: [DataSource.field]
-=======
-    distinct: boolean,
     parameters: [DataSource.field],
     views: view_map
->>>>>>> 95b3b0e7
   }
 
   defstruct [
     columns: [], where: [], lcf_check_conditions: [], unsafe_filter_columns: [], group_by: [],
     order_by: [], column_titles: [], info: [], selected_tables: [], property: [], aggregators: [],
-<<<<<<< HEAD
-    implicit_count?: false, data_source: nil, command: nil, show: nil, mode: nil,
+    row_splitters: [], implicit_count?: false, data_source: nil, command: nil, show: nil, mode: nil,
     db_columns: [], from: nil, subquery?: false, limit: nil, offset: 0, having: [], distinct?: false,
-    features: nil, encoded_where: [], parameters: [], emulated?: false
-=======
-    row_splitters: [], implicit_count: false, data_source: nil, command: nil, show: nil, mode: nil,
-    db_columns: [], from: nil, subquery?: false, limit: nil, offset: 0, having: [], distinct: false,
-    features: nil, encoded_where: [], parameters: [], views: %{}
->>>>>>> 95b3b0e7
+    features: nil, encoded_where: [], parameters: [], views: %{}, emulated?: false
   ]
 
 
