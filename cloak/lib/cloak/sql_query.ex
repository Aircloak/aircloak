--- conflicted
+++ resolved
@@ -30,15 +30,6 @@
     end
   end
 
-<<<<<<< HEAD
-  @doc "Returns a list of column titles for the query."
-  @spec column_titles(t) :: [String.t]
-  def column_titles(%{columns: columns}) do
-    Enum.map(columns, &shallow_column_name/1)
-  end
-
-=======
->>>>>>> 697f5205
   @doc "Returns the list of unique columns used in the aggregation process."
   @spec aggregated_columns(t) :: [String.t]
   def aggregated_columns(query),
@@ -83,13 +74,4 @@
   def full_column_name({:identifier, :unknown, column}), do: column
   def full_column_name({:identifier, table, column}), do: "#{table}.#{column}"
   def full_column_name(:*), do: "*"
-
-
-  # -------------------------------------------------------------------
-  # Internal functions
-  # -------------------------------------------------------------------
-
-  def shallow_column_name({:function, function, _}), do: function
-  def shallow_column_name({:distinct, identifier}), do: shallow_column_name(identifier)
-  def shallow_column_name({:identifier, _table, column}), do: column
 end