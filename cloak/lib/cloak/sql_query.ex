defmodule Cloak.SqlQuery do
  @moduledoc "Handles representing and creating SQL query abstract syntax trees."

<<<<<<< HEAD
  alias Cloak.SqlQuery.Column
  alias Cloak.SqlQuery.Function

  @type t :: %__MODULE__{
    data_source: DataSource.t,
    command: :select | :show,
    columns: [Column.t],
    column_titles: [String.t],
    property: [Function.t],
    aggregators: [Function.t],
    implicit_count: true,
    unsafe_filter_columns: [Column.t],
    group_by: [Function.t],
    where: [Parser.where_clause],
    where_not: [Parser.where_clause],
    order_by: [{pos_integer, :asc | :desc}],
    show: :tables | :columns,
    selected_tables: [DataSource.table],
    db_columns: [Column.t],
    mode: :parsed | :unparsed,
    unsafe_subquery: String.t | nil
  }

  defstruct [
    columns: [], where: [], where_not: [], unsafe_filter_columns: [], group_by: [], order_by: [],
    column_titles: [], info: [], selected_tables: [], db_columns: [], property: [], aggregators: [],
    implicit_count: false, data_source: nil, command: nil, show: nil, mode: nil,
    unsafe_subquery: nil
  ]
=======
  @type t :: Compiler.compiled_query

  alias Cloak.SqlQuery.{Column, Function}
>>>>>>> 7974c22b


  # -------------------------------------------------------------------
  # API functions
  # -------------------------------------------------------------------

  @doc """
  Transforms the analyst provided SQL query from a string format into an abstract syntax tree format.
  This AST can later be used to execute the query against the data store.
  Raises on error.
  """
  @spec make!(atom, String.t) :: t
  def make!(data_source, string) do
    {:ok, query} = make(data_source, string)
    query
  end

  @doc """
  Transforms the analyst provided SQL query from a string format into an abstract syntax tree format.
  This AST can later be used to execute the query against the data store.
  """
  @spec make(atom, String.t) :: {:ok, t} | {:error, String.t}
  def make(data_source, string) do
    with {:ok, parsed_query} <- Cloak.SqlQuery.Parser.parse(string) do
      Cloak.SqlQuery.Compiler.compile(data_source, parsed_query)
    end
  end

  @doc "Returns the list of unique columns used in the aggregation process."
  @spec aggregated_columns(t) :: [Column.t]
  def aggregated_columns(query) do
    query.aggregators
    |> Enum.flat_map(&Function.arguments/1)
    |> Enum.uniq()
  end
end<|MERGE_RESOLUTION|>--- conflicted
+++ resolved
@@ -1,9 +1,7 @@
 defmodule Cloak.SqlQuery do
   @moduledoc "Handles representing and creating SQL query abstract syntax trees."
 
-<<<<<<< HEAD
-  alias Cloak.SqlQuery.Column
-  alias Cloak.SqlQuery.Function
+  alias Cloak.SqlQuery.{Column, Function}
 
   @type t :: %__MODULE__{
     data_source: DataSource.t,
@@ -20,22 +18,18 @@
     order_by: [{pos_integer, :asc | :desc}],
     show: :tables | :columns,
     selected_tables: [DataSource.table],
-    db_columns: [Column.t],
     mode: :parsed | :unparsed,
-    unsafe_subquery: String.t | nil
+    unsafe_subquery: String.t | nil,
+    db_id_columns: [Column.t],
+    db_data_columns: [Column.t]
   }
 
   defstruct [
     columns: [], where: [], where_not: [], unsafe_filter_columns: [], group_by: [], order_by: [],
-    column_titles: [], info: [], selected_tables: [], db_columns: [], property: [], aggregators: [],
+    column_titles: [], info: [], selected_tables: [], property: [], aggregators: [],
     implicit_count: false, data_source: nil, command: nil, show: nil, mode: nil,
-    unsafe_subquery: nil
+    unsafe_subquery: nil, db_id_columns: [], db_data_columns: []
   ]
-=======
-  @type t :: Compiler.compiled_query
-
-  alias Cloak.SqlQuery.{Column, Function}
->>>>>>> 7974c22b
 
 
   # -------------------------------------------------------------------
