defmodule Cloak.Sql.Compiler.TypeChecker do
  @moduledoc """
  Provides functions to check whether the expressions used in a query are valid according to our anonymization rules.
  This includes checks to determine if the number of restricted functions used (like functions that truncate values
  and could be used to create boolean logic circumventing other checks) exceed allowed thresholds, as well
  as checks to validate that columns used in certain filter conditions haven't been altered.
  """

  alias Cloak.Sql.{CompilationError, Condition, Expression, Query, Range}
  alias Cloak.Sql.Compiler.TypeChecker.{Narrative, Type}
  alias Cloak.Sql.Compiler.Helpers

  @max_allowed_restricted_functions 5


  # -------------------------------------------------------------------
  # API
  # -------------------------------------------------------------------

  @spec validate_allowed_usage_of_math_and_functions(Query.t) :: Query.t
  def validate_allowed_usage_of_math_and_functions(query) do
    each_subquery(query, &verify_usage_of_potentially_crashing_functions/1)
    each_subquery(query, &verify_allowed_usage_of_math/1)
    each_subquery(query, &verify_lhs_of_in_is_clear/1)
    each_subquery(query, &verify_lhs_of_not_equals_is_clear/1)
    each_subquery(query, &verify_lhs_of_not_like_is_clear/1)
    each_subquery(query, &verify_ranges_are_clear/1)
    query
  end


  # -------------------------------------------------------------------
  # Top-level checks
  # -------------------------------------------------------------------

  defp verify_usage_of_potentially_crashing_functions(%Query{columns: columns} = query), do:
    Query.Lenses.db_filter_clauses()
    |> Query.Lenses.conditions()
    |> Query.Lenses.operands()
    |> Lens.to_list(query)
    |> Enum.concat(columns)
    |> Enum.each(fn(column) ->
      type = Type.establish_type(column, query)
      if potentially_crashing_function?(type) do
        explanation = type.history_of_restricted_transformations
        |> filter_transformations([:potentially_crashing_function])
        |> Narrative.construct(type.history_of_columns_involved)
        raise CompilationError, message: """
          #{explanation}

          Functions are not allowed to be used in ways that could cause a database exception.
          This situation arises when a column or constant value is divided (`/`)
          by an expression that both contains a database column as well as a constant value
          (for example `age / (age - 20)`), or if the square root is taken of an expression that
          contains a database column as well as a constant value (for example `sqrt(age - 20)`).
          Please note that the system will also classify certain uses of math as potentially being
          a constant, such as `div(age, age)`.
          """
      end
    end)

  def verify_allowed_usage_of_math(query), do:
    Query.Lenses.analyst_provided_expressions()
    |> Lens.to_list(query)
    |> List.flatten()
    |> Enum.each(fn(expression) ->
      type = Type.establish_type(expression, query)
      if restricted_transformations_count(type) > @max_allowed_restricted_functions do
        explanation = type.history_of_restricted_transformations
        |> filter_transformations([:restricted_function])
        |> Narrative.construct(type.history_of_columns_involved)
        raise CompilationError, message: """
          #{explanation}

          Queries containing expressions with a high number of functions that are used in combination
          with constant values are prohibited. For further information about when this condition is
          triggered, please check the restrictions section of the user guides.
          """
      end
    end)

  @allowed_in_functions ~w(lower upper substring trim ltrim rtrim btrim)
  defp verify_lhs_of_in_is_clear(query), do:
    verify_conditions(query, &Condition.in?/1, fn({:in, lhs, _}) ->
      unless clear_lhs?(lhs, query, @allowed_in_functions) do
        raise CompilationError, message:
          "Only #{function_list(@allowed_in_functions)} can be used in the left-hand side of an IN operator."
      end
    end)

  @allowed_not_equals_functions ~w(lower upper substring trim ltrim rtrim btrim)
  defp verify_lhs_of_not_equals_is_clear(query), do:
    verify_conditions(query, &Condition.not_equals?/1, fn({:comparison, lhs, :<>, rhs}) ->
      unless clear_lhs?(lhs, query, @allowed_not_equals_functions), do:
        raise CompilationError, message:
          "Only #{function_list(@allowed_not_equals_functions)} can be used in the left-hand side of an <> operator."
      unless Type.establish_type(rhs, query).constant?, do:
        raise CompilationError, message: "The right-hand side of an <> operator has to be a constant."
    end)

  @allowed_like_functions []
  defp verify_lhs_of_not_like_is_clear(query), do:
    verify_conditions(query, &Condition.not_like?/1, fn({:not, {kind, lhs, _}}) ->
      unless clear_lhs?(lhs, query, @allowed_like_functions) do
        raise CompilationError, message:
          "NOT #{like_kind_name(kind)} can only be applied to an unmodified database column."
      end
    end)

  defp function_list(function_names), do: function_names |> Enum.map(&"`#{&1}`") |> Enum.join(", ")

  defp like_kind_name(:like), do: "LIKE"
  defp like_kind_name(:ilike), do: "ILIKE"

  defp clear_lhs?(%Expression{aggregate?: true, function_args: [lhs]}, query, allowed_functions), do:
    clear_lhs?(lhs, query, allowed_functions)
<<<<<<< HEAD
  defp clear_lhs?(%Expression{function: function, function_args: [lhs]}, query, allowed_functions), do:
    (function in allowed_functions) and clear_lhs?(lhs, query, allowed_functions)
  defp clear_lhs?(lhs, query, _allowed_functions), do: Type.establish_type(lhs, query).raw_column?
=======
  defp clear_lhs?(%Expression{function?: true, function: function, function_args: args}, query, allowed_functions), do:
    (function in allowed_functions) and clear_lhs?(main_argument(args), query, allowed_functions)
  defp clear_lhs?(lhs, query, _allowed_functions), do: establish_type(lhs, query).raw_column?
>>>>>>> 0a707d0d

  defp main_argument(args), do: Enum.at(args, 0)

  defp verify_ranges_are_clear(query), do:
    query
    |> Range.find_ranges()
    |> Enum.each(fn(%Range{column: column, interval: interval}) ->
      unless clear_range_lhs?(column, query, interval) do
        raise CompilationError, message: "Only unmodified database columns can be limited by a range."
      end
    end)

  defp clear_range_lhs?(%Expression{aggregate?: true, function_args: [lhs]}, query, interval), do:
    clear_range_lhs?(lhs, query, interval)
  defp clear_range_lhs?(lhs, query, :implicit), do: Type.establish_type(lhs, query).raw_implicit_range?
  defp clear_range_lhs?(lhs, query, _), do: Type.establish_type(lhs, query).cast_raw_column?

  defp verify_conditions(query, predicate, action), do:
    Query.Lenses.db_filter_clauses()
    |> Query.Lenses.conditions()
    |> Lens.satisfy(predicate)
    |> Lens.to_list(query)
    |> Enum.each(action)


  # -------------------------------------------------------------------
  # Internal functions
  # -------------------------------------------------------------------

  defp each_subquery(query, function), do:
    Helpers.apply_bottom_up(query, fn(subquery) ->
      function.(subquery)
      subquery
    end)

  defp potentially_crashing_function?(type), do:
    Enum.any?(type.history_of_restricted_transformations, fn
      ({:potentially_crashing_function, _}) -> true
      (_) -> false
    end)

  defp restricted_transformations_count(type), do:
    type.history_of_restricted_transformations
    |> Enum.filter(fn
      ({:restricted_function, _}) -> true
      (_) -> false
    end)
    |> Enum.count()

  defp filter_transformations(history_of_transformations, required_types), do:
    history_of_transformations
    |> Enum.filter(fn({type, _}) -> type in required_types end)
    |> Enum.group_by(fn({type, _}) -> type end, fn({_, name}) -> name end)
    |> Enum.map(fn({type, names}) -> {type, Enum.uniq(names)} end)
end<|MERGE_RESOLUTION|>--- conflicted
+++ resolved
@@ -114,15 +114,9 @@
 
   defp clear_lhs?(%Expression{aggregate?: true, function_args: [lhs]}, query, allowed_functions), do:
     clear_lhs?(lhs, query, allowed_functions)
-<<<<<<< HEAD
-  defp clear_lhs?(%Expression{function: function, function_args: [lhs]}, query, allowed_functions), do:
-    (function in allowed_functions) and clear_lhs?(lhs, query, allowed_functions)
-  defp clear_lhs?(lhs, query, _allowed_functions), do: Type.establish_type(lhs, query).raw_column?
-=======
   defp clear_lhs?(%Expression{function?: true, function: function, function_args: args}, query, allowed_functions), do:
     (function in allowed_functions) and clear_lhs?(main_argument(args), query, allowed_functions)
-  defp clear_lhs?(lhs, query, _allowed_functions), do: establish_type(lhs, query).raw_column?
->>>>>>> 0a707d0d
+  defp clear_lhs?(lhs, query, _allowed_functions), do: Type.establish_type(lhs, query).raw_column?
 
   defp main_argument(args), do: Enum.at(args, 0)
 
