--- conflicted
+++ resolved
@@ -170,11 +170,6 @@
 
   defp update_bounds(fun, [bounds]) when fun in ~w(floor ceil round trunc min max avg median), do: bounds
   defp update_bounds(_, _), do: :unknown
-<<<<<<< HEAD
-=======
-
-  defp floor(number), do: number |> :math.floor() |> round()
-  defp ceil(number), do: number |> :math.ceil() |> round()
 
   # -------------------------------------------------------------------
   # Safety analysis
@@ -257,5 +252,4 @@
   defp within_bounds?(:integer, {min, max}), do: min > -@max_int && max < @max_int
   defp within_bounds?(:real, {min, max}), do: min > -@large_float_number && max < @large_float_number
   defp within_bounds?(_, _), do: false
->>>>>>> 21a72146
 end