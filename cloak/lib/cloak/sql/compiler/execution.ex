defmodule Cloak.Sql.Compiler.Execution do
  @moduledoc """
  Makes the compiled query specification ready for execution.

  This is strictly speaking a post-compilation step where we do some transformation
  to the query, in order to be able to safely execute it. Here, we figure out
  things such as noise layers, alignments, or db column positions.
  """

  alias Cloak.DataSource
  alias Cloak.Sql.{CompilationError, Comparison, Expression, FixAlign, Function, Query, Range}
  alias Cloak.Sql.Compiler.Helpers
  alias Cloak.Sql.Query.Lenses
  alias Cloak.Query.DataDecoder


  # -------------------------------------------------------------------
  # API functions
  # -------------------------------------------------------------------

  @doc "Prepares the query for execution."
  @spec prepare(Query.t) :: Query.t
  def prepare(%Query{command: :show} = query), do:
    query
  def prepare(%Query{command: :select} = query), do:
    query
    |> prepare_subqueries()
    |> reject_null_user_ids()
    |> censor_selected_uids()
    |> align_buckets()
    |> align_ranges(Lens.key(:where), :where)
    |> align_join_ranges()
    |> optimize_columns_from_projected_tables()
    |> set_emulation_flag()
    |> partition_where_clauses()
    |> calculate_db_columns()
    |> parse_row_splitters()
    |> compute_aggregators()

  @doc "Creates an executable query which describes a SELECT statement from a single table."
  @spec make_select_query(DataSource.t, String.t, [Expression.t]) :: Query.t
  def make_select_query(data_source, table_name, select_expressions) do
    column_titles = for expression <- select_expressions, do: expression.alias || expression.name
    calculate_db_columns(%Query{
      command: :select,
      subquery?: true,
      columns: select_expressions,
      column_titles: column_titles,
      from: table_name,
      data_source: data_source,
      selected_tables: [DataSource.table(data_source, table_name)]
    })
  end


  # -------------------------------------------------------------------
  # UID handling
  # -------------------------------------------------------------------

  defp reject_null_user_ids(%Query{subquery?: true} = query), do: query
  defp reject_null_user_ids(query), do:
    %{query | where: Comparison.combine(:and, {:not, {:is, Helpers.id_column(query), :null}}, query.where)}

  defp censor_selected_uids(%Query{command: :select, subquery?: false} = query) do
    # In a top-level query, we're replacing all selected expressions which depend on uid columns with the `:*`
    # constant. This allows us to reduce the amount of anonymized values, without compromising the privacy.
    # For example, consider the query `select uid, name from users`. Normally, this would return only `(*, *)`
    # rows. However, with this replacement, we can return names which are frequent enough, without revealing
    # any sensitive information. For example, we could return: `(*, Alice), (*, Bob), (*, *)`, which is
    # not possible without this replacement.
    selected_uids_lens = Lens.key(:columns) |> Lens.all() |> Lens.satisfy(&uid_column?/1)
    update_in(query, [selected_uids_lens], &Expression.constant(&1.type, :*))
  end
  defp censor_selected_uids(query), do: query

  defp uid_column?(%Expression{aggregate?: true}), do: false
  defp uid_column?(column), do: [column] |> extract_columns() |> Enum.any?(& &1.user_id?)


  # -------------------------------------------------------------------
  # Bucket alignment
  # -------------------------------------------------------------------

  defp align_buckets(query) do
    {messages, query} = Lens.get_and_map(Lenses.buckets(), query, &align_bucket/1)
    Query.add_info(query, Enum.reject(messages, &is_nil/1))
  end

  defp align_bucket(column) do
    if Function.bucket_size(column) <= 0 do
      raise CompilationError, message: "Bucket size #{Function.bucket_size(column)} must be > 0"
    end

    aligned = Function.update_bucket_size(column, &FixAlign.align/1)
    if aligned == column do
      {nil, aligned}
    else
      {"Bucket size adjusted from #{Function.bucket_size(column)} to #{Function.bucket_size(aligned)}", aligned}
    end
  end

  defp optimize_columns_from_projected_tables(%Query{projected?: false} = query), do:
    # We're reducing the amount of selected columns from projected subqueries to only
    # those columns which we in fact need in the outer query (`query`).
    #
    # Notice that this has to be done after all verifications have been performed. The reason is that we're
    # conflating the list of selected columns and the list of available columns in the field `columns`.
    # Therefore, we need to perform all checks with all projected table columns selected, and only then can
    # we optimize the list of selected columns from the projected subquery.
    #
    # These two fields should likely be separated, and then we could invoke this function earlier. However,
    # even then, this function can only be invoked after `db_columns` have been calculated, because that is
    # the field we use to decide which columns from projected tables do we in fact need.
    Lens.map(Query.Lenses.direct_projected_subqueries(), query,
        &%{&1 | ast: optimized_projected_subquery_ast(&1.ast, required_column_names(query, &1))})
  defp optimize_columns_from_projected_tables(%Query{projected?: true} = query), do:
    # If this query is projected, then the list was already optimized when the ast for this query
    # has been initially generated, so no need to do anything.
    query

  defp used_columns_from_table(query, table_name) do
    all_terminals = Lens.both(Lenses.terminals(), Lenses.join_conditions_terminals()) |> Lens.to_list(query)
    Lenses.leaf_expressions()
    |> Lens.to_list(all_terminals)
    |> Enum.filter(& &1.table != :unknown and &1.table.name == table_name)
    |> Enum.uniq_by(&Expression.id/1)
  end

  defp required_column_names(query, projected_subquery), do:
    [
      # append uid column
      DataSource.table(projected_subquery.ast.data_source, projected_subquery.alias).user_id |
      # all db columns of the outer query which are from this projected table
      query |> used_columns_from_table(projected_subquery.alias) |> Enum.map(& &1.name)
    ]

  defp optimized_projected_subquery_ast(ast, required_column_names) do
    columns = Enum.filter(ast.columns, & &1.name in required_column_names)
    titles = Enum.filter(ast.column_titles, & &1 in required_column_names)
    %Query{ast | next_row_index: 0, db_columns: [], columns: columns, column_titles: titles}
    |> set_emulation_flag()
    |> calculate_db_columns()
  end


  # -------------------------------------------------------------------
  # Subqueries
  # -------------------------------------------------------------------

  defp prepare_subqueries(query) do
    {info, prepared_subquery} = Lens.get_and_map(Query.Lenses.direct_subqueries(), query, fn(subquery) ->
      ast = prepare_subquery(subquery.ast)
      {ast.info, %{subquery | ast: ast}}
    end)

    Query.add_info(prepared_subquery, Enum.concat(info))
  end

  defp prepare_subquery(parsed_subquery), do:
    parsed_subquery
    |> prepare()
    |> align_limit()
    |> align_offset()
    |> align_ranges(Lens.key(:having), :having)

  @minimum_subquery_limit 10
  defp align_limit(query = %{limit: nil}), do: query
  defp align_limit(query = %{limit: limit}) do
    aligned = limit |> FixAlign.align() |> round() |> max(@minimum_subquery_limit)
    if aligned != limit do
      %{query | limit: aligned}
      |> Query.add_info("Limit adjusted from #{limit} to #{aligned}")
    else
      query
    end
  end

  defp align_offset(query = %{offset: 0}), do: query
  defp align_offset(query = %{limit: limit, offset: offset}) do
    aligned = round(offset / limit) * limit
    if aligned != offset do
      %{query | offset: aligned}
      |> Query.add_info("Offset adjusted from #{offset} to #{aligned}")
    else
      query
    end
  end


  # -------------------------------------------------------------------
  # Normal validators and compilers
  # -------------------------------------------------------------------

  defp expand_arguments(column) do
    (column |> Expression.arguments() |> Enum.flat_map(&expand_arguments/1)) ++ [column]
  end

  defp compute_aggregators(%Query{group_by: [_|_]} = query), do:
    %Query{query | aggregators: Expression.unique_except(aggregators(query), &Expression.row_splitter?/1)}
  defp compute_aggregators(query) do
    case aggregators(query) do
      [] ->
        %Query{query | aggregators: [Expression.count_star()], implicit_count?: true}
      aggregators ->
        %Query{query | aggregators: Expression.unique_except(aggregators, &Expression.row_splitter?/1)}
    end
  end

  defp aggregators(query), do:
    (query.columns ++ having_columns(query))
    |> Enum.flat_map(&expand_arguments/1)
    |> Enum.filter(&(match?(%Expression{function?: true, aggregate?: true}, &1)))

  defp having_columns(query), do:
    Lenses.conditions()
    |> Lenses.operands()
    |> Lens.to_list(query.having)

  defp parse_row_splitters(%Query{} = query) do
    {transformed_columns, query} = transform_splitter_columns(query, query.columns)
    validate_row_splitters_conditions(query)
    %Query{query | columns: transformed_columns}
  end

  defp transform_splitter_columns(query, columns) do
    {reversed_transformed_columns, final_query} =
      Enum.reduce(columns, {[], query},
        fn(column, {columns_acc, query_acc}) ->
          {transformed_column, transformed_query} = transform_splitter_column(column, query_acc)
          {[transformed_column | columns_acc], transformed_query}
        end
      )
    {Enum.reverse(reversed_transformed_columns), final_query}
  end

  defp transform_splitter_column(expression = %Expression{function?: true}, query) do
    {transformed_args, query} = transform_splitter_columns(query, Expression.arguments(expression))
    expression = %{expression | function_args: transformed_args}
    if Function.has_attribute?(expression, :row_splitter) do
      # We are making the simplifying assumption that row splitting functions have
      # the value column returned as part of the first column
      {splitter_row_index, query} = add_row_splitter(query, expression)
      db_column = case expression |> Expression.arguments() |> hd() |> Expression.first_column() do
        nil -> raise CompilationError, message:
          "Function `#{Function.readable_name(expression.function)}` requires that the first argument must be a column."
        value -> value
      end
      column_name = "#{Function.readable_name(expression.function)}_return_value"
      return_type = Function.return_type(expression)
      # This, most crucially, preserves the DB row position parameter
      augmented_column = %Expression{db_column | name: column_name, type: return_type, row_index: splitter_row_index}
      # We need to update all other references to this column (group by, propeprty, etc.)
      query = update_in(query, [Lenses.query_expressions()], &if &1 == expression do augmented_column else &1 end)
      {augmented_column, query}
    else
      {expression, query}
    end
  end
  defp transform_splitter_column(other, query), do: {other, query}

  defp add_row_splitter(query, function_spec) do
    case Enum.find(query.row_splitters, &function_spec == &1.function_spec) do
      %{row_index: splitter_row_index} ->
        {splitter_row_index, query}
      nil ->
        {splitter_row_index, query} = Query.next_row_index(query)
        new_splitter = %{function_spec: function_spec, row_index: splitter_row_index}
        {new_splitter.row_index, %Query{query | row_splitters: query.row_splitters ++ [new_splitter]}}
    end
  end

  defp validate_row_splitters_conditions(%Query{emulated_where: conditions}) do
    conditions
    |> get_in([Query.Lenses.conditions_terminals()])
    |> Enum.any?(&Function.has_attribute?(&1, :row_splitter))
    |> if do
      raise CompilationError, message:
        "Row splitter function used in the `WHERE` clause has to be first used identically in the `SELECT` clause."
    end
  end

  defp partition_where_clauses(query) do
    # extract conditions needing emulation
    {emulated_where, where} = Comparison.partition(query.where,
      &emulated_expression_condition?(&1) or (query.emulated? and multiple_tables_condition?(&1)))
    %Query{query | where: where, emulated_where: emulated_where}
  end

  defp multiple_tables_condition?(condition) do
    Query.Lenses.conditions_terminals()
    |> Lens.to_list([condition])
    |> Enum.map(& &1.table)
    |> Enum.uniq()
    |> Enum.count() > 1
  end

  defp align_join_ranges(query), do:
    query
    |> Query.Lenses.join_condition_lenses()
    |> Enum.reduce(query, fn(lens, query) -> align_ranges(query, lens, :where) end)

  defp align_ranges(query, lens, range_type) do
    clause = Lens.get(lens, query)
    grouped_inequalities = inequalities_by_column(clause)
    range_columns = Map.keys(grouped_inequalities)

    verify_ranges(grouped_inequalities)
    non_range_conditions = Comparison.reject(clause, &Enum.member?(range_columns, Comparison.subject(&1)))

    query = put_in(query, [lens], non_range_conditions)
    Enum.reduce(grouped_inequalities, query, &add_aligned_range(&1, &2, lens, range_type))
  end

  defp add_aligned_range({column, conditions}, query, lens, range_type) do
    {left, right} =
      conditions
      |> Enum.map(&Comparison.value/1)
      |> Enum.sort(&Cloak.Data.lt_eq/2)
      |> List.to_tuple()
      |> FixAlign.align_interval()

    if implement_range?({left, right}, conditions) do
      [lhs, rhs] = conditions
      range = {:and, lhs, rhs}
      update_in(query, [lens], &Comparison.combine(:and, range, &1))
    else
      query
      |> add_clause(lens, {:comparison, column, :<, Expression.constant(column.type, right)})
      |> add_clause(lens, {:comparison, column, :>=, Expression.constant(column.type, left)})
      |> Query.add_info("The range for column #{Expression.display_name(column)} has been adjusted to #{left} <= "
        <> "#{Expression.short_name(column)} < #{right}.")
    end
    |> put_in([Lens.key(:ranges), Lens.front()], Range.new(column, {left, right}, range_type))
  end

  defp implement_range?({left, right}, conditions) do
    [{_, _, left_operator, left_column}, {_, _, right_operator, right_column}] =
      Enum.sort_by(conditions, &Comparison.value/1, &Cloak.Data.lt_eq/2)

    left_operator == :>= && left_column.value == left && right_operator == :< && right_column.value == right
  end

  defp add_clause(query, lens, clause), do: Lens.map(lens, query, &Comparison.combine(:and, clause, &1))

<<<<<<< HEAD
  defp add_subquery_ranges(query) do
    %{query | ranges:
      query
      |> get_in([Query.Lenses.direct_subqueries() |> Lens.key(:ast) |> Lens.key(:ranges) |> Lens.all()])
      |> Enum.map(&(%{&1 | column: %Expression{name: &1.column.alias}}))
      |> Enum.into(query.ranges)
    }
  end

  defp verify_ranges(grouped_inequalities) do
    grouped_inequalities
=======
  defp verify_ranges(clauses) do
    clauses
    |> inequalities_by_column()
>>>>>>> d5014218
    |> Enum.reject(fn({_, comparisons}) -> valid_range?(comparisons) end)
    |> case do
      [{column, _} | _] ->
        raise CompilationError, message: "Column #{Expression.display_name(column)} must be limited to a finite range."
      _ -> :ok
    end
  end

  defp valid_range?(comparisons) do
    case Enum.sort_by(comparisons, &Comparison.direction/1, &Kernel.>/2) do
      [cmp1, cmp2] ->
        Comparison.direction(cmp1) != Comparison.direction(cmp2) &&
          Cloak.Data.lt_eq(Comparison.value(cmp1), Comparison.value(cmp2))
      _ -> false
    end
  end

  defp inequalities_by_column(where_clause) do
    Lenses.conditions()
    |> Lens.to_list(where_clause)
    |> Enum.filter(&Comparison.inequality?/1)
    |> Enum.group_by(&Comparison.subject/1)
    |> Enum.map(&discard_redundant_inequalities/1)
    |> Enum.into(%{})
  end

  defp discard_redundant_inequalities({column, inequalities}) do
    case {bottom, top} = Enum.partition(inequalities, &(Comparison.direction(&1) == :>)) do
      {[], []} -> {column, []}
      {_, []} -> {column, [Enum.max_by(bottom, &Comparison.value/1)]}
      {[], _} -> {column, [Enum.min_by(top, &Comparison.value/1)]}
      {_, _} -> {column, [Enum.max_by(bottom, &Comparison.value/1), Enum.min_by(top, &Comparison.value/1)]}
    end
  end

  defp extract_columns(columns), do:
    Query.Lenses.leaf_expressions() |> Lens.to_list(columns)

  defp calculate_db_columns(query) do
    selected_columns = select_expressions(query)
    floated_columns = range_columns(query)
    {query, floated_columns} = Helpers.drop_redundant_floated_columns(query, selected_columns, floated_columns)
    selected_columns ++ floated_columns
    |> Enum.reduce(query, &Query.add_db_column(&2, &1))
  end

  defp range_columns(%{subquery?: true, emulated?: false}), do: []
  defp range_columns(%{ranges: ranges}), do: ranges |> Enum.map(&(&1.column)) |> extract_columns()

  defp select_expressions(%Query{command: :select, subquery?: true, emulated?: false} = query) do
    Enum.zip(query.column_titles, query.columns)
    |> Enum.map(fn({column_alias, column}) -> %Expression{column | alias: column_alias} end)
  end
  defp select_expressions(%Query{command: :select} = query) do
    # top-level query -> we,re fetching only columns, while other expressions (e.g. function calls)
    # will be resolved in the post-processing phase
    used_columns =
      query
      |> needed_columns()
      |> extract_columns()
      |> Enum.reject(& &1.constant?)
    [Helpers.id_column(query) | used_columns]
  end

  defp needed_columns(query), do:
    [query.columns, query.group_by, query.emulated_where, query.having, Query.order_by_expressions(query)]


  # -------------------------------------------------------------------
  # Query emulation
  # -------------------------------------------------------------------

  defp emulated_expression?(expression), do:
    DataDecoder.needs_decoding?(expression) or Function.has_attribute?(expression, :emulated)

  defp emulated_expression_condition?(condition) do
    Comparison.verb(condition) != :is and
    Query.Lenses.conditions_terminals()
    |> Lens.to_list([condition])
    |> Enum.any?(&emulated_expression?/1)
  end

  defp set_emulation_flag(query), do: %Query{query | emulated?: needs_emulation?(query)}

  defp has_emulated_expressions?(query), do:
    Query.Lenses.all_expressions()
    |> Lens.to_list([query.columns, query.group_by, query.having, query.where])
    |> Enum.any?(&emulated_expression?/1)

  defp has_emulated_join_conditions?(query), do:
    query
    |> Helpers.all_join_conditions()
    |> get_in([Query.Lenses.all_expressions()])
    |> Enum.any?(&emulated_expression?/1)

  defp needs_emulation?(%Query{subquery?: false, from: table}) when is_binary(table), do: false
  defp needs_emulation?(%Query{subquery?: true, from: table} = query) when is_binary(table), do:
    not query.data_source.driver.supports_query?(query) or has_emulated_expressions?(query)
  defp needs_emulation?(query), do:
    not query.data_source.driver.supports_query?(query) or
    query |> get_in([Query.Lenses.direct_subqueries()]) |> Enum.any?(&(&1.ast.emulated?)) or
    (query.subquery? and has_emulated_expressions?(query)) or
    has_emulated_join_conditions?(query)
end<|MERGE_RESOLUTION|>--- conflicted
+++ resolved
@@ -342,23 +342,8 @@
 
   defp add_clause(query, lens, clause), do: Lens.map(lens, query, &Comparison.combine(:and, clause, &1))
 
-<<<<<<< HEAD
-  defp add_subquery_ranges(query) do
-    %{query | ranges:
-      query
-      |> get_in([Query.Lenses.direct_subqueries() |> Lens.key(:ast) |> Lens.key(:ranges) |> Lens.all()])
-      |> Enum.map(&(%{&1 | column: %Expression{name: &1.column.alias}}))
-      |> Enum.into(query.ranges)
-    }
-  end
-
   defp verify_ranges(grouped_inequalities) do
     grouped_inequalities
-=======
-  defp verify_ranges(clauses) do
-    clauses
-    |> inequalities_by_column()
->>>>>>> d5014218
     |> Enum.reject(fn({_, comparisons}) -> valid_range?(comparisons) end)
     |> case do
       [{column, _} | _] ->
