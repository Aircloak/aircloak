defmodule Cloak.Sql.Compiler.Specification do
  @moduledoc "Turns a parsed SQL AST into a `Cloak.Sql.Query` specification describing the user query."

  alias Cloak.DataSource
  alias Cloak.Sql.{Condition, CompilationError, Expression, Function, Query}
  alias Cloak.Sql.Compiler.{Helpers, Validation}
  alias Cloak.Sql.Query.Lenses

  @dummy_location {1, 0}


  # -------------------------------------------------------------------
  # API functions
  # -------------------------------------------------------------------

  @doc "Compiles the parsed query."
  @spec compile(Parser.parsed_query, DataSource.t, [Query.parameter] | nil, Query.view_map) :: Query.t
  def compile(parsed_query, data_source, parameters, views), do:
    %Query{
      data_source: data_source,
      parameters: parameters,
      views: views
    }
    |> Map.merge(parsed_query)
    |> compile_query()


  # -------------------------------------------------------------------
  # Internal functions
  # -------------------------------------------------------------------

  defp compile_query(%Query{command: :show, show: :tables} = query), do:
    %Query{query |
      column_titles: ["name"],
      columns: [%Expression{table: :unknown, constant?: true, name: "name", type: :text}]
    }
  defp compile_query(%Query{command: :show, show: :columns} = query), do:
    %Query{compile_from(query) |
      column_titles: ["name", "type"],
      columns: Enum.map(["name", "type"], &%Expression{table: :unknown, constant?: true, name: &1, type: :text})
    }
  defp compile_query(%Query{command: :select} = query), do:
    query
    |> compile_from()
    |> compile_parameter_types()
    |> expand_star_select()
    |> compile_aliases()
    |> compile_columns()
    |> compile_references()
    |> cast_where_clauses()


  # -------------------------------------------------------------------
  # From
  # -------------------------------------------------------------------

  defp compile_from(query), do:
    query
    |> compile_views()
    |> normalize_from()
    |> compile_projected_tables()
    |> compile_subqueries()
    |> compile_selected_tables()

  defp normalize_from(%Query{} = query), do:
    query
    |> collect_table_aliases()
    |> update_in([Lenses.ast_tables()], &normalize_from(&1, query.data_source))

  defp collect_table_aliases(query) do
    aliases =
      query
      |> get_in([Lenses.ast_tables()])
      |> Enum.filter(&match?({_table_identifier, :as, _alias}, &1))
      |> Enum.map(fn({table_identifier, :as, alias}) -> {alias, find_table!(query.data_source, table_identifier)} end)

    verify_duplicate_aliases(aliases)

    %Query{query | table_aliases: Map.new(aliases)}
  end

  defp verify_duplicate_aliases(aliases) do
    aliases
    |> Enum.map(fn({alias, _}) -> alias end)
    |> Enum.group_by(&(&1))
    |> Enum.reject(&match?({_alias, [_]}, &1))
    |> Enum.map(fn({alias, _}) -> alias end)
    |> case do
      [duplicate_alias | _] ->
        raise CompilationError, message: "Table alias `#{duplicate_alias}` used more than once."
      [] -> :ok
    end
  end

  defp normalize_from({_table_identifier, :as, alias}, _data_source), do:
    alias
  defp normalize_from(table_identifier, data_source), do:
    find_table!(data_source, table_identifier).name

  defp find_table!(data_source, table_identifier = {_, table_name}) do
    case data_source |> DataSource.tables() |> find_table(table_identifier) do
      nil -> raise CompilationError, message: "Table `#{table_name}` doesn't exist."
      table -> table
    end
  end

  defp find_table(tables, {:quoted, name}), do: Enum.find(tables, &name == &1.name)
  defp find_table(tables, {:unquoted, name}), do: Enum.find(tables, &insensitive_equal?(name, &1.name))

  defp insensitive_equal?(s1, s2), do: String.downcase(s1) == String.downcase(s2)


  # -------------------------------------------------------------------
  # Views
  # -------------------------------------------------------------------

  defp compile_views(query) do
    compiled = do_compile_views(query.from, query)
    %Query{query | from: compiled}
  end

  defp do_compile_views({:join, join}, query) do
    {:join, %{join |
      lhs: do_compile_views(join.lhs, query),
      rhs: do_compile_views(join.rhs, query)
    }}
  end
  defp do_compile_views({_, name} = table_or_view, query) when is_binary(name) do
    case Map.fetch(query.views, name) do
      {:ok, view_sql} -> view_to_subquery(name, view_sql, query)
      :error -> table_or_view
    end
  end
  defp do_compile_views({table_or_view, :as, alias}, query) do
    case do_compile_views(table_or_view, query) do
      {:subquery, subquery} -> {:subquery, %{subquery | alias: alias}}
      other -> {other, :as, alias}
    end
  end
  defp do_compile_views({:subquery, subquery}, _query), do:
    {:subquery, subquery}

  defp view_to_subquery(view_name, view_sql, query) do
    if Enum.any?(
      query.data_source.tables,
      fn({_id, table}) -> insensitive_equal?(table.name, view_name) end
    ) do
      raise CompilationError,
        message: "There is both a table, and a view named `#{view_name}`. Rename the view to resolve the conflict."
    end

    case Cloak.Sql.Parser.parse(view_sql) do
      {:ok, parsed_view} -> {:subquery, %{ast: Map.put(parsed_view, :view?, true), alias: view_name}}
      {:error, error} -> raise CompilationError, message: "Error in the view `#{view_name}`: #{error}"
    end
  end


  # -------------------------------------------------------------------
  # Projected tables
  # -------------------------------------------------------------------

  defp compile_projected_tables(%Query{projected?: true} = query), do: query
  defp compile_projected_tables(query), do:
    Lens.map(Lenses.leaf_tables(), query, &compile_projected_table(&1, query))

  defp compile_projected_table(table_name, query) do
    case table_from_name_or_alias!(query, table_name) do
      %{projection: nil} -> table_name
      projected_table -> projected_table_ast(projected_table, table_name, :all, query)
    end
  end

  defp projected_table_ast(%{projection: nil}, table_alias, _column_to_select, _query), do:
    {:quoted, table_alias}
  defp projected_table_ast(table, table_alias, columns_to_select, query) do
    # note that we're fetching the table from the data source, because projection name is not an alias
    joined_table = DataSource.table(query.data_source, table.projection.table)
    {:subquery, %{
      alias: table_alias,
      table_name: table.name,
      ast: %{
        command: :select,
        projected?: true,
        columns:
          [uid_column_ast(joined_table.name, joined_table.user_id, table) |
            table.columns
            |> Enum.map(&(&1.name))
            |> Enum.reject(&(&1 == table.user_id))
            |> Enum.filter(&(columns_to_select == :all || Enum.member?(columns_to_select, &1)))
            |> Enum.map(&column_ast(table.name, &1))
          ],
        from:
          {:join, %{
            type: :inner_join,
            lhs: {:quoted, table.name},
            rhs: projected_table_ast(joined_table, joined_table.name, [table.projection.primary_key], query),
            conditions: {:comparison,
              column_ast(table.name, table.projection.foreign_key),
              :=,
              column_ast(joined_table.name, table.projection.primary_key)
            }
          }}
      }
    }}
  end

  defp uid_column_ast(table_name, column_name, %{projection: projection}), do:
    {column_ast(table_name, column_name), :as, projection[:user_id_alias] || column_name}

  defp column_ast(table_name, column_name), do:
    {:identifier, {:quoted, table_name}, {:quoted, column_name}, @dummy_location}

  # -------------------------------------------------------------------
  # Subqueries
  # -------------------------------------------------------------------

  defp compile_subqueries(query), do:
    Lens.map(Lenses.direct_subqueries(), query,  &%{&1 | ast: compile_subquery(&1.ast, &1.alias, query)})

  defp compile_subquery(parsed_subquery, alias, parent_query), do:
    parsed_subquery
    |> Map.put(:subquery?, true)
    |> Map.put(:virtual_table?, parent_query.virtual_table?)
    |> compile(parent_query.data_source, parent_query.parameters, parent_query.views)
    |> ensure_uid_selected(alias)


  # -------------------------------------------------------------------
  # Selected tables
  # -------------------------------------------------------------------

  defp compile_selected_tables(query), do:
    %Query{query | selected_tables: selected_tables(query.from, query)}

  defp selected_tables({:join, join}, query), do:
    selected_tables(join.lhs, query) ++ selected_tables(join.rhs, query)
  defp selected_tables({:subquery, subquery}, _query) do
    user_id_name =
      if subquery.ast.virtual_table? do
        nil
      else
        # In a subquery we should have the `user_id` already in the list of selected columns.
        user_id_index = Enum.find_index(subquery.ast.columns, &(&1.user_id?))
        Enum.at(subquery.ast.column_titles, user_id_index)
      end
    columns =
        Enum.zip(subquery.ast.column_titles, subquery.ast.columns)
        |> Enum.map(fn({alias, column}) ->
          DataSource.Table.column(alias, Function.type(column), visible?: not column.synthetic?) end)
        |> Enum.uniq()
    keys =
      Enum.zip(subquery.ast.column_titles, subquery.ast.columns)
      |> Enum.filter(fn({_, column}) -> Expression.key?(column) end)
      |> Enum.map(fn({title, _}) -> title end)

    [DataSource.Table.new(subquery.alias, user_id_name, columns: columns, keys: keys)]
  end
  defp selected_tables(table_name, query) when is_binary(table_name), do:
    [%{table_from_name_or_alias!(query, table_name) | name: table_name}]

  defp table_from_name_or_alias!(query, table_name) do
    table = Map.get(query.table_aliases, table_name, DataSource.table(query.data_source, table_name))
    true = (table != nil)
    table
  end

  # -------------------------------------------------------------------
  # Parameter types
  # -------------------------------------------------------------------

  defp compile_parameter_types(query), do:
    query
    |> do_compile_parameter_types()
    |> check_missing_parameter_types()

  defp do_compile_parameter_types(%Query{parameters: parameters} = query) when is_list(parameters), do:
    # Parameters are bound
    parameters
    |> Enum.with_index()
    |> Enum.reduce(query, fn({param, index}, query) -> Query.set_parameter_type(query, index + 1, param.type) end)
  defp do_compile_parameter_types(%Query{parameters: nil} = query), do:
    # Parameters are not bound. This is possible if PostgreSQL client issues a describe command before it
    # binds parameters, which is allowed by the protocol. In this case, we'll derive parameter types from
    # cast expressions. In other words, with late binding the parameter must be explicitly casted, so we
    # can determine its type.
    query
    |> add_parameter_types_from_subqueries()
    |> add_parameter_types_from_casts()

  defp add_parameter_types_from_subqueries(query), do:
    Enum.reduce(
      get_in(query, [Lenses.direct_subqueries()]),
      query,
      &Query.merge_parameter_types(&2, &1.ast)
    )

  defp add_parameter_types_from_casts(query), do:
    Enum.reduce(
      get_in(query, [Lenses.raw_parameter_casts()]),
      query,
      fn({:function, {:cast, type}, [{:parameter, index}], _location}, query) ->
        Query.set_parameter_type(query, index, type)
      end
    )

  defp check_missing_parameter_types(%Query{subquery?: true} = query), do:
    query
  defp check_missing_parameter_types(%Query{subquery?: false} = query) do
    # This verifies whether there's a missing parameter type. This can happen if a late bound parameter has
    # not been casted, or if it's omitted from the query.
    case Enum.find_index(Query.parameter_types(query), &(&1 == :unknown)) do
      nil -> query
      index -> parameter_error(index + 1)
    end
  end

  defp parameter_error(parameter_index), do:
    raise(CompilationError, message: "The type for parameter `$#{parameter_index}` cannot be determined.")


  # -------------------------------------------------------------------
  # Transformation of columns
  # -------------------------------------------------------------------

  defp expand_star_select(query), do:
    %Query{query | columns: Enum.flat_map(query.columns, &expand_select_all(&1, query))}

  defp expand_select_all(:*, query), do:
    query
    |> all_visible_columns()
    |> columns_to_identifiers()
  defp expand_select_all({:*, table_name}, query) do
    with [] <-
      query
      |> all_visible_columns()
      |> Enum.filter(&(&1.table.name == table_name))
      |> columns_to_identifiers()
    do
      raise CompilationError, message:
        "Select clause `#{table_name}`.* cannot be resolved because the table does not exist in the `FROM` list."
    end
  end
  defp expand_select_all(column, _query), do:
    [column]

  defp all_visible_columns(query), do:
    query.selected_tables
    |> Enum.flat_map(fn(table) -> Enum.map(table.columns, fn(column) -> %{table: table, column: column} end) end)
    |> Enum.filter(&(&1.column.visible?))

  defp columns_to_identifiers(columns), do:
    Enum.map(columns, &{:identifier, &1.table.name, {:unquoted, &1.column.name}, @dummy_location})

  defp compile_aliases(%Query{columns: [_|_] = columns} = query) do
    verify_aliases(query)
    column_titles = Enum.map(columns, &column_title(&1, query.selected_tables))
    aliases = for {column, :as, name} <- columns, into: %{}, do:
      {{:identifier, :unknown, {:unquoted, name}, @dummy_location}, column}
    columns = Enum.map(columns, fn ({column, :as, _name}) -> column; (column) -> column end)
    order_by = for {column, direction} <- query.order_by, do: {resolve_alias(aliases, column), direction}
    group_by = for identifier <- query.group_by, do: resolve_alias(aliases, identifier)
    where = update_in(query.where, [Lenses.conditions_terminals()], &resolve_alias(aliases, &1))
    having = update_in(query.having, [Lenses.conditions_terminals()], &resolve_alias(aliases, &1))
    %Query{query | columns: columns, column_titles: column_titles,
      group_by: group_by, order_by: order_by, where: where, having: having}
  end
  defp compile_aliases(query), do: query

  defp resolve_alias(aliases, identifier = {:identifier, table, column, _loc}), do:
    Map.get(aliases, {:identifier, table, column, @dummy_location}, identifier)
  defp resolve_alias(_aliases, other), do: other

  defp column_title({_identifier, :as, alias}, _selected_tables), do: alias
<<<<<<< HEAD
  defp column_title({:function, {:cast, _}, _, _}, _selected_tables), do: "cast"
  defp column_title({:function, {:bucket, _}, _, _}, _selected_tables), do: "bucket"
  defp column_title({:function, name, _, _}, _selected_tables), do: name
=======
  defp column_title({:function, {:cast, _}, [expression]}, selected_tables), do:
    column_title(expression, selected_tables)
  defp column_title({:function, {:bucket, _}, _}, _selected_tables), do: "bucket"
  defp column_title({:function, name, _}, _selected_tables), do: name
>>>>>>> 0c2cebda
  defp column_title({:distinct, identifier}, selected_tables), do: column_title(identifier, selected_tables)
  # This is needed for data sources that support dotted names for fields (MongoDB)
  defp column_title({:identifier, {:unquoted, table}, {:unquoted, column}, _}, selected_tables), do:
    if find_table(selected_tables, {:unquoted, table}) == nil, do: "#{table}.#{column}", else: column
  defp column_title({:identifier, _table, {_, column}, _}, _selected_tables), do: column
  defp column_title({:constant, _, _, _}, _selected_tables), do: ""
  defp column_title({:parameter, _}, _selected_tables), do: ""

  # Subqueries can produce column-names that are not actually in the table. Without understanding what
  # is being produced by the subquery (currently it is being treated as a blackbox), we cannot validate
  # the outer column selections
  defp verify_aliases(query) do
    aliases = for {_column, :as, name} <- query.columns, do: name
    all_columns = query |> all_visible_columns() |> Enum.map(&(&1.column.name))
    possible_identifiers = aliases ++ all_columns
    referenced_identifiers =
      (for {identifier, _direction} <- query.order_by, do: identifier) ++
      query.group_by ++
      Lens.to_list(Lenses.conditions_terminals(), [query.where, query.having])
    ambiguous_names = for {:identifier, :unknown, {_, name}, _} <- referenced_identifiers,
      Enum.count(possible_identifiers, &name == &1) > 1, do: name
    case ambiguous_names do
      [] -> :ok
      [name | _rest] -> raise CompilationError, message: "Usage of `#{name}` is ambiguous."
    end
  end

  defp compile_columns(query) do
    columns_by_name =
      for table <- query.selected_tables, column <- table.columns do
        Expression.column(column, table)
      end
      |> Enum.group_by(&(&1.name))
    query = map_terminal_elements(query, &normalize_table_name(&1, query.selected_tables))
    map_terminal_elements(query, &identifier_to_column(&1, columns_by_name, query))
  end

  defp map_terminal_elements(query, mapper_fun), do:
    Lens.map(Lenses.terminals(), query, mapper_fun)

  defp normalize_table_name({:identifier, table_identifier = {_, name}, column, location}, selected_tables) do
    case find_table(selected_tables, table_identifier) do
      nil -> {:identifier, name, column, location}
      table -> {:identifier, table.name, column, location}
    end
  end
  defp normalize_table_name(x, _), do: x

  defp identifier_to_column({:identifier, :unknown, identifier = {_, column_name}, loc}, columns_by_name, _query) do
    case get_columns(columns_by_name, identifier) do
      [column] -> column
      [_|_] -> raise CompilationError, message: "Column `#{column_name}` is ambiguous."
      nil ->
        columns_by_name
        |> Map.values()
        |> List.flatten()
        |> Enum.map(&(&1.table))
        |> Enum.uniq()
        |> case do
            [table] ->
              raise CompilationError, message: "Column `#{column_name}` doesn't exist in table `#{table.name}`."
            [_|_] ->
              raise CompilationError, message: "Column `#{column_name}` doesn't exist in any of the selected tables."
          end
    end
    |> Expression.set_location(loc)
  end
  defp identifier_to_column({:identifier, table, identifier = {_, column_name}, loc}, columns_by_name, query) do
    if Enum.any?(query.selected_tables, &(&1.name == table)) do
      case get_columns(columns_by_name, identifier) do
        nil ->
          raise CompilationError, message: "Column `#{column_name}` doesn't exist in table `#{table}`."
        columns ->
          case Enum.find(columns, &insensitive_equal?(&1.table.name, table)) do
            nil ->
              raise CompilationError, message: "Column `#{column_name}` doesn't exist in table `#{table}`."
            column -> column
          end
      end
    else
      case get_columns(columns_by_name, {:unquoted, "#{table}.#{column_name}"}) do
        [column] -> column
        [_|_] -> raise CompilationError, message: "Column `#{table}.#{column_name}` is ambiguous."
        nil -> raise CompilationError, message: "Missing FROM clause entry for table `#{table}`."
      end
    end
    |> Expression.set_location(loc)
  end
  defp identifier_to_column({:function, name, args, location} = function, _columns_by_name, query) do
    function
    |> Validation.verify_function(query.subquery?)
    |> Function.return_type()
    |> case do
      nil -> raise CompilationError, message: function_argument_error_message(function)
      type -> Expression.function(name, args, type, Function.has_attribute?(name, :aggregator))
    end
    |> Expression.set_location(location)
  end
  defp identifier_to_column({:parameter, index}, _columns_by_name, query) do
    param_value = if query.parameters != nil, do: Enum.at(query.parameters, index - 1).value
    param_type = Query.parameter_type(query, index)
    if param_type == :unknown, do: parameter_error(index)
    Expression.constant(param_type, param_value)
  end
  defp identifier_to_column({:constant, type, value, location}, _columns_by_name, _query), do:
    Expression.constant(type, value) |> Expression.set_location(location)
  defp identifier_to_column({:like_pattern, {:constant, _, pattern, location}, {:constant, _, escape, _}}, _, _) do
    if escape == nil or String.length(escape) == 1 do
      Expression.like_pattern(pattern, escape)
    else
      raise CompilationError, message: "Escape string must be one character."
    end
    |> Expression.set_location(location)
  end
  defp identifier_to_column(other, _columns_by_name, _query), do: other

  defp get_columns(columns_by_name, {:unquoted, name}) do
    columns_by_name
    |> Enum.filter(fn({key, _}) -> insensitive_equal?(name, key) end)
    |> Enum.flat_map(fn({_key, columns}) -> columns end)
    |> case do
      [] -> nil
      columns -> columns
    end
  end
  defp get_columns(columns_by_name, {:quoted, name}), do: Map.get(columns_by_name, name)

  defp function_argument_error_message({:function, name, _, _} = function_call) do
    cond do
      Function.cast?(function_call) ->
        [cast_source] = actual_types(function_call)
        cast_target = Function.cast_target(function_call)
        "Cannot cast value of type `#{cast_source}` to type `#{cast_target}`."
      many_overloads?(function_call) ->
        "Arguments of type (#{function_call |> actual_types() |> quoted_types()}) are incorrect"
          <> " for `#{Function.readable_name(name)}`."
      true ->
        "Function `#{Function.readable_name(name)}` requires arguments of type #{expected_types(function_call)}"
          <> ", but got (#{function_call |> actual_types() |> quoted_types()})."
    end
  end

  defp actual_types(function_call), do:
    Function.arguments(function_call)
    |> Enum.map(fn
      (%Expression{} = expression) -> expression.type
      (:*) -> "unspecified type"
    end)

  defp many_overloads?(function_call), do: length(Function.argument_types(function_call)) > 4

  defp quoted_types(items), do: items |> Enum.map(&quoted_type/1) |> Enum.join(", ")

  defp quoted_type({:optional, type}), do: "[" <> quoted_type(type) <> "]"
  defp quoted_type({:many1, type}), do: "[" <> quoted_type(type) <> "]+"
  defp quoted_type({:or, types}), do: types |> Enum.map(&quoted_type/1) |> Enum.join(" | ")
  defp quoted_type({:constant, type}), do: "`constant #{type}`"
  defp quoted_type(type), do: "`#{type}`"

  defp expected_types(function_call), do:
    Function.argument_types(function_call)
    |> Enum.map(&quoted_types/1)
    |> Enum.map(&"(#{&1})")
    |> Enum.join(" or ")


  # -------------------------------------------------------------------
  # Resolving of references
  # -------------------------------------------------------------------

  defp compile_references(query), do:
    query
    |> compile_group_by_references()
    |> compile_order_by_references()

  defp compile_group_by_references(query), do:
    %Query{query | group_by: Enum.map(query.group_by, &compile_reference(&1, query, "GROUP BY"))}

  defp compile_order_by_references(query), do:
    %Query{query | order_by:
      Enum.map(
        query.order_by,
        fn({expression, direction}) -> {compile_reference(expression, query, "ORDER BY"), direction} end
      )
    }

  defp compile_reference(%Expression{constant?: true, type: :integer} = reference, query, clause_name) do
    unless reference.value in 1..length(query.columns), do:
      raise(CompilationError,
        message: "`#{clause_name}` position `#{reference.value}` is out of the range of selected columns.")

    Enum.at(query.columns, reference.value - 1)
  end
  defp compile_reference(%Expression{constant?: true, type: _}, _query, clause_name), do:
    raise(CompilationError, message: "Non-integer constant is not allowed in `#{clause_name}`.")
  defp compile_reference(expression, _query, _clause_name), do:
    expression


  # -------------------------------------------------------------------
  # Where clauses
  # -------------------------------------------------------------------

  defp cast_where_clauses(query), do:
    Lens.map(Lenses.filter_clauses() |> Lenses.conditions(), query, &cast_where_clause/1)

  defp cast_where_clause(clause) do
    column = Condition.subject(clause)
    do_cast_where_clause(clause, column.type)
  end

  @castable_conditions [:datetime, :time, :date]

  defp do_cast_where_clause({:comparison, identifier, comparator, rhs}, type) when type in @castable_conditions do
    if Expression.constant?(rhs) do
      {:comparison, identifier, comparator, parse_time(rhs, type)}
    else
      {:comparison, identifier, comparator, rhs}
    end
  end
  defp do_cast_where_clause({:in, column, values}, type) when type in @castable_conditions, do:
    {:in, column, Enum.map(values, &parse_time(&1, type))}
  defp do_cast_where_clause(clause, _), do: clause

  defp parse_time(expression, type) do
    value = Expression.value(expression)

    case do_parse_time(value, type) do
      {:ok, result} -> Expression.constant(type, result)
      _ -> raise CompilationError, message: "Cannot cast `#{value}` to #{type}."
    end
  end

  defp do_parse_time(string, :date) when is_binary(string), do: Cloak.Time.parse_date(string)
  defp do_parse_time(string, :time) when is_binary(string), do: Cloak.Time.parse_time(string)
  defp do_parse_time(string, :datetime) when is_binary(string), do: Cloak.Time.parse_datetime(string)
  defp do_parse_time(_, _), do: {:error, :invalid_cast}


  # -------------------------------------------------------------------
  # UID selection in a subquery
  # -------------------------------------------------------------------

  defp ensure_uid_selected(subquery, alias) do
    case auto_select_uid_column(subquery) do
      nil -> subquery

      :error ->
        possible_uid_columns =
          Helpers.all_id_columns_from_tables(subquery)
          |> Enum.map(&Expression.display_name/1)
          |> case do
            [column] -> "the column #{column}"
            columns -> "one of the columns #{Enum.join(columns, ", ")}"
          end
        raise CompilationError, message:
          "Missing a user id column in the select list of #{"subquery `#{alias}`"}. " <>
          "To fix this error, add #{possible_uid_columns} to the subquery select list."

      uid_column ->
        uid_alias = "__auto_selected_#{uid_column.table.name}.#{uid_column.name}__"
        selected_expression = %Expression{uid_column | alias: uid_alias, synthetic?: true}
        %Query{subquery |
          columns: subquery.columns ++ [selected_expression],
          column_titles: subquery.column_titles ++ [uid_alias]
        }
    end
  end

  defp auto_select_uid_column(subquery) do
    cond do
      # virtual table queries don't require user ids
      subquery.virtual_table? -> nil

      # uid column is already explicitly selected
      Helpers.uid_column_selected?(subquery) -> nil

      # no group by and no aggregate -> select any uid column
      match?(%Query{group_by: []}, subquery) && not Helpers.aggregate?(subquery) ->
        hd(Helpers.all_id_columns_from_tables(subquery))

      # uid column is in a group by -> select that uid
      (uid_column = Enum.find(subquery.group_by, &(&1.user_id?))) != nil ->
        uid_column

      # we can't select a uid column
      true -> :error
    end
  end
end<|MERGE_RESOLUTION|>--- conflicted
+++ resolved
@@ -372,16 +372,10 @@
   defp resolve_alias(_aliases, other), do: other
 
   defp column_title({_identifier, :as, alias}, _selected_tables), do: alias
-<<<<<<< HEAD
-  defp column_title({:function, {:cast, _}, _, _}, _selected_tables), do: "cast"
+  defp column_title({:function, {:cast, _}, [expression], _}, selected_tables), do:
+    column_title(expression, selected_tables)
   defp column_title({:function, {:bucket, _}, _, _}, _selected_tables), do: "bucket"
   defp column_title({:function, name, _, _}, _selected_tables), do: name
-=======
-  defp column_title({:function, {:cast, _}, [expression]}, selected_tables), do:
-    column_title(expression, selected_tables)
-  defp column_title({:function, {:bucket, _}, _}, _selected_tables), do: "bucket"
-  defp column_title({:function, name, _}, _selected_tables), do: name
->>>>>>> 0c2cebda
   defp column_title({:distinct, identifier}, selected_tables), do: column_title(identifier, selected_tables)
   # This is needed for data sources that support dotted names for fields (MongoDB)
   defp column_title({:identifier, {:unquoted, table}, {:unquoted, column}, _}, selected_tables), do:
