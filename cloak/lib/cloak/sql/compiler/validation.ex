defmodule Cloak.Sql.Compiler.Validation do
  @moduledoc "Methods for query validation."

  alias Cloak.CyclicGraph
  alias Cloak.Sql.{CompilationError, Expression, Function, Query, Condition}
  alias Cloak.Sql.Compiler.Helpers
  alias Cloak.Sql.Query.Lenses

  # -------------------------------------------------------------------
  # API functions
  # -------------------------------------------------------------------

  @doc "Checks that the query specification respects the SQL standard."
  @spec verify_standard_restrictions(Query.t()) :: Query.t()
  def verify_standard_restrictions(%Query{command: :show} = query), do: query

  def verify_standard_restrictions(%Query{command: :select} = query) do
    Helpers.each_subquery(query, &verify_standard_functions_usage/1)
    Helpers.each_subquery(query, &verify_duplicate_tables/1)
    Helpers.each_subquery(query, &verify_aggregated_columns/1)
    Helpers.each_subquery(query, &verify_aggregators/1)
    Helpers.each_subquery(query, &verify_group_by_functions/1)
    Helpers.each_subquery(query, &verify_standard_joins/1)
    Helpers.each_subquery(query, &verify_where/1)
    Helpers.each_subquery(query, &verify_having/1)
    Helpers.each_subquery(query, &verify_limit/1)
    Helpers.each_subquery(query, &verify_offset/1)
    Helpers.each_subquery(query, &verify_in/1)
    Helpers.each_subquery(query, &verify_division_by_zero/1)
    query
  end

  @doc "Checks that the query specification respects the anonymization restrictions."
  @spec verify_anonymization_restrictions(Query.t()) :: Query.t()
  def verify_anonymization_restrictions(%Query{command: :show} = query), do: query

  def verify_anonymization_restrictions(%Query{command: :select} = query) do
    verify_user_id_usage_in_subqueries(query)
    Helpers.each_subquery(query, &verify_anonymization_functions_usage/1)
    Helpers.each_subquery(query, &verify_anonymization_joins/1)
    Helpers.each_subquery(query, &verify_sample_rate/1)
    Helpers.each_subquery(query, &verify_inequalities/1)
    query
  end

  # -------------------------------------------------------------------
  # Duplicate tables
  # -------------------------------------------------------------------

  defp verify_duplicate_tables(query) do
    with [duplicate_table | _] <- duplicate_tables(query) do
      raise CompilationError, message: "Table name `#{duplicate_table}` specified more than once."
    end
  end

  defp duplicate_tables(query),
    do:
      query.selected_tables
      |> Enum.group_by(& &1.name)
      |> Enum.reject(&match?({_name, [_]}, &1))
      |> Enum.map(fn {name, _} -> name end)

  # -------------------------------------------------------------------
  # Columns and expressions
  # -------------------------------------------------------------------

  defp verify_standard_functions_usage(query) do
    Lenses.query_expressions()
    |> Lens.filter(& &1.function?)
    |> Lens.to_list(query)
    |> Enum.map(&verify_standard_function_usage/1)
  end

  defp verify_standard_function_usage(%Expression{function: name, function_args: args} = expression) do
    if not Function.aggregator?(name) and match?([{:distinct, _}], args),
      do:
        raise(
          CompilationError,
          source_location: expression.source_location,
          message: "`DISTINCT` specified in non-aggregating function `#{Function.readable_name(name)}`."
        )

    :ok
  end

  defp verify_anonymization_functions_usage(query) do
    Lenses.query_expressions()
    |> Lens.filter(& &1.function?)
    |> Lens.to_list(query)
    |> Enum.map(&verify_anonymization_function_usage(&1, query))
  end

  defp verify_anonymization_function_usage(%Expression{function: name} = expression, query) do
    if query.type == :anonymized and name in ~w(min max median) and
         expression.function_args |> Enum.at(0) |> Function.type() == :text do
      raise(
        CompilationError,
        source_location: expression.source_location,
        message: """
        Aggregator `#{name}` is not allowed over arguments of type `text` in anonymizing contexts.
        For more information see the "Text operations" subsection of the "Restrictions" section in the user guides.
        """
      )
    end

<<<<<<< HEAD
    if Function.internal?(name),
      do:
        raise(
          CompilationError,
          source_location: expression.source_location,
          message: "Function `#{Function.readable_name(name)}` can only be used internally."
        )
=======
    if Function.has_attribute?(name, {:not_in, query.type}) do
      raise(
        CompilationError,
        source_location: expression.source_location,
        message: "Function `#{Function.readable_name(name)}` is not allowed in `#{query.type}` subqueries."
      )
    end

    if Function.internal?(name) do
      raise(
        CompilationError,
        source_location: expression.source_location,
        message: "Function `#{Function.readable_name(name)}` can only be used internally."
      )
    end
>>>>>>> de88a891

    :ok
  end

  defp verify_aggregated_columns(query) do
    case invalid_individual_columns(query) do
      [] ->
        :ok

      [column = %{source_location: location} | _rest] ->
        raise CompilationError,
          source_location: location,
          message:
            "Column #{Expression.display_name(column)} needs " <>
              "to appear in the `GROUP BY` clause or be used in an aggregate function."
    end
  end

  defp invalid_individual_columns(query) do
    if Helpers.aggregates?(query) or Helpers.group_by?(query) do
      query
      |> Query.bucket_columns()
      |> Enum.reject(& &1.synthetic?)
      |> Enum.flat_map(&invalid_columns_in_aggregate(query, &1))
    else
      []
    end
  end

  defp valid_expression_in_aggregate?(query, column) do
    cond do
      Expression.constant?(column) ->
        true

      Expression.member?(query.group_by, column) ->
        true

      column.function? ->
        column.aggregate? or Enum.all?(column.function_args, &valid_expression_in_aggregate?(query, &1))

      true ->
        false
    end
  end

  defp invalid_columns_in_aggregate(_query, :*), do: []
  defp invalid_columns_in_aggregate(query, {:distinct, column}), do: invalid_columns_in_aggregate(query, column)

  defp invalid_columns_in_aggregate(query, expression) do
    cond do
      valid_expression_in_aggregate?(query, expression) -> []
      expression.function? -> Enum.flat_map(expression.function_args, &invalid_columns_in_aggregate(query, &1))
      true -> [expression]
    end
  end

  defp verify_aggregators(query) do
    query
    |> Query.bucket_columns()
    |> Enum.flat_map(&aggregate_subexpressions/1)
    |> Enum.filter(&(&1 |> aggregate_subexpressions() |> Enum.count() > 1))
    |> case do
      [] ->
        :ok

      [column = %{source_location: location} | _rest] ->
        raise CompilationError,
          source_location: location,
          message: "Expression `#{Expression.display(column)}` recursively calls multiple aggregators."
    end
  end

  defp verify_group_by_functions(query) do
    query.group_by
    |> Enum.filter(&aggregate_expression?/1)
    |> case do
      [] ->
        :ok

      [expression | _] ->
        [aggregate | _] = aggregate_subexpressions(expression)

        raise CompilationError,
          source_location: aggregate.source_location,
          message:
            "Aggregate function `#{Function.readable_name(aggregate.function)}` can not be used in the `GROUP BY` clause."
    end
  end

  # -------------------------------------------------------------------
  # Joins
  # -------------------------------------------------------------------

  defp verify_standard_joins(query) do
    verify_join_types(query)
    verify_join_conditions_scope(query.from, [])
  end

  defp verify_anonymization_joins(query) do
    verify_all_selected_tables_have_uids(query)
    verify_all_uid_columns_are_compared_in_joins(query)
  end

  defp verify_all_selected_tables_have_uids(%Query{type: :standard}), do: :ok

  defp verify_all_selected_tables_have_uids(query) do
    Enum.each(query.selected_tables, fn table ->
      unless table.user_id != nil do
        raise CompilationError,
          message:
            "Table/subquery `#{table.name}` has no associated user id." <>
              " Userless data can not be used in anonymizing queries."
      end
    end)
  end

  defp verify_all_uid_columns_are_compared_in_joins(%Query{type: :standard}), do: :ok

  defp verify_all_uid_columns_are_compared_in_joins(query),
    do:
      CyclicGraph.with(fn graph ->
        query
        |> Helpers.all_id_columns_from_tables()
        |> Enum.each(&CyclicGraph.add_vertex(graph, {&1.table.name, &1.name}))

        conditions = Lens.to_list(Query.Lenses.conditions(), query.where) ++ Helpers.all_join_conditions(query)

        for {:comparison, column1, :=, column2} <- conditions, column1.user_id?, column2.user_id?, column1 != column2 do
          CyclicGraph.connect!(
            graph,
            {column1.table.name, column1.name},
            {column2.table.name, column2.name}
          )
        end

        with [{{table1, column1}, {table2, column2}} | _] <- CyclicGraph.disconnected_pairs(graph) do
          raise CompilationError,
            message:
              "Missing where comparison for uid columns of tables `#{table1}` and `#{table2}`. " <>
                "You can fix the error by adding `#{table1}.#{column1} = #{table2}.#{column2}` " <>
                "condition to the `WHERE` clause."
        end
      end)

  defp verify_join_conditions_scope({:join, join}, selected_tables) do
    selected_tables = verify_join_conditions_scope(join.lhs, selected_tables)
    selected_tables = verify_join_conditions_scope(join.rhs, selected_tables)

    Lens.each(Lenses.conditions_terminals(), join.conditions, fn
      %Cloak.Sql.Expression{
        table: %{name: table_name},
        name: column_name,
        source_location: location
      } ->
        verify_scope(selected_tables, table_name, column_name, location)

      {:identifier, table_name, {_, column_name}, location} ->
        verify_scope(selected_tables, table_name, column_name, location)

      _ ->
        :ok
    end)

    verify_where_clauses(join.conditions)
    selected_tables
  end

  defp verify_join_conditions_scope({:subquery, subquery}, selected_tables), do: [subquery.alias | selected_tables]

  defp verify_join_conditions_scope(table_name, selected_tables) when is_binary(table_name),
    do: [table_name | selected_tables]

  defp verify_scope(tables_in_scope, table_name, column_name, location) do
    unless Enum.member?(tables_in_scope, table_name),
      do:
        raise(
          CompilationError,
          source_location: location,
          message: "Column `#{column_name}` of table `#{table_name}` is used out of scope."
        )
  end

  defp verify_join_types(query) do
    Lenses.joins()
    |> Lens.filter(&(&1.type == :full_outer_join))
    |> Lens.to_list(query)
    |> case do
      [] -> :ok
      _ -> raise CompilationError, message: "FULL OUTER JOINs are not currently allowed."
    end
  end

  # -------------------------------------------------------------------
  # Where, having, limit, offset, sample
  # -------------------------------------------------------------------

  defp verify_where(query), do: verify_where_clauses(query.where)

  defp verify_condition_tree({:or, _, _}),
    do:
      raise(
        CompilationError,
        message:
          "Combining conditions with `OR` is not allowed. Note that an `OR` condition may " <>
            "arise when negating an `AND` condition. For example `NOT (x = 1 AND y = 2)` is equivalent to " <>
            "`x <> 1 OR y <> 2`."
      )

  defp verify_condition_tree({:and, lhs, rhs}) do
    verify_condition_tree(lhs)
    verify_condition_tree(rhs)
  end

  defp verify_condition_tree(_), do: :ok

  defp verify_where_clauses(clauses) do
    verify_condition_tree(clauses)
    verify_conditions(clauses)

    Lenses.conditions_terminals()
    |> Lens.to_list(clauses)
    |> Enum.filter(&aggregate_expression?/1)
    |> case do
      [] ->
        :ok

      [column | _rest] ->
        raise CompilationError,
          source_location: column.source_location,
          message: "Expression #{Expression.display_name(column)} is not valid in the `WHERE` clause."
    end
  end

  defp verify_conditions(clauses),
    do:
      Lenses.conditions()
      |> Lens.to_list(clauses)
      |> Enum.each(&verify_condition/1)

  defp verify_condition({:comparison, column_a, comparator, column_b}) do
    verify_where_condition_types(column_a, column_b)
    check_for_string_inequalities(comparator, column_b)
  end

  defp verify_condition({verb, column, _}) when verb in [:like, :ilike] do
    if column.type != :text do
      verb = verb |> to_string() |> String.upcase()

      raise CompilationError,
        source_location: column.source_location,
        message:
          "Column #{Expression.display_name(column)} of type `#{column.type}` cannot be used in a #{verb} expression."
    end
  end

  defp verify_condition({:not, condition}), do: verify_condition(condition)
  defp verify_condition(_), do: :ok

  defp verify_where_condition_types(column_a, column_b) do
    unless comparable?(column_a.type, column_b.type) do
      raise CompilationError,
        source_location: column_a.source_location,
        message:
          "Column #{Expression.display_name(column_a)} of type `#{column_a.type}` and " <>
            "column #{Expression.display_name(column_b)} of type `#{column_b.type}` cannot be compared."
    end
  end

  defp comparable?(:integer, :real), do: true
  defp comparable?(:real, :integer), do: true
  defp comparable?(type1, type2), do: type1 == type2

  defp check_for_string_inequalities(comparator, %Expression{
         type: :text,
         source_location: location
       })
       when comparator in [:>, :>=, :<, :<=],
       do:
         raise(
           CompilationError,
           source_location: location,
           message: "Inequalities on string values are currently not supported."
         )

  defp check_for_string_inequalities(_, _), do: :ok

  defp verify_having(query) do
    verify_condition_tree(query.having)
    verify_conditions(query.having)

    for condition <- Lens.to_list(Query.Lenses.conditions(), query.having),
        term <- Condition.targets(condition),
        not valid_expression_in_aggregate?(query, term),
        do:
          raise(
            CompilationError,
            source_location: term.source_location,
            message: "`HAVING` clause can not be applied over column #{Expression.display_name(term)}."
          )
  end

  defp verify_limit(%Query{order_by: [], limit: amount}) when amount != nil,
    do:
      raise(
        CompilationError,
        message: "Using the `LIMIT` clause requires the `ORDER BY` clause to be specified."
      )

  defp verify_limit(_query), do: :ok

  defp verify_offset(%Query{order_by: [], offset: amount}) when amount > 0,
    do:
      raise(
        CompilationError,
        message: "Using the `OFFSET` clause requires the `ORDER BY` clause to be specified."
      )

  defp verify_offset(%Query{offset: offset, limit: nil, type: :restricted}) when offset > 0,
    do:
      raise(
        CompilationError,
        message: "`OFFSET` clause requires a `LIMIT` clause in `restricted` subqueries."
      )

  defp verify_offset(_query), do: :ok

  defp verify_sample_rate(%Query{sample_rate: amount})
       when is_integer(amount) and (amount < 0 or amount > 100),
       do:
         raise(
           CompilationError,
           message: "The `SAMPLE` clause expects an integer value between 1 and 100."
         )

  defp verify_sample_rate(_query), do: :ok

  defp verify_inequalities(query) do
    Query.Lenses.db_filter_clauses()
    |> Query.Lenses.conditions()
    |> Lens.filter(&Condition.inequality?/1)
    |> Lens.to_list(query)
    |> Enum.each(fn {:comparison, lhs, _, rhs} ->
      unless Expression.constant?(lhs) or Expression.constant?(rhs) do
        raise CompilationError,
          message: "One side of an inequality must be a constant.",
          source_location: rhs.source_location
      end
    end)
  end

  # -------------------------------------------------------------------
  # IN verification
  # -------------------------------------------------------------------

  defp verify_in(query) do
    Query.Lenses.db_filter_clauses()
    |> Query.Lenses.conditions()
    |> Lens.filter(&Condition.in?/1)
    |> Lens.to_list(query)
    |> Enum.each(&do_verify_in/1)
  end

  defp do_verify_in(in_condition) do
    verify_in_rhs_constant(in_condition)
    verify_in_types(in_condition)
  end

  defp verify_in_rhs_constant({:in, _, items}) do
    items
    |> Enum.find(&(not Expression.constant?(&1)))
    |> case do
      nil ->
        :ok

      item ->
        raise CompilationError,
          message: "Only constants are allowed on the right-hand side of the IN operator.",
          source_location: item.source_location
    end
  end

  defp verify_in_types({:in, lhs, items}) do
    items
    |> Enum.find(&(&1.type != lhs.type))
    |> case do
      nil ->
        :ok

      item ->
        raise CompilationError,
          message: "Expected a constant of type `#{lhs.type}`, got `#{item.type}`.",
          source_location: item.source_location
    end
  end

  # -------------------------------------------------------------------
  # UserId usage in subqueries
  # -------------------------------------------------------------------

  defp verify_user_id_usage_in_subqueries(query),
    do:
      Lens.each(
        Lenses.direct_subqueries(),
        query,
        &verify_user_id_usage_in_subquery(&1.ast, &1.alias)
      )

  defp verify_user_id_usage_in_subquery(subquery, alias) do
    unless valid_user_id?(subquery), do: raise(CompilationError, Helpers.missing_uid_error_message(subquery, alias))

    verify_user_id_usage_in_subqueries(subquery)
  end

  defp valid_user_id?(%Query{type: :restricted} = query), do: Helpers.uid_column_selected?(query)
  defp valid_user_id?(_query), do: true

  # -------------------------------------------------------------------
  # Division by zero
  # -------------------------------------------------------------------

  defp verify_division_by_zero(query) do
    Lens.each(Lenses.query_expressions(), query, fn
      %{function: "/", function_args: [_, divisor]} ->
        if Expression.constant?(divisor) and Expression.const_value(divisor) == 0 do
          raise CompilationError, message: "Division by zero.", source_location: divisor.source_location
        end

      _ ->
        :ok
    end)
  end

  # -------------------------------------------------------------------
  # Helpers
  # -------------------------------------------------------------------

  defp aggregate_expression?(expression), do: not Enum.empty?(aggregate_subexpressions(expression))

  defp aggregate_subexpressions(expression),
    do:
      Query.Lenses.all_expressions()
      |> Lens.filter(&match?(%{aggregate?: true}, &1))
      |> Lens.to_list(expression)
end<|MERGE_RESOLUTION|>--- conflicted
+++ resolved
@@ -103,15 +103,6 @@
       )
     end
 
-<<<<<<< HEAD
-    if Function.internal?(name),
-      do:
-        raise(
-          CompilationError,
-          source_location: expression.source_location,
-          message: "Function `#{Function.readable_name(name)}` can only be used internally."
-        )
-=======
     if Function.has_attribute?(name, {:not_in, query.type}) do
       raise(
         CompilationError,
@@ -127,7 +118,6 @@
         message: "Function `#{Function.readable_name(name)}` can only be used internally."
       )
     end
->>>>>>> de88a891
 
     :ok
   end
