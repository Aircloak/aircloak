defmodule Cloak.Sql.Compiler.NoiseLayers do
  @moduledoc "Contains functions related to compilation of noise layers."

  alias Cloak.Sql.{Expression, Query, NoiseLayer, Condition, LikePattern}
  alias Cloak.Sql.Compiler.Helpers

  use Lens.Macros


  # -------------------------------------------------------------------
  # API
  # -------------------------------------------------------------------

  @doc """
  Fills in the noise_layers for the given query. Furthermore, it modifies the query to float any data that will be
  needed to compute those noise layers to the top level.
  """
  @spec compile(Query.t) :: Query.t
  def compile(query), do:
    query
    |> Helpers.apply_bottom_up(&calculate_base_noise_layers/1)
    |> apply_top_down(&push_down_noise_layers/1)
    |> Helpers.apply_bottom_up(&calculate_floated_noise_layers/1)
    |> apply_top_down(&normalize_noise_layers_base/1)


  @allowed_not_equals_functions ~w(lower)
  @doc "Returns true if a condition is anonymized by noise layers."
  @spec can_be_anonymized_with_noise_layer?(Query.where_clause, Query.t) :: boolean
  def can_be_anonymized_with_noise_layer?({:not, {like, left, right}}, query) when like in [:like, :ilike], do:
    not processed_column?(left, query) and Expression.constant?(right)
  def can_be_anonymized_with_noise_layer?(
    {:comparison, %Expression{function?: true, function: name, function_args: [arg]}, :<>, right}, query), do:
      not processed_column?(arg, query) and
        Enum.member?(@allowed_not_equals_functions, name) and
        Expression.constant?(right)
  def can_be_anonymized_with_noise_layer?({:comparison, left, :<>, right}, query), do:
    not processed_column?(left, query) and Expression.constant?(right)
  def can_be_anonymized_with_noise_layer?({:not, condition}, _query), do:
    Condition.inequality?(condition) or Condition.verb(condition) == :is
  def can_be_anonymized_with_noise_layer?(_condition, _query), do: true


  # -------------------------------------------------------------------
  # Pushing layers into subqueries
  # -------------------------------------------------------------------

  defp push_down_noise_layers(query), do:
    Enum.reduce(query.noise_layers, query, fn(noise_layer, query) ->
      case subquery_for_noise_layer(noise_layer) |> Lens.to_list(query) do
        [] -> query
        [_] ->
          query
          |> update_in([subquery_for_noise_layer(noise_layer)], &push_noise_layer(&1, noise_layer))
          |> update_in([Lens.key(:noise_layers)], &(&1 -- [noise_layer]))
      end
    end)

  defp subquery_for_noise_layer(%{base: {table, _column, _extras}}), do:
    Query.Lenses.direct_subqueries()
    |> Lens.satisfy(&(&1.alias == table))
    |> Lens.key(:ast)
    |> Lens.satisfy(&(not &1.projected?))

  defp push_noise_layer(query, %{base: {_table, column, extras}}) do
    {:ok, expression} = find_column(column, query)

    layers =
      raw_columns()
      |> Lens.to_list([expression])
      |> Enum.flat_map(&resolve_row_splitter(&1, query))
      |> Enum.map(&build_noise_layer(&1, extras))

    update_in(query, [Lens.key(:noise_layers)], &(&1 ++ layers))
  end


  # -------------------------------------------------------------------
  # Floating noise layers and columns
  # -------------------------------------------------------------------

  defp calculate_floated_noise_layers(query), do:
    query
    |> add_floated_noise_layers()
    |> add_db_columns()
    |> float_noise_layers_columns()

  defp add_floated_noise_layers(query), do:
    if query.subquery? && Helpers.aggregate?(query),
      do: %{query | noise_layers: float_noise_layers(query.noise_layers ++ floated_noise_layers(query), query)},
      else: %{query | noise_layers: query.noise_layers ++ floated_noise_layers(query)}

  defp float_noise_layers(layers, query), do:
    Enum.map(layers, &float_noise_layer(&1, query))

  defp float_noise_layers_columns(query = %{subquery?: true}) do
    noise_columns =
      Lens.all()
      |> Lens.key(:expressions)
      |> Lens.all()
      |> Lens.to_list(query.noise_layers)
      |> Enum.reject(& &1 in query.columns)
    %{
      query |
      columns: query.columns ++ noise_columns,
      column_titles: query.column_titles ++ Enum.map(noise_columns, &(&1.alias || &1.name)),
      aggregators: query.aggregators ++ Enum.filter(noise_columns, &(&1.aggregate?)),
    }
  end
  defp float_noise_layers_columns(query), do: query

  defp add_db_columns(query) do
    noise_columns = noise_layer_columns(query)
    {query, noise_columns} = Helpers.drop_redundant_floated_columns(query, query.db_columns, noise_columns)
    Enum.reduce(noise_columns, query, &Query.add_db_column(&2, &1))
  end

  defp noise_layer_columns(%{noise_layers: noise_layers, emulated?: true}), do:
    Enum.flat_map(noise_layers, &(&1.expressions)) |> Enum.map(fn
      %{aggregate?: true, function_args: [aggregated]} -> aggregated
      column -> column
    end)
  defp noise_layer_columns(%{noise_layers: noise_layers}), do:
    Enum.flat_map(noise_layers, &(&1.expressions))

  defp floated_noise_layers(query), do:
    Query.Lenses.direct_subqueries()
    |> Lens.to_list(query)
<<<<<<< HEAD
    |> Enum.flat_map(fn (%{ast: subquery, alias: alias}) ->
      subquery_table = Enum.find(query.selected_tables, & &1.name == alias)
      true = subquery_table != nil
      Lens.all() |> Lens.key(:expressions) |> Lens.all()
      |> Lens.map(subquery.noise_layers, &reference_aliased(&1, subquery, subquery_table))
=======
    |> Enum.flat_map(fn (%{ast: subquery}) ->
      Lens.all() |> Lens.key(:expressions) |> Lens.all()
      |> Lens.map(subquery.noise_layers, &reference_aliased(&1, subquery))
>>>>>>> e6894e67
    end)

  defp float_noise_layer(noise_layer = %NoiseLayer{expressions: [min, max, count]}, query) do
    %{noise_layer | expressions:
      [
        Expression.function("min", [reference_aliased(min, query)], min.type, _aggregate = true),
        Expression.function("max", [reference_aliased(max, query)], max.type, _aggregate = true),
        Expression.function("sum", [reference_aliased(count, query)], :integer, _aggregate = true),
      ]
      |> Enum.map(&Helpers.set_unique_alias/1)
    }
  end
  defp float_noise_layer(noise_layer = %NoiseLayer{expressions: [expression]}, query) do
    if not Helpers.aggregated_column?(query, Expression.unalias(expression)) do
      %{noise_layer | expressions:
        [
          # The point of this unalias is to not generate invalid SQL like `min(foo AS carry_1234)`
          Expression.function("min", [Expression.unalias(expression)], expression.type, _aggregate = true),
          Expression.function("max", [Expression.unalias(expression)], expression.type, _aggregate = true),
          Expression.function("count", [Expression.unalias(expression)], :integer, _aggregate = true),
        ]
        |> Enum.map(&Helpers.set_unique_alias/1)
      }
    else
      noise_layer
    end
  end


  # -------------------------------------------------------------------
  # Computing base noise layers
  # -------------------------------------------------------------------

  defp calculate_base_noise_layers(query = %{projected?: true}), do:
    query
  defp calculate_base_noise_layers(query), do:
    %{query |
      noise_layers:
        basic_noise_layers(query) ++
        range_noise_layers(query) ++
        not_equals_noise_layers(query) ++
        not_like_noise_layers(query) ++
        like_noise_layers(query) ++
        in_noise_layers(query)
    }

  defp basic_noise_layers(query), do:
    Query.Lenses.db_filter_clauses()
    |> Query.Lenses.conditions()
    |> Lens.satisfy(& not Condition.inequality?(&1))
    |> Lens.satisfy(& not Condition.not_equals?(&1))
    |> Lens.satisfy(& not Condition.not_like?(&1))
    |> Lens.satisfy(& not Condition.like?(&1))
    |> Lens.satisfy(& not Condition.in?(&1))
    |> Lens.satisfy(&can_be_anonymized_with_noise_layer?(&1, query))
    |> Lens.both(Lens.key(:group_by))
    |> raw_columns()
    |> Lens.to_list(query)
    |> Enum.flat_map(&resolve_row_splitter(&1, query))
    |> Enum.map(&build_noise_layer/1)

  defp range_noise_layers(%{ranges: ranges}), do:
    Enum.flat_map(ranges, fn(%{column: column, interval: range}) ->
      raw_columns()
      |> Lens.to_list(column)
      |> Enum.map(&build_noise_layer(&1, range))
    end)

  defp not_equals_noise_layers(query), do:
    query
    |> conditions_satisfying(&Condition.not_equals?/1)
    |> Enum.map(&not_equals_noise_layer/1)

  defp not_like_noise_layers(query), do:
    query
    |> conditions_satisfying(&Condition.not_like?/1)
    |> Enum.map(fn({:not, {kind, column, constant}}) ->
      build_noise_layer(column, {:not, kind, Expression.value(constant, [])})
    end)

  defp in_noise_layers(query), do:
    query
    |> conditions_satisfying(&Condition.in?/1)
    |> Enum.flat_map(fn({:in, column, constants}) ->
      column
      |> get_in([raw_columns()])
      |> Enum.flat_map(&resolve_row_splitter(&1, query))
      |> Enum.flat_map(fn(column) ->
        [
          build_noise_layer(column) |
          Enum.map(constants, &build_noise_layer(column, {:in, Expression.value(&1, [])}))
        ]
      end)
    end)

  defp like_noise_layers(query), do:
    query
    |> conditions_satisfying(&Condition.like?/1)
    |> Enum.flat_map(fn({kind, column, constant}) ->
      columns = Lens.to_list(raw_columns(), column)
      layer_keys = like_layer_keys(constant.value)

      for layer_key <- layer_keys, column <- columns do
        build_noise_layer(column, {kind, layer_key})
      end
    end)

  defp like_layer_keys(like_pattern) do
    len = like_pattern |> LikePattern.graphemes() |> Enum.reject(& &1 == :%) |> length()
    like_layer_keys(LikePattern.graphemes(like_pattern), 0, len)
  end

  defp like_layer_keys([], _, _), do: []
  defp like_layer_keys([:% | rest], n, len), do: [{:%, len, n} | like_layer_keys(rest, n, len)]
  defp like_layer_keys([:_ | rest], n, len), do: [{:_, len, n} | like_layer_keys(rest, n + 1, len)]
  defp like_layer_keys([_ | rest], n, len), do: like_layer_keys(rest, n + 1, len)

  defp not_equals_noise_layer(
    {:comparison, %Expression{function?: true, function: name, function_args: [column]}, :<>, constant}
  ) do
    build_noise_layer(column, {:<>, name, Expression.value(constant, [])})
  end
  defp not_equals_noise_layer({:comparison, column, :<>, constant}) do
    build_noise_layer(column, {:<>, Expression.value(constant, [])})
  end

  defp processed_column?(%Expression{function?: true}, _query), do: true
  defp processed_column?(_expression, %{from: table}) when is_binary(table), do: false
  defp processed_column?(%Expression{name: name}, query) do
    get_in(query, [Query.Lenses.direct_subqueries()])
    |> Enum.any?(fn(%{ast: subquery}) ->
      case find_column(name, subquery) do
        {:ok, column} -> processed_column?(column, subquery)
        _ -> false
      end
    end)
  end


  # -------------------------------------------------------------------
  # Helpers
  # -------------------------------------------------------------------

<<<<<<< HEAD
  defp reference_aliased(column, query, table \\ :unknown), do:
    %Expression{name: column.alias || find_alias(column, query) || column.name, table: table}
=======
  defp reference_aliased(column, query), do:
    %Expression{name: column.alias || find_alias(column, query) || column.name}
>>>>>>> e6894e67

  defp find_column(name, query) do
    case Enum.find_index(query.column_titles, &(&1 == name)) do
      nil -> :error
      index ->
        true = index < length(query.columns)
        {:ok, Enum.at(query.columns, index)}
    end
  end

  defp find_alias(column, query) do
    id = Expression.id(column)
    case Enum.find_index(query.columns, &Expression.id(&1) == id) do
      nil -> nil
      index ->
        true = index < length(query.column_titles)
        Enum.at(query.column_titles, index)
    end
  end

  defp apply_top_down(query, function), do:
    query
    |> function.()
    |> update_in([Query.Lenses.direct_subqueries() |> Lens.key(:ast)], &apply_top_down(&1, function))

  defp resolve_row_splitter(expression, %{row_splitters: row_splitters}) do
    if splitter = Enum.find(row_splitters, &(&1.row_index == expression.row_index)) do
      Lens.to_list(raw_columns(), [splitter.function_spec])
    else
      [expression]
    end
  end

  deflensp raw_columns(), do:
    Query.Lenses.leaf_expressions()
    |> Lens.satisfy(&match?(%Expression{user_id?: false, constant?: false, function?: false}, &1))

  defp build_noise_layer(column, extras \\ nil), do:
    NoiseLayer.new({column.table.name, column.name, extras}, [Helpers.set_unique_alias(column)])

  defp conditions_satisfying(query, predicate), do:
    Query.Lenses.db_filter_clauses()
    |> Query.Lenses.conditions()
    |> Lens.satisfy(predicate)
    |> Lens.satisfy(&can_be_anonymized_with_noise_layer?(&1, query))
    |> Lens.to_list(query)

  # In order to ensure noise consistency across data sources that have columns with different cases,
  # we normalize the noise layer base by converting the column name to lower case.
  defp normalize_noise_layers_base(query) do
    Lens.key(:noise_layers)
    |> Lens.all()
    |> Lens.key(:base)
    |> Lens.map(query, fn({table, column, extras}) ->
      {String.downcase(table), String.downcase(column), extras}
    end)
  end
end<|MERGE_RESOLUTION|>--- conflicted
+++ resolved
@@ -126,17 +126,11 @@
   defp floated_noise_layers(query), do:
     Query.Lenses.direct_subqueries()
     |> Lens.to_list(query)
-<<<<<<< HEAD
     |> Enum.flat_map(fn (%{ast: subquery, alias: alias}) ->
       subquery_table = Enum.find(query.selected_tables, & &1.name == alias)
       true = subquery_table != nil
       Lens.all() |> Lens.key(:expressions) |> Lens.all()
       |> Lens.map(subquery.noise_layers, &reference_aliased(&1, subquery, subquery_table))
-=======
-    |> Enum.flat_map(fn (%{ast: subquery}) ->
-      Lens.all() |> Lens.key(:expressions) |> Lens.all()
-      |> Lens.map(subquery.noise_layers, &reference_aliased(&1, subquery))
->>>>>>> e6894e67
     end)
 
   defp float_noise_layer(noise_layer = %NoiseLayer{expressions: [min, max, count]}, query) do
@@ -280,13 +274,8 @@
   # Helpers
   # -------------------------------------------------------------------
 
-<<<<<<< HEAD
   defp reference_aliased(column, query, table \\ :unknown), do:
     %Expression{name: column.alias || find_alias(column, query) || column.name, table: table}
-=======
-  defp reference_aliased(column, query), do:
-    %Expression{name: column.alias || find_alias(column, query) || column.name}
->>>>>>> e6894e67
 
   defp find_column(name, query) do
     case Enum.find_index(query.column_titles, &(&1 == name)) do
