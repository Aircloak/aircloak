defmodule Cloak.Sql.Compiler.NoiseLayers do
  @moduledoc "Contains functions related to compilation of noise layers."

  alias Cloak.Sql.{Expression, Query, NoiseLayer, Comparison}
  alias Cloak.Sql.Compiler.Helpers

  use Lens.Macros


  # -------------------------------------------------------------------
  # API
  # -------------------------------------------------------------------

  @doc """
  Fills in the noise_layers for the given query. Furthermore, it modifies the query to float any data that will be
  needed to compute those noise layers to the top level.
  """
  @spec compile(Query.t) :: Query.t
  def compile(query), do:
    query
    |> Helpers.apply_bottom_up(&calculate_base_noise_layers/1)
    |> apply_top_down(&push_down_noise_layers/1)
    |> Helpers.apply_bottom_up(&calculate_floated_noise_layers/1)


  # -------------------------------------------------------------------
  # Internal functions
  # -------------------------------------------------------------------

  defp push_down_noise_layers(query), do:
    Enum.reduce(query.noise_layers, query, fn(noise_layer, query) ->
      case subquery_for_noise_layer(noise_layer) |> Lens.to_list(query) do
        [] -> query
        [_] ->
          query
          |> update_in([subquery_for_noise_layer(noise_layer)], &push_noise_layer(&1, noise_layer))
          |> update_in([Lens.key(:noise_layers)], &(&1 -- [noise_layer]))
      end
    end)

  defp subquery_for_noise_layer(%{base: {table, _column, _extras}}), do:
    Query.Lenses.direct_subqueries()
    |> Lens.satisfy(&(&1.alias == table))
    |> Lens.key(:ast)

  defp push_noise_layer(query, %{base: {_table, column, extras}}) do
    {:ok, expression} = find_column(column, query)

    layers =
      raw_columns()
      |> Lens.to_list([expression])
      |> Enum.flat_map(&resolve_row_splitter(&1, query))
      |> Enum.map(&NoiseLayer.new({&1.table.name, &1.name, extras}, [Helpers.set_unique_alias(&1)]))

    update_in(query, [Lens.key(:noise_layers)], &(&1 ++ layers))
  end

  defp calculate_floated_noise_layers(query), do:
    query
    |> add_floated_noise_layers()
    |> add_db_columns()
    |> float_emulated_noise_layers()

  defp add_floated_noise_layers(query), do:
    if query.subquery? && Helpers.aggregate?(query),
      do: %{query | noise_layers: float_noise_layers(query.noise_layers ++ floated_noise_layers(query), query)},
      else: %{query | noise_layers: query.noise_layers ++ floated_noise_layers(query)}

  defp float_noise_layers(layers, query), do:
    Enum.map(layers, &float_noise_layer(&1, query))

  defp apply_top_down(query, function), do:
    query
    |> function.()
    |> update_in([Query.Lenses.direct_subqueries() |> Lens.key(:ast)], &apply_top_down(&1, function))

  defp float_emulated_noise_layers(query = %{emulated?: true, subquery?: true}) do
    noise_columns = get_in(query.noise_layers, [Lens.all() |> Lens.key(:expressions) |> Lens.all()]) -- query.columns

    %{
      query |
      columns: query.columns ++ noise_columns,
      column_titles: query.column_titles ++ Enum.map(noise_columns, &(&1.alias || &1.name)),
      aggregators: query.aggregators ++ Enum.filter(noise_columns, &(&1.aggregate?)),
    }
  end
  defp float_emulated_noise_layers(query), do: query

  defp add_db_columns(query) do
    noise_columns = noise_layer_columns(query)
    {query, noise_columns} = Helpers.drop_redundant_floated_columns(query, query.db_columns, noise_columns)
    Enum.reduce(noise_columns, query, &Query.add_db_column(&2, &1))
  end

  defp noise_layer_columns(%{noise_layers: noise_layers, emulated?: true, subquery?: true}), do:
    Enum.flat_map(noise_layers, &(&1.expressions)) |> Enum.map(fn
      %{aggregate?: true, function_args: [aggregated]} -> aggregated
      column -> column
    end)
  defp noise_layer_columns(%{noise_layers: noise_layers}), do:
    Enum.flat_map(noise_layers, &(&1.expressions))

  defp calculate_base_noise_layers(query = %{projected?: true}), do:
    query
  defp calculate_base_noise_layers(query), do:
    %{query | noise_layers:
      range_noise_layers(query) ++ not_equals_noise_layers(query) ++ non_range_noise_layers(query)}

  defp non_range_noise_layers(query), do:
    Query.Lenses.filter_clauses()
    |> Query.Lenses.conditions()
    |> Lens.satisfy(& not Comparison.inequality?(&1))
<<<<<<< HEAD
    |> Lens.satisfy(& not Comparison.not_equals?(&1))
=======
    |> Lens.both(Lens.key(:group_by))
>>>>>>> 98a8441e
    |> raw_columns()
    |> Lens.to_list(query)
    |> Enum.flat_map(&resolve_row_splitter(&1, query))
    |> Enum.map(&NoiseLayer.new({&1.table.name, &1.name, nil}, [Helpers.set_unique_alias(&1)]))

  defp range_noise_layers(%{ranges: ranges}), do:
    Enum.flat_map(ranges, fn(%{column: column, interval: range}) ->
      raw_columns()
      |> Lens.to_list(column)
      |> Enum.map(&NoiseLayer.new({&1.table.name, &1.name, range}, [Helpers.set_unique_alias(&1)]))
    end)

  defp not_equals_noise_layers(query), do:
    Query.Lenses.filter_clauses()
    |> Lens.both(Lens.key(:group_by))
    |> Lens.all()
    |> Lens.satisfy(&Comparison.not_equals?(&1))
    |> Lens.satisfy(&can_be_anonymized_with_noise_layer?(&1, query))
    |> Lens.to_list(query)
    |> Enum.map(&not_equals_noise_layer/1)


  defp not_equals_noise_layer(
    {:comparison, %Expression{function?: true, function: name, function_args: [column]}, :<>, constant}
  ) do
    value = Expression.value(constant, [])
    NoiseLayer.new({column.table.name, column.name, {:<>, name, value}}, [Helpers.set_unique_alias(column)])
  end
  defp not_equals_noise_layer({:comparison, column, :<>, constant}) do
    value = Expression.value(constant, [])
    NoiseLayer.new({column.table.name, column.name, {:<>, value}}, [Helpers.set_unique_alias(column)])
  end

  @allowed_not_equals_functions ~w(lower)

  defp can_be_anonymized_with_noise_layer?(
    {:comparison, %Expression{function?: true, function: name, function_args: [arg]}, :<>, right}, query), do:
      not processed_column?(arg, query) and
        Enum.member?(@allowed_not_equals_functions, name) and
        Expression.constant?(right)
  defp can_be_anonymized_with_noise_layer?({:comparison, left, :<>, right}, query), do:
    not processed_column?(left, query) and Expression.constant?(right)
  defp can_be_anonymized_with_noise_layer?(_, _), do:
    false

  defp processed_column?(%Expression{function?: true}, _query), do: true
  defp processed_column?(_expression, %{from: table}) when is_binary(table), do: false
  defp processed_column?(%Expression{name: name}, query) do
    get_in(query, [Query.Lenses.direct_subqueries()])
    |> Enum.any?(fn(%{ast: subquery}) ->
      case find_column(name, subquery) do
        {:ok, column} -> processed_column?(column, subquery)
        _ -> false
      end
    end)
  end

  defp resolve_row_splitter(expression, %{row_splitters: row_splitters}) do
    if splitter = Enum.find(row_splitters, &(&1.row_index == expression.row_index)) do
      Lens.to_list(raw_columns(), [splitter.function_spec])
    else
      [expression]
    end
  end

  deflensp raw_columns(), do:
    Query.Lenses.leaf_expressions()
    |> Lens.satisfy(&match?(%Expression{user_id?: false, constant?: false, function?: false}, &1))

  defp floated_noise_layers(query), do:
    Query.Lenses.subquery_noise_layers()
    |> Lens.to_list(query)
    |> update_in([Lens.all() |> Lens.key(:expressions) |> Lens.all()], &reference_aliased/1)

  defp float_noise_layer(noise_layer = %NoiseLayer{expressions: [min, max, count]}, _query) do
    %{noise_layer | expressions:
      [
        Expression.function("min", [reference_aliased(min)], min.type, _aggregate = true),
        Expression.function("max", [reference_aliased(max)], max.type, _aggregate = true),
        Expression.function("sum", [reference_aliased(count)], :integer, _aggregate = true),
      ]
      |> Enum.map(&Helpers.set_unique_alias/1)
    }
  end
  defp float_noise_layer(noise_layer = %NoiseLayer{expressions: [expression]}, query) do
    if not Helpers.aggregated_column?(query, Expression.unalias(expression)) do
      %{noise_layer | expressions:
        [
          # The point of this unalias is not to generate invalid SQL like `min(foo AS carry_1234)`
          Expression.function("min", [Expression.unalias(expression)], expression.type, _aggregate = true),
          Expression.function("max", [Expression.unalias(expression)], expression.type, _aggregate = true),
          Expression.function("count", [Expression.unalias(expression)], :integer, _aggregate = true),
        ]
        |> Enum.map(&Helpers.set_unique_alias/1)
      }
    else
      noise_layer
    end
  end

  defp reference_aliased(column), do: %Expression{name: column.alias || column.name}

  defp find_column(name, query) do
    case Enum.find_index(query.column_titles, &(&1 == name)) do
      nil -> :error
      index ->
        true = index < length(query.columns)
        {:ok, Enum.at(query.columns, index)}
    end
  end
end<|MERGE_RESOLUTION|>--- conflicted
+++ resolved
@@ -110,11 +110,8 @@
     Query.Lenses.filter_clauses()
     |> Query.Lenses.conditions()
     |> Lens.satisfy(& not Comparison.inequality?(&1))
-<<<<<<< HEAD
     |> Lens.satisfy(& not Comparison.not_equals?(&1))
-=======
     |> Lens.both(Lens.key(:group_by))
->>>>>>> 98a8441e
     |> raw_columns()
     |> Lens.to_list(query)
     |> Enum.flat_map(&resolve_row_splitter(&1, query))
@@ -129,8 +126,7 @@
 
   defp not_equals_noise_layers(query), do:
     Query.Lenses.filter_clauses()
-    |> Lens.both(Lens.key(:group_by))
-    |> Lens.all()
+    |> Query.Lenses.conditions()
     |> Lens.satisfy(&Comparison.not_equals?(&1))
     |> Lens.satisfy(&can_be_anonymized_with_noise_layer?(&1, query))
     |> Lens.to_list(query)
