--- conflicted
+++ resolved
@@ -24,12 +24,8 @@
     |> Helpers.apply_bottom_up(&calculate_base_noise_layers(&1, top_level_uid))
     |> Helpers.apply_top_down(&push_down_noise_layers/1)
     |> Helpers.apply_bottom_up(&calculate_floated_noise_layers/1)
-<<<<<<< HEAD
-    |> apply_top_down(&normalize_datasource_case/1)
+    |> Helpers.apply_top_down(&normalize_datasource_case/1)
     |> remove_meaningless_negative_noise_layers()
-=======
-    |> Helpers.apply_top_down(&normalize_datasource_case/1)
->>>>>>> 0ac1a852
     |> add_generic_uid_layer_if_needed(top_level_uid)
   end
 
