--- conflicted
+++ resolved
@@ -187,17 +187,12 @@
 
   defp set_noise_layer_expression_alias(expression, all_expressions, selected_columns) do
     expression = Expression.unalias(expression)
-<<<<<<< HEAD
-    index = Enum.find_index(expressions, &expression == &1)
-    %Expression{expression | alias: "#{@noise_layer_alias_fix_part}#{index}"}
-=======
     case Enum.find(selected_columns, &expression == Expression.unalias(&1)) do
       nil ->
         index = Enum.find_index(all_expressions, &expression == &1)
-        %Expression{expression | alias: "__ac_nlc__#{index}"}
+        %Expression{expression | alias: "#{@noise_layer_alias_fix_part}#{index}"}
       expression -> expression
     end
->>>>>>> 4135b7b9
   end
 
   defp select_noise_layers(%{subquery?: true}, _top_level_uid), do: []
