--- conflicted
+++ resolved
@@ -100,43 +100,6 @@
   defp noise_layer_columns(%{noise_layers: noise_layers}), do:
     Enum.flat_map(noise_layers, &(&1.expressions))
 
-<<<<<<< HEAD
-  defp calculate_base_noise_layers(query = %{projected?: true}), do:
-    query
-  defp calculate_base_noise_layers(query), do:
-    %{query | noise_layers: range_noise_layers(query) ++ non_range_noise_layers(query)}
-
-  defp non_range_noise_layers(query), do:
-    Query.Lenses.filter_clauses()
-    |> Query.Lenses.conditions()
-    |> Lens.satisfy(& not Condition.inequality?(&1))
-    |> Lens.both(Lens.key(:group_by))
-    |> raw_columns()
-    |> Lens.to_list(query)
-    |> Enum.flat_map(&resolve_row_splitter(&1, query))
-    |> Enum.map(&NoiseLayer.new({&1.table.name, &1.name, nil}, [Helpers.set_unique_alias(&1)]))
-
-  defp range_noise_layers(%{ranges: ranges}), do:
-    Enum.flat_map(ranges, fn(%{column: column, interval: range}) ->
-      raw_columns()
-      |> Lens.to_list(column)
-      |> Enum.map(&NoiseLayer.new({&1.table.name, &1.name, range}, [Helpers.set_unique_alias(&1)]))
-    end)
-
-  defp resolve_row_splitter(expression, %{row_splitters: row_splitters}) do
-    if splitter = Enum.find(row_splitters, &(&1.row_index == expression.row_index)) do
-      Lens.to_list(raw_columns(), [splitter.function_spec])
-    else
-      [expression]
-    end
-  end
-
-  deflensp raw_columns(), do:
-    Query.Lenses.leaf_expressions()
-    |> Lens.satisfy(&match?(%Expression{user_id?: false, constant?: false, function?: false}, &1))
-
-=======
->>>>>>> 672cae7f
   defp floated_noise_layers(query), do:
     Query.Lenses.subquery_noise_layers()
     |> Lens.to_list(query)
@@ -182,8 +145,8 @@
   defp non_range_noise_layers(query), do:
     Query.Lenses.filter_clauses()
     |> Query.Lenses.conditions()
-    |> Lens.satisfy(& not Comparison.inequality?(&1))
-    |> Lens.satisfy(& not Comparison.not_equals?(&1))
+    |> Lens.satisfy(& not Condition.inequality?(&1))
+    |> Lens.satisfy(& not Condition.not_equals?(&1))
     |> Lens.both(Lens.key(:group_by))
     |> raw_columns()
     |> Lens.to_list(query)
@@ -200,7 +163,7 @@
   defp not_equals_noise_layers(query), do:
     Query.Lenses.filter_clauses()
     |> Query.Lenses.conditions()
-    |> Lens.satisfy(&Comparison.not_equals?(&1))
+    |> Lens.satisfy(&Condition.not_equals?(&1))
     |> Lens.satisfy(&can_be_anonymized_with_noise_layer?(&1, query))
     |> Lens.to_list(query)
     |> Enum.map(&not_equals_noise_layer/1)
