defmodule Cloak.Sql.Parser.Internal do
  @moduledoc "Parser for SQL queries."
  import Combine.Parsers.Base
  import Cloak.Sql.Parser.Parsers

  # -------------------------------------------------------------------
  # API functions
  # -------------------------------------------------------------------

  @doc "Parses an SQL query in text form."
  @spec parse(String.t()) :: {:ok, Cloak.Sql.Parser.parsed_query()} | {:error, any}
  def parse(statement) do
    with {:ok, tokens} <- Cloak.Sql.Lexer.tokenize(statement) do
      case Combine.parse(tokens, parser()) do
        {:error, _} = error -> error
        [ast] -> {:ok, ast}
      end
    end
  end

  # -------------------------------------------------------------------
  # Internal functions
  # -------------------------------------------------------------------

  defp parser() do
    init_token_parser()
    |> statement()
    |> statement_termination()
    |> end_of_input()
  end

  defp statement(parser) do
    parser
    |> switch([
<<<<<<< HEAD
      {keyword_with_position(:select), pair_both(select_statement(), position())},
      {keyword(:explain), explain_statement()},
=======
      {keyword(:explain), parenthesised_select_statement()},
>>>>>>> b8defcb4
      {keyword(:show), show_statement()},
      {:else, parenthesised_select_statement("select, explain, or show")}
    ])
    |> map(fn
<<<<<<< HEAD
      {[{start_location, command}], [{statement_data, end_location}]} ->
        Map.put(statement_map(command, statement_data), :source_range, {start_location, end_location})

      {[command], [statement_data]} ->
        statement_map(command, statement_data)
=======
      {[command], [statement_data]} -> statement_data |> Keyword.put(:command, command) |> statement_map()
      statement_data -> statement_map(statement_data)
>>>>>>> b8defcb4
    end)
  end

  defp statement_map(statement_data) do
    statement_data |> Enum.reject(fn value -> value == nil end) |> Enum.into(%{})
  end

  defp statement_termination(parser) do
    parser
    |> skip(keyword(:";"))
  end

  defp show_statement() do
    switch([
      {keyword(:tables), noop()},
      {keyword(:columns), pair_both(keyword(:from), table_name())},
      {:else, error_message(fail(""), "Expected `tables or columns`")}
    ])
    |> map(fn {[show], data} -> [{:show, show} | data] end)
  end

  defp select_statement() do
    sequence([
      optional_distinct(),
      select_columns(),
      from(),
      optional_where(),
      optional_group_by(),
      optional_having(),
      optional_order_by(),
      optional_limit(),
      optional_offset()
    ])
    |> map(&[{:command, :select} | &1])
  end

  defp parenthesised_select_statement(prefix_label \\ "select") do
    either_deepest_error(
      between(keyword(:"("), lazy(fn -> parenthesised_select_statement() end), subquery_close_paren()),
      pair_right(keyword(:select) |> label(prefix_label), select_statement())
    )
    |> sep_by1_eager(union())
    |> map(fn [first | rest] ->
      rest
      |> Enum.chunk_every(2)
      |> Enum.reduce(first, fn [{:union, type}, right_statement], left_statement ->
        [
          command: :union,
          distinct?: type != :all,
          from:
            {:union, {:subquery, %{ast: statement_map(left_statement), alias: nil}},
             {:subquery, %{ast: statement_map(right_statement), alias: nil}}}
        ]
      end)
    end)
  end

  defp union() do
    pair_both(keyword(:union), option(keyword_of([:all, :distinct])))
  end

  defp select_columns() do
    map(comma_delimited(select_column()), &{:columns, &1})
  end

  defp column() do
    lazy(fn -> disjunction_expression(condition_expression()) end)
  end

  defp condition_expression() do
    pair_both(
      additive_expression(),
      switch([
        {option(keyword_with_position(:not)) |> keyword_of_with_position([:like, :ilike]),
         sequence([constant(:string), like_escape()])},
        {option(keyword_with_position(:not)) |> keyword_with_position(:in), in_values()},
        {next_position() |> keyword(:is) |> option(keyword_with_position(:not)), keyword(:null)},
        {next_position() |> option(keyword(:not)) |> keyword(:between), comparison_range()},
        {next_position() |> keyword_of([:<, :<=, :>, :>=, :=, :<>]), not_expression(comparison_value())},
        {:else, return(nil)}
      ])
    )
    |> map(fn
      {lhs, {[nil, {location, like_verb}], [[string_constant, escape]]}} when like_verb in [:like, :ilike] ->
        {:function, to_string(like_verb), [lhs, {:like_pattern, string_constant, escape}], location}

      {lhs, {[{location_not, :not}, {location_like, like_verb}], [[string_constant, escape]]}}
      when like_verb in [:like, :ilike] ->
        {:function, "not",
         [{:function, to_string(like_verb), [lhs, {:like_pattern, string_constant, escape}], location_like}],
         location_not}

      {lhs, {[nil, {location, :in}], [in_values]}} ->
        {:function, "in", [lhs | in_values], location}

      {lhs, {[{location_not, :not}, {location_in, :in}], [in_values]}} ->
        {:function, "not", [{:function, "in", [lhs | in_values], location_in}], location_not}

      {lhs, {[location, :is, nil], [:null]}} ->
        {:function, "is_null", [lhs], location}

      {lhs, {[location_is, :is, {location_not, :not}], [:null]}} ->
        {:function, "not", [{:function, "is_null", [lhs], location_is}], location_not}

      {lhs, {[location, nil, :between], [{min, max}]}} ->
        {:function, "and",
         [
           {:function, ">=", [lhs, min], location},
           {:function, "<", [lhs, max], location}
         ], location}

      {lhs, {[location, :not, :between], [{min, max}]}} ->
        {:function, "or",
         [
           {:function, "<", [lhs, min], location},
           {:function, ">=", [lhs, max], location}
         ], location}

      {lhs, {[location, comparator], [rhs]}} ->
        {:function, to_string(comparator), [lhs, rhs], location}

      {lhs, nil} ->
        lhs
    end)
  end

  defp additive_expression() do
    left_associative_expression(keyword_of([:+, :-]), multiplicative_expression())
  end

  defp multiplicative_expression() do
    left_associative_expression(keyword_of([:*, :/, :%]), exponentiation_expression())
  end

  defp exponentiation_expression() do
    left_associative_expression(keyword(:^), unary_expression())
  end

  defp unary_expression() do
    choice_deepest_error([
      sequence([keyword(:+), concat_expression()]),
      sequence([next_position(), keyword(:-), concat_expression()]),
      concat_expression()
    ])
    |> map(fn
      [location, :-, inner] ->
        {:function, "-", [{:constant, :integer, 0, _location = nil}, inner], location}

      [:+, inner] ->
        inner

      other ->
        other
    end)
  end

  defp concat_expression() do
    left_associative_expression(keyword(:||), infix_cast_expression())
    |> map(&normalize_concat/1)
  end

  defp normalize_concat({:function, "||", args, location}),
    do: {:function, "concat", Enum.map(args, &normalize_concat/1), location}

  defp normalize_concat(other), do: other

  defp infix_cast_expression(),
    do:
      sequence([parenthesised_expression(), option(cast_suffix())])
      |> map(fn [expr, cast_suffix] -> build_cast(expr, cast_suffix) end)

  defp cast_suffix(),
    do: sequence([next_position(), keyword(:"::"), data_type(), lazy(fn -> option(cast_suffix()) end)])

  defp build_cast(expr, nil), do: expr

  defp build_cast(expr, [location, :"::", type, next_cast]),
    do: build_cast({:function, {:cast, type}, [expr], location}, next_cast)

  defp parenthesised_expression(), do: paren_parser(column(), simple_expression())

  defp simple_expression() do
    choice_deepest_error([
      cast_expression(),
      bucket_expression(),
      function_expression(),
      extract_expression(),
      trim_expression(),
      case_expression(),
      substring_expression(),
      null_expression(),
      constant_column(),
      field_or_parameter() |> label("column definition")
    ])
  end

  defp null_expression(), do: keyword(:null)

  defp constant_column() do
    either_deepest_error(typed_literal(), any_constant())
  end

  defp select_column(), do: choice_deepest_error([select_all(), select_all_from_table(), plain_select_column()])

  defp select_all(), do: pipe([next_position(), keyword(:*)], fn [location, _] -> {:*, location} end)

  defp select_all_from_table() do
    pipe([next_position(), identifier(), keyword(:.), keyword(:*)], fn [location, {_type, table_name}, :., :*] ->
      {{:*, table_name}, location}
    end)
  end

  defp plain_select_column() do
    pipe(
      [
        column(),
        option(
          keyword(:as)
          |> name()
        )
      ],
      fn
        [column, nil] -> column
        [column, :as, name] -> {column, :as, name}
      end
    )
  end

  defp name(parser) do
    map(
      parser,
      pair_both(
        identifier(),
        many(
          pair_both(
            keyword(:.),
            identifier()
          )
        )
      ),
      fn {{_, first}, rest} ->
        [first | Enum.map(rest, fn {:., {_, part}} -> part end)] |> Enum.join(".")
      end
    )
  end

  defp cast_expression() do
    pipe(
      [
        next_position(),
        keyword(:cast),
        keyword(:"("),
        column(),
        either_deepest_error(keyword(:","), keyword(:as)),
        data_type(),
        keyword(:")")
      ],
      fn [location, :cast, :"(", expr, _, type, :")"] ->
        {:function, {:cast, type}, [expr], location}
      end
    )
  end

  defp data_type() do
    choice_deepest_error([
      raw_identifier_of(~w(integer real float text boolean datetime timestamp date time interval)),
      sequence([raw_identifier("double"), raw_identifier("precision")])
    ])
    |> map(fn
      :float -> :real
      :timestamp -> :datetime
      [:double, :precision] -> :real
      other -> other
    end)
    |> label("type name")
  end

  defp bucket_expression() do
    pipe(
      [
        next_position(),
        keyword(:bucket),
        keyword(:"("),
        column(),
        keyword(:by),
        numeric_constant(),
        option(
          sequence([
            keyword(:align),
            align_type()
          ])
        ),
        keyword(:")")
      ],
      fn
        [location, :bucket, :"(", arg1, :by, arg2, [:align, type], :")"] ->
          {:function, {:bucket, type}, [arg1, arg2], location}

        [location, :bucket, :"(", arg1, :by, arg2, nil, :")"] ->
          {:function, {:bucket, :lower}, [arg1, arg2], location}
      end
    )
  end

  defp align_type() do
    raw_identifier_of(~w(bottom lower top upper middle))
    |> map(fn
      :bottom -> :lower
      :top -> :upper
      x -> x
    end)
  end

  defp raw_identifier(word), do: raw_identifier_of([word])

  defp raw_identifier_of(words) do
    unquoted_identifier()
    |> map(&String.downcase/1)
    |> satisfy(&Enum.member?(words, &1))
    |> map(&String.to_atom/1)
    |> label("one of #{words |> Enum.join(", ")}")
  end

  defp function_expression() do
    switch([
      {next_position() |> function_name() |> keyword(:"("), function_arguments() |> keyword(:")")},
      {:else, error_message(fail(""), "Expected an argument list")}
    ])
    |> map(fn {[location, function, :"("], [arguments, :")"]} ->
      {:function, String.downcase(function), arguments, location}
    end)
  end

  defp function_name(previous_parser) do
    previous_parser
    |> choice_deepest_error([
      unquoted_identifier(),
      keyword(:left),
      keyword(:right)
    ])
    |> map(&to_string/1)
  end

  defp function_arguments() do
    choice_deepest_error([
      comma_delimited1(column()),
      distinct_identifier(),
      all_identifier(),
      keyword(:*)
    ])
    |> option()
    |> map(fn
      [_ | _] = arguments -> arguments
      nil -> []
      single_argument -> [single_argument]
    end)
  end

  defp extract_expression() do
    pipe(
      [
        next_position(),
        keyword(:extract),
        keyword(:"("),
        date_part(),
        keyword(:from),
        map(column(), &[&1]),
        keyword(:")")
      ],
      fn [location, :extract, :"(", part, :from, column, :")"] ->
        {:function, to_string(part), column, location}
      end
    )
  end

  defp date_part(),
    do:
      raw_identifier_of(~w(hour minute second year quarter month day weekday dow))
      |> label("date part")

  defp trim_expression() do
    pipe(
      [
        next_position(),
        keyword(:trim),
        keyword(:"("),
        option(choice_deepest_error([keyword(:both), keyword(:leading), keyword(:trailing)])),
        option(constant(:string)),
        option(keyword(:from)),
        column(),
        keyword(:")")
      ],
      fn
        [location, :trim, :"(", trim_type, nil, _, column, :")"] ->
          {:function, trim_function(trim_type), [column], location}

        [location, :trim, :"(", trim_type, chars, _, column, :")"] ->
          {:function, trim_function(trim_type), [column, chars], location}
      end
    )
  end

  defp trim_function(nil), do: "btrim"
  defp trim_function(:both), do: "btrim"
  defp trim_function(:leading), do: "ltrim"
  defp trim_function(:trailing), do: "rtrim"

  defp case_expression() do
    pipe(
      [
        next_position(),
        keyword(:case),
        many1(sequence([keyword(:when), column(), keyword(:then), column()])),
        option(sequence([keyword(:else), column()])),
        keyword(:end)
      ],
      fn
        [location, :case, when_branches, else_branch, :end] ->
          when_args =
            Enum.flat_map(when_branches, fn [:when, condition, :then, expression] -> [condition, expression] end)

          else_arg =
            case else_branch do
              [:else, expression] -> expression
              nil -> :null
            end

          {:function, "case", when_args ++ [else_arg], location}
      end
    )
  end

  defp substring_expression() do
    pipe(
      [
        next_position(),
        either(keyword(:substring), raw_identifier("substr")),
        keyword(:"("),
        column(),
        choice_deepest_error([
          sequence([keyword(:from), pos_integer(), keyword(:for), pos_integer()]),
          sequence([keyword(:","), pos_integer(), keyword(:","), pos_integer()]),
          sequence([
            keyword_of([:from, :for, :","]) |> label("substring arguments"),
            pos_integer()
          ])
        ]),
        keyword(:")")
      ],
      fn
        [location, _, :"(", column, [_, from, _, for_count], :")"] ->
          {:function, "substring", [column, from, for_count], location}

        [location, _, :"(", column, [:for, for_count], :")"] ->
          {:function, "substring", [column, {:constant, :integer, 1, _location = nil}, for_count], location}

        [location, _, :"(", column, [_, from], :")"] ->
          {:function, "substring", [column, from], location}
      end
    )
  end

  defp left_associative_expression(operator, term_parser) do
    sep_by1_eager(term_parser, pair_both(next_position(), operator))
    |> map(fn [first | rest] ->
      rest
      |> Enum.chunk_every(2)
      |> Enum.reduce(first, fn [{location, operator}, right], left ->
        {:function, to_string(operator), [left, right], location}
      end)
    end)
  end

  defp field_or_parameter(), do: either_deepest_error(column_identifier_with_location(), parameter())

  defp column_identifier_with_location() do
    map(
      pair_both(next_position(), column_identifier()),
      fn {location, {table, column}} -> {:identifier, table, column, location} end
    )
  end

  defp column_identifier() do
    choice_deepest_error([
      column_qualified_with_public_schema(),
      qualified_column_with_period_characters(),
      qualified_column(),
      unqualified_column()
    ])
  end

  defp unqualified_column(), do: map(identifier(), &{:unknown, &1})

  defp column_qualified_with_public_schema() do
    # We're ignoring `public.` schema prefix. This is done to support queries issued by psql clients, which might
    # use `public.table.column` to reference columns.
    # The resolving of public prefix is done in the parser to avoid ambiguity which can happen because `foo.bar.baz`
    # also has to be supported (table foo, column bar.baz).
    map(
      sequence([
        ignore(satisfy(identifier(), &match?({_, "public"}, &1))),
        ignore(keyword(:.)),
        either_deepest_error(qualified_column_with_period_characters(), qualified_column())
      ]),
      fn [column] -> column end
    )
  end

  defp qualified_column(), do: map(sequence([identifier(), ignore(keyword(:.)), identifier()]), &List.to_tuple/1)

  defp qualified_column_with_period_characters() do
    map(
      sequence([
        identifier(),
        ignore(keyword(:.)),
        unquoted_identifier(),
        many1(pair_both(keyword(:.), unquoted_identifier()))
      ]),
      fn [table, first_part, other_parts] ->
        column_name = [{:., first_part} | other_parts] |> Enum.map(fn {:., part} -> part end) |> Enum.join(".")
        {table, {:unquoted, column_name}}
      end
    )
  end

  defp distinct_identifier(), do: pair_both(keyword(:distinct), column())

  defp all_identifier(), do: pair_right(keyword(:all), column())

  defp from(), do: from_expression() |> map(&{:from, &1})

  defp from_expression() do
    map(
      comma_delimited1(join_expression() |> map(&join_ast/1)),
      &cross_joins/1
    )
  end

  defp join_ast(join_clauses), do: pair_joins(flatten_join_clauses(join_clauses))

  defp flatten_join_clauses([table]), do: [table]

  defp flatten_join_clauses([table, {join_type, next_join}]) do
    [table, join_type] ++ flatten_join_clauses(next_join)
  end

  defp pair_joins([table_or_join]), do: table_or_join

  defp pair_joins([table_or_join, join_type, table | rest]) do
    pair_joins([to_join(join_type, table_or_join, table) | rest])
  end

  defp to_join({join_type, :on, condition}, left_expr, right_expr),
    do: {:join, %{type: join_type, lhs: left_expr, rhs: right_expr, condition: condition}}

  defp to_join(:cross_join, left_expr, right_expr), do: to_join({:cross_join, :on, nil}, left_expr, right_expr)

  defp cross_joins([table]), do: table
  defp cross_joins([clause | rest]), do: to_join(:cross_join, clause, cross_joins(rest))

  defp join_expression() do
    lazy(fn ->
      sequence([
        table_or_subquery(),
        next_join()
      ])
    end)
  end

  defp join_expression_with_on_clause() do
    lazy(fn ->
      sequence([
        table_or_subquery(),
        keyword(:on),
        column(),
        next_join()
      ])
    end)
  end

  defp next_join() do
    switch([
      {cross_join(), join_expression()},
      {either_deepest_error(inner_join(), outer_join()), join_expression_with_on_clause()},
      {:else, noop()}
    ])
    |> map(&join_clause/1)
  end

  defp join_clause({[join_type], [[rhs, :on, comparison | next_join]]}),
    do: {{join_type, :on, comparison}, [rhs | next_join]}

  defp join_clause({[join_type], [rhs]}), do: {join_type, rhs}

  defp cross_join(), do: replace(pair_both(keyword(:cross), keyword(:join)), :cross_join)

  defp inner_join(), do: replace(pair_both(option(keyword(:inner)), keyword(:join)), :inner_join)

  defp outer_join(), do: choice_deepest_error([outer_join(:left), outer_join(:right), outer_join(:full)])

  defp outer_join(type) do
    sequence([keyword(type), option(keyword(:outer)), keyword(:join)])
    |> replace(:"#{type}_outer_join")
  end

  defp table_or_subquery() do
<<<<<<< HEAD
    switch([
      {keyword_with_position(:"(") |> map(fn {location, _} -> {location, :subquery} end), subquery()},
      {:else, table_name()}
    ])
    |> map(fn
      {[{location, :subquery}], [subquery_data]} -> {:subquery, postprocess_range(subquery_data, location)}
      other -> other
    end)
=======
    either_deepest_error(
      pair_right(keyword(:"("), subquery()),
      table_name()
    )
>>>>>>> b8defcb4
  end

  defp postprocess_range(data, start_location) do
    end_location = data.ast.end_location

    update_in(data.ast, fn ast ->
      ast
      |> Map.delete(:end_location)
      |> Map.put(:source_range, {start_location, end_location})
    end)
  end

  defp table_name() do
    sequence([
      either_deepest_error(
        table_with_schema(),
        identifier() |> label("table name")
      ),
      option(sequence([option(keyword(:as)), identifier()]))
    ])
    |> map(fn
      [name, nil] -> name
      [name, [_, {_type, alias}]] -> {name, :as, alias}
    end)
  end

  defp subquery() do
    sequence([
      parenthesised_select_statement(),
      ignore(subquery_close_paren()),
      option(keyword(:as)),
      label(identifier() |> map(fn {_type, value} -> value end), "subquery alias"),
      position()
    ])
<<<<<<< HEAD
    |> map(fn [select_statement, _as_keyword, alias, pos] ->
      %{ast: statement_map(:select, [{:end_location, pos} | select_statement]), alias: alias}
=======
    |> map(fn [select_statement, _as_keyword, alias] ->
      {:subquery, %{ast: statement_map(select_statement), alias: alias}}
>>>>>>> b8defcb4
    end)
  end

  defp subquery_close_paren(),
    do: keyword(:")") |> error_message("Unexpected input after end of valid subquery, expected `)`")

  defp table_with_schema() do
    pipe([identifier(), keyword(:.), identifier()], fn
      [{:unquoted, schema}, _, {:unquoted, table}] -> {:unquoted, "#{schema}.#{table}"}
      [{_, schema}, _, {_, table}] -> {:quoted, "#{schema}.#{table}"}
    end)
  end

  defp optional_where() do
    switch([
      {keyword(:where), column()},
      {:else, noop()}
    ])
    |> map(fn
      {[:where], [expression]} -> {:where, expression}
      other -> other
    end)
  end

  defp like_escape() do
    option(sequence([keyword(:escape), constant(:string)]))
    |> map(fn
      [_, constant] -> constant
      nil -> {:constant, :string, nil, _location = nil}
    end)
  end

  defp comparison_range() do
    pipe([comparison_value(), keyword(:and), comparison_value()], fn [min, :and, max] -> {min, max} end)
  end

  defp comparison_value() do
    either_deepest_error(additive_expression(), any_constant())
    |> label("comparison value")
  end

  defp in_values() do
    pipe([keyword(:"("), comma_delimited1(additive_expression()), keyword(:")")], fn [_, values, _] ->
      values
    end)
  end

  defp typed_literal() do
    pipe(
      [
        raw_identifier_of(~w(datetime timestamp date time interval)),
        constant(:string)
      ],
      fn
        [:timestamp, {:constant, :string, value, location}] -> {:constant, :datetime, value, location}
        [type, {:constant, :string, value, location}] -> {:constant, type, value, location}
      end
    )
    |> label("typed literal")
  end

  defp any_constant() do
    either_deepest_error(
      constant_of([:string, :boolean]),
      numeric_constant()
    )
    |> label("constant")
  end

  defp numeric_constant(expected_type \\ :numeric) do
    # Note that we're resolving explicit sign prefix in the parser and not in the lexer.
    # Resolving this in the lexer means that e.g. 1+2 would generate tokens `constant(1)` and `constant(2)`,
    # instead of `constant(1)`, `keyword(+)`, `constant(2)`. In other words, we would require whitespace
    # after the `+` and `-` characters for them to work as binary operators.
    map(sequence([option(keyword_of([:+, :-])), constant_of([:integer, :float])]), fn
      [nil, {:constant, _type, _value, _location} = constant] -> constant
      [:+, {:constant, _type, _value, _location} = constant] -> constant
      [:-, {:constant, type, value, location}] -> {:constant, type, value * -1, location}
    end)
    |> satisfy(fn {:constant, type, _value, _location} ->
      expected_type == :numeric || type == expected_type
    end)
    |> label("#{expected_type} constant")
  end

  defp non_neg_integer(),
    do:
      numeric_constant(:integer)
      |> satisfy(fn {:constant, :integer, value, _location} -> value >= 0 end)
      |> label("non-negative integer constant")

  defp pos_integer(),
    do:
      numeric_constant(:integer)
      |> satisfy(fn {:constant, :integer, value, _location} -> value > 0 end)
      |> label("positive integer constant")

  defp constant_of(expected_types) do
    choice_deepest_error(Enum.map(expected_types, &constant/1))
    |> label(expected_types |> Enum.map(&"#{&1} constant") |> Enum.join(" or "))
  end

  defp constant(expected_type) do
    token(:constant)
    |> satisfy(fn token -> token.value.type == expected_type end)
    |> map(&{:constant, &1.value.type, &1.value.value, {&1.line, &1.column + 1}})
    |> label("#{expected_type} constant")
  end

  defp optional_order_by() do
    switch([
      {keyword(:order), pair_both(keyword(:by), comma_delimited1(order_by_field()))},
      {:else, noop()}
    ])
    |> map(fn {[:order], [{:by, fields}]} -> {:order_by, fields} end)
  end

  defp optional_group_by() do
    switch([
      {keyword(:group), pair_both(keyword(:by), grouping_sets())},
      {:else, noop()}
    ])
    |> map(fn {[:group], [{:by, grouping_sets}]} -> {:grouping_sets, grouping_sets} end)
  end

  defp grouping_sets() do
    switch([
      {keyword(:grouping), sequence([keyword(:sets), keyword(:"("), any_grouping_sets(), keyword(:")")])},
      {keyword(:rollup), sequence([keyword(:"("), non_empty_grouping_sets(), keyword(:")")])},
      {keyword(:cube), sequence([keyword(:"("), non_empty_grouping_sets(), keyword(:")")])},
      {:else, any_grouping_sets()}
    ])
    |> map(fn
      {[:grouping], [[:sets, :"(", grouping_sets, :")"]]} -> grouping_sets
      {[:rollup], [[:"(", grouping_sets, :")"]]} -> sets_rollup(grouping_sets)
      {[:cube], [[:"(", grouping_sets, :")"]]} -> grouping_sets |> sets_cube() |> Enum.sort_by(&length/1, &>=/2)
      grouping_set -> [Enum.flat_map(grouping_set, &List.wrap/1)]
    end)
  end

  defp any_grouping_sets() do
    comma_delimited1(
      switch([
        {keyword(:"("), pair_both(option(comma_delimited1(column())), keyword(:")"))},
        {:else, column()}
      ])
      |> map(fn
        {[:"("], [{nil, :")"}]} -> []
        {[:"("], [{group, :")"}]} -> group
        column -> [column]
      end)
    )
  end

  defp non_empty_grouping_sets() do
    comma_delimited1(
      switch([
        {keyword(:"("), pair_both(comma_delimited1(column()), keyword(:")"))},
        {:else, column()}
      ])
      |> map(fn
        {[:"("], [{group, :")"}]} -> group
        column -> [column]
      end)
    )
  end

  defp sets_rollup(sets), do: Enum.map(length(sets)..0, &(sets |> Enum.take(&1) |> List.flatten()))

  defp sets_cube([]), do: [[]]

  defp sets_cube([head | tail]) do
    tail_cube = sets_cube(tail)
    Enum.map(tail_cube, &(head ++ &1)) ++ tail_cube
  end

  defp order_by_field() do
    sequence([column(), order_by_direction(), nulls_specifier()]) |> map(&List.to_tuple/1)
  end

  defp order_by_direction(), do: choice_deepest_error([keyword(:asc), keyword(:desc), return(:asc)])

  defp nulls_specifier(),
    do:
      switch([
        {keyword(:nulls), raw_identifier_of(~w(first last))},
        {:else, return(:nulls_natural)}
      ])
      |> map(fn
        {[:nulls], [:first]} -> :nulls_first
        {[:nulls], [:last]} -> :nulls_last
        other -> other
      end)

  defp identifier(parser \\ noop()) do
    parser
    |> either_deepest_error(token(:quoted), token(:unquoted))
    |> map(&{&1.category, &1.value})
    |> label("identifier")
  end

  defp unquoted_identifier(parser \\ noop()) do
    parser
    |> token(:unquoted)
    |> map(& &1.value)
    |> label("identifier")
  end

  defp keyword_of(parser \\ noop(), types) do
    parser
    |> choice_deepest_error(Enum.map(types, &keyword(&1)))
    |> label(types |> Enum.join(" or "))
  end

  defp keyword_of_with_position(parser, types), do: pair_both(parser, next_position(), keyword_of(types))

  defp keyword(parser \\ noop(), type) do
    parser
    |> token(type)
    |> map(& &1.category)
    |> label(to_string(type))
  end

  defp keyword_with_position(parser \\ noop(), type), do: pair_both(parser, next_position(), keyword(type))

  defp comma_delimited(term_parser) do
    sep_by_until(term_parser, keyword(:","), keyword(:from))
    |> map(fn
      [] -> []
      [first | rest] -> [first | Enum.drop_every(rest, 2)]
    end)
  end

  defp comma_delimited1(term_parser) do
    sep_by1_eager(term_parser, keyword(:","))
    |> map(fn [first | rest] -> [first | Enum.drop_every(rest, 2)] end)
  end

  defp end_of_input(parser) do
    parser
    |> error_message(token(:eof), "Unexpected input after end of valid query")
    |> ignore()
  end

  defp replace(parser, value), do: map(parser, fn _ -> value end)

  defp optional_limit() do
    switch([
      {keyword(:limit), pos_integer()},
      {:else, noop()}
    ])
    |> map(fn {[:limit], [{:constant, :integer, amount, _}]} -> {:limit, amount} end)
  end

  defp optional_offset() do
    switch([
      {keyword(:offset), non_neg_integer()},
      {:else, noop()}
    ])
    |> map(fn {[:offset], [{:constant, :integer, amount, _}]} -> {:offset, amount} end)
  end

  defp optional_having() do
    switch([
      {keyword(:having), column()},
      {:else, noop()}
    ])
    |> map(fn
      {[:having], [expression]} -> {:having, expression}
      other -> other
    end)
  end

  defp disjunction_expression(term_parser),
    do:
      left_associative_expression(
        keyword(:or),
        conjunction_expression(term_parser)
      )

  defp conjunction_expression(term_parser),
    do:
      left_associative_expression(
        keyword(:and),
        not_expression(term_parser)
      )

  defp not_expression(term_parser),
    do:
      choice_deepest_error([
        sequence([keyword_with_position(:not), lazy(fn -> not_expression(term_parser) end)]),
        term_parser,
        paren_parser(column(), term_parser)
      ])
      |> map(fn
        [{location, :not}, expr] -> {:function, "not", [expr], location}
        expr -> expr
      end)

  defp paren_parser(in_parens_parser, term_parser),
    do:
      switch([
        {keyword(:"("), in_parens_parser |> keyword(:")")},
        {:else, term_parser}
      ])
      |> map(fn
        {[:"("], [result, :")"]} -> result
        result -> result
      end)

  defp optional_distinct() do
    either_deepest_error(keyword(:distinct), keyword(:all))
    |> option()
    |> map(fn
      :distinct -> {:distinct?, true}
      _ -> {:distinct?, false}
    end)
  end

  defp parameter() do
    token(:parameter)
    |> map(&{:parameter, &1.value})
    |> label("expected parameter")
  end

  defp next_position(),
    do:
      position()
      |> map(fn {line, column} -> {line, column + 1} end)

  # -------------------------------------------------------------------
  # For tests
  # -------------------------------------------------------------------

  if Mix.env() == :test do
    def parse!(statement) do
      {:ok, ast} = parse(statement)
      ast
    end
  end
end<|MERGE_RESOLUTION|>--- conflicted
+++ resolved
@@ -32,26 +32,13 @@
   defp statement(parser) do
     parser
     |> switch([
-<<<<<<< HEAD
-      {keyword_with_position(:select), pair_both(select_statement(), position())},
-      {keyword(:explain), explain_statement()},
-=======
       {keyword(:explain), parenthesised_select_statement()},
->>>>>>> b8defcb4
       {keyword(:show), show_statement()},
       {:else, parenthesised_select_statement("select, explain, or show")}
     ])
     |> map(fn
-<<<<<<< HEAD
-      {[{start_location, command}], [{statement_data, end_location}]} ->
-        Map.put(statement_map(command, statement_data), :source_range, {start_location, end_location})
-
-      {[command], [statement_data]} ->
-        statement_map(command, statement_data)
-=======
       {[command], [statement_data]} -> statement_data |> Keyword.put(:command, command) |> statement_map()
       statement_data -> statement_map(statement_data)
->>>>>>> b8defcb4
     end)
   end
 
@@ -91,7 +78,8 @@
   defp parenthesised_select_statement(prefix_label \\ "select") do
     either_deepest_error(
       between(keyword(:"("), lazy(fn -> parenthesised_select_statement() end), subquery_close_paren()),
-      pair_right(keyword(:select) |> label(prefix_label), select_statement())
+      pair_both(keyword_with_position(:select) |> label(prefix_label), pair_both(select_statement(), position()))
+        |> map(fn {{start_pos, :select}, {statement, end_pos}} -> [{:source_range, {start_pos, end_pos}} | statement] end)
     )
     |> sep_by1_eager(union())
     |> map(fn [first | rest] ->
@@ -108,6 +96,8 @@
       end)
     end)
   end
+
+
 
   defp union() do
     pair_both(keyword(:union), option(keyword_of([:all, :distinct])))
@@ -658,21 +648,14 @@
   end
 
   defp table_or_subquery() do
-<<<<<<< HEAD
     switch([
       {keyword_with_position(:"(") |> map(fn {location, _} -> {location, :subquery} end), subquery()},
       {:else, table_name()}
     ])
     |> map(fn
-      {[{location, :subquery}], [subquery_data]} -> {:subquery, postprocess_range(subquery_data, location)}
+      {[{location, :subquery}], [{:subquery, subquery_data}]} -> {:subquery, postprocess_range(subquery_data, location)}
       other -> other
     end)
-=======
-    either_deepest_error(
-      pair_right(keyword(:"("), subquery()),
-      table_name()
-    )
->>>>>>> b8defcb4
   end
 
   defp postprocess_range(data, start_location) do
@@ -707,13 +690,8 @@
       label(identifier() |> map(fn {_type, value} -> value end), "subquery alias"),
       position()
     ])
-<<<<<<< HEAD
     |> map(fn [select_statement, _as_keyword, alias, pos] ->
-      %{ast: statement_map(:select, [{:end_location, pos} | select_statement]), alias: alias}
-=======
-    |> map(fn [select_statement, _as_keyword, alias] ->
-      {:subquery, %{ast: statement_map(select_statement), alias: alias}}
->>>>>>> b8defcb4
+      {:subquery, %{ast: statement_map([{:end_location, pos} | select_statement]), alias: alias}}
     end)
   end
 
