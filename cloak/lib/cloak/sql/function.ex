defmodule Cloak.Sql.Function do
  @moduledoc "Includes information about functions and implementation of non-aggregation functions."

  alias Cloak.Sql.{Expression, Parser}
  alias Cloak.DataSource

  import Kernel, except: [apply: 2]

  numeric = {:or, [:integer, :real]}
  arithmetic_operation = %{
    [:integer, :integer] => :integer,
    [:real, :integer] => :real,
    [:integer, :real] => :real,
    [:real, :real] => :real,
  }

  @functions %{
    ~w(count) => %{attributes: [:aggregator], type_specs: %{[:any] => :integer}},
    ~w(count_noise) => %{attributes: [:aggregator, :not_in_subquery], type_specs: %{[:any] => :real}},
    ~w(sum) => %{attributes: [:aggregator], type_specs: %{
      [:integer] => :integer,
      [:real] => :real,
    }},
    ~w(sum_noise) => %{attributes: [:aggregator, :not_in_subquery], type_specs: %{[numeric] => :real}},
    ~w(median) => %{attributes: [:aggregator], type_specs: %{
      [:integer] => :integer,
      [:real] => :real,
      [:date] => :date,
      [:time] => :time,
      [:datetime] => :datetime,
      [:text] => :text,
    }},
    ~w(min max) => %{attributes: [:aggregator], type_specs: %{
      [:integer] => :integer,
      [:real] => :real,
      [:date] => :date,
      [:time] => :time,
      [:datetime] => :datetime,
      [:text] => :text,
    }},
    ~w(avg stddev) => %{attributes: [:aggregator], type_specs: %{[numeric] => :real}},
    ~w(avg_noise stddev_noise) => %{attributes: [:aggregator, :not_in_subquery], type_specs: %{[numeric] => :real}},
    ~w(hour minute second) =>
      %{attributes: [:implicit_range, :non_injective], type_specs: %{[{:or, [:datetime, :time]}] => :integer}},
    ~w(year quarter month day weekday) =>
      %{attributes: [:implicit_range, :non_injective], type_specs: %{[{:or, [:datetime, :date]}] => :integer}},
    ~w(date_trunc) => %{attributes: [:implicit_range, :non_injective], type_specs: %{
      [{:constant, :text}, :time] => :time,
      [{:constant, :text}, {:or, [:datetime, :date]}] => :datetime
    }},
    ~w(floor ceil ceiling) => %{type_specs: %{[numeric] => :integer},
      attributes: [:math, :non_injective]},
    ~w(round trunc) => %{attributes: [:implicit_range, :math, :non_injective], type_specs: %{
      [numeric] => :integer,
      [numeric, {:constant, :integer}] => :real,
    }},
    [{:bucket, :lower}, {:bucket, :upper}, {:bucket, :middle}] =>
      %{attributes: [:implicit_range, :non_injective], type_specs: %{[numeric, numeric] => :real}},
    ~w(abs) => %{type_specs: %{[:real] => :real, [:integer] => :integer},
      attributes: [:math, :non_injective]},
    ~w(sqrt) => %{type_specs: %{[numeric] => :real}},
    ~w(div) => %{type_specs: %{[:integer, :integer] => :integer}, attributes: [:math]},
    ~w(mod %) => %{type_specs: %{[:integer, :integer] => :integer}, attributes: [:math, :non_injective]},
    ~w(pow ^) => %{type_specs: %{[numeric, numeric] => :real}, attributes: [:math]},
    ~w(+) => %{type_specs: Map.merge(arithmetic_operation, %{
      [:date, :interval] => :datetime,
      [:time, :interval] => :time,
      [:datetime, :interval] => :datetime,
      [:interval, :date] => :datetime,
      [:interval, :time] => :time,
      [:interval, :datetime] => :datetime,
      [:interval, :interval] => :interval,
    }), attributes: [:math]},
    ~w(-) => %{type_specs: Map.merge(arithmetic_operation, %{
      [:date, :date] => :interval,
      [:time, :time] => :interval,
      [:datetime, :datetime] => :interval,
      [:date, :interval] => :datetime,
      [:time, :interval] => :time,
      [:datetime, :interval] => :datetime,
      [:interval, :interval] => :interval,
    }), attributes: [:math]},
    ~w(*) => %{type_specs: Map.merge(arithmetic_operation, %{
       [:interval, numeric] => :interval,
       [numeric, :interval] => :interval,
     }), attributes: [:math]},
    ~w(/) => %{type_specs: %{
      [numeric, numeric] => :real,
      [:interval, {:or, [:integer, :real]}] => :interval,
    }, attributes: [:math]},
    ~w(length) => %{type_specs: %{[:text] => :integer}, attributes: [:non_injective]},
    ~w(lower lcase upper ucase) => %{type_specs: %{[:text] => :text}},
<<<<<<< HEAD
    ~w(left right) => %{type_specs: %{[:text, :integer] => :text}, attributes: [:non_injective]},
    ~w(btrim ltrim rtrim) => %{type_specs: %{[:text, {:optional, {:constant, :text}}] => :text},
      attributes: [:non_injective]},
    ~w(substring substring_for) => %{type_specs: %{[:text, :integer, {:optional, :integer}] => :text},
      attributes: [:non_injective]},
=======
    ~w(left right) => %{type_specs: %{[:text, :integer] => :text}},
    ~w(btrim ltrim rtrim) => %{type_specs: %{[:text, {:optional, {:constant, :text}}] => :text}},
    ~w(substring) => %{type_specs: %{[:text, :integer, {:optional, :integer}] => :text}},
>>>>>>> 0a707d0d
    ~w(concat) => %{type_specs: %{[{:many1, :text}] => :text}},
    ~w(hex) => %{type_specs: %{[:text] => :text}},
    ~w(hash) => %{type_specs: %{[:text] => :integer, [:integer] => :integer, [:real] => :integer}},
    # NOTICE: The `not_in_subquery` is set for `extract_words` because we are not yet sure it's safe in subqueries.
    ~w(extract_words) => %{type_specs: %{[:text] => :text}, attributes: [:not_in_subquery, :row_splitter]},
    [{:cast, :integer}] =>
      %{type_specs: %{[{:or, [:real, :integer, :text, :boolean]}] => :integer},
      attributes: [:non_injective]},
    [{:cast, :real}] =>
      %{type_specs: %{[{:or, [:real, :integer, :text, :boolean]}] => :real},
      attributes: [:non_injective]},
    [{:cast, :boolean}] =>
      %{type_specs: %{[{:or, [:real, :integer, :text, :boolean]}] => :boolean},
      attributes: [:non_injective]},
    [{:cast, :datetime}] =>
      %{type_specs: %{[{:or, [:text, :datetime]}] => :datetime},
      attributes: [:non_injective]},
    [{:cast, :time}] =>
      %{type_specs: %{[{:or, [:text, :datetime, :time]}] => :time},
      attributes: [:non_injective]},
    [{:cast, :date}] =>
      %{type_specs: %{[{:or, [:text, :datetime, :date]}] => :date},
      attributes: [:non_injective]},
    [{:cast, :text}] =>
      %{type_specs: %{[:any] => :text},
      attributes: [:non_injective]},
    [{:cast, :interval}] =>
      %{type_specs: %{[{:or, [:text, :interval]}] => :interval},
      attributes: [:non_injective]},
  }
  |> Enum.flat_map(fn({functions, traits}) -> Enum.map(functions, &{&1, traits}) end)
  |> Enum.into(%{})

  @type t :: Parser.column | Expression.t
  @type data_type :: :any | DataSource.data_type
  @type argument_type :: data_type | {:optional, data_type} | {:many1, data_type} | {:or, [data_type]}


  # -------------------------------------------------------------------
  # Info functions
  # -------------------------------------------------------------------

  @doc "Returns true if the given column definition is a function call, false otherwise."
  @spec function?(t) :: boolean
  def function?({:function, _, _}), do: true
  def function?(_), do: false

  @doc "Returns true if the function has the specified attribute, false otherise."
  @spec has_attribute?(t | String.t | nil, atom) :: boolean
  def has_attribute?("coalesce", _attribute), do: false # coalesce is only used internally
  def has_attribute?({:function, name, _}, attribute), do: has_attribute?(name, attribute)
  def has_attribute?(%Expression{function?: true, function: name}, attribute), do: has_attribute?(name, attribute)
  def has_attribute?(name, attribute) do
    case Map.get(@functions, name) do
      nil -> false
      function -> attribute in Map.get(function, :attributes, [])
    end
  end

  @doc "Returns true if the given function call is a cast, false otherwise."
  @spec cast?(t) :: boolean
  def cast?({:function, {:cast, _}, _}), do: true
  def cast?(%Expression{function: {:cast, _}}), do: true
  def cast?(_), do: false

  @doc "Returns the target type of the given cast."
  @spec cast_target(t) :: argument_type
  def cast_target({:function, {:cast, target}, _}), do: target

  @doc "Returns a list of possible argument lists required by the given function call."
  @spec argument_types(t) :: [[argument_type]]
  def argument_types({:function, function, _}), do: @functions[function].type_specs |> Map.keys()

  @doc "Returns the argument specifiaction of the given function call."
  @spec arguments(t) :: [Expression.t]
  def arguments({:function, _, arguments}), do: arguments
  def arguments(_), do: []

  @doc "Returns a stringified version of the given function identifier."
  @spec readable_name(Parser.function_name) :: String.t
  def readable_name({:cast, _}), do: "cast"
  def readable_name({:bucket, _}), do: "bucket"
  def readable_name(name), do: name

  @doc "Returns the return type of the given function call or nil if it is badly typed."
  @spec return_type(t) :: data_type | nil
  def return_type(%Expression{function?: true, function: name, function_args: args}), do:
    return_type({:function, name, args})
  def return_type(function = {:function, name, _}) do
    @functions[name].type_specs
    |> Enum.find(fn({arguments, _}) -> do_well_typed?(function, arguments) end)
    |> case do
      {_arguments, return_type} -> return_type
      nil -> nil
    end
  end

  @doc "Returns the type of the given expression."
  @spec type(t) :: data_type
  def type(function = {:function, _, _}), do: return_type(function)
  def type({column, :as, _}), do: type(column)
  def type({:distinct, column}), do: type(column)
  def type(%Expression{type: type}), do: type
  def type(:*), do: :any

  @doc "Returns true if the arguments to the given function call match the expected argument types, false otherwise."
  @spec well_typed?(t) :: boolean
  def well_typed?(column), do:
    if function?(column),
      do: Enum.any?(argument_types(column), &do_well_typed?(column, &1)),
      else: true

  @doc "Returns true if the argument is a call to a 'bucket' function call, false otherwise."
  @spec bucket?(t) :: boolean
  def bucket?(%Expression{function: {:bucket, _}}), do: true
  def bucket?(_), do: false

  @doc "Updates the bucket size argument of the given 'bucket' function with the given function call."
  @spec update_bucket_size(t, (number -> number)) :: t
  def update_bucket_size(%Expression{function: {:bucket, _}, function_args: [arg1, size]} = expression, fun), do:
    %Expression{expression | function_args: [arg1, %Expression{size | value: fun.(size.value)}]}

  @doc "Returns the value of the bucket size argument of the given 'bucket' function call."
  @spec bucket_size(t) :: number
  def bucket_size(%Expression{function: {:bucket, _}, function_args: [_arg1, size]}), do: size.value

  @doc "Returns true if the function is a valid cloak function"
  @spec exists?(t) :: boolean
  def exists?({:function, function, _}), do: @functions[function] !== nil

  @doc "Returns true if a function is a math function"
  @spec math_function?(t | String.t | nil) :: boolean
  def math_function?(param), do: has_attribute?(param, :math)

  @doc "Returns all math functions"
  @spec math_functions() :: [String.t]
  def math_functions(), do:
    @functions
    |> Enum.map(fn({name, _}) -> name end)
    |> Enum.filter(& math_function?(&1))

  @doc "Returns true if a function is non_injective"
  @spec non_injective_function?(t | String.t | nil) :: boolean
  def non_injective_function?(param), do: has_attribute?(param, :non_injective)

  @doc "Returns all non_injective functions"
  @spec non_injective_functions() :: [String.t]
  def non_injective_functions(), do:
    @functions
    |> Enum.map(fn({name, _}) -> name end)
    |> Enum.filter(& non_injective_function?(&1))


  # -------------------------------------------------------------------
  # Internal functions
  # -------------------------------------------------------------------

  defp do_well_typed?(function, [{:many1, type}]), do:
    Enum.all?(arguments(function), &type_matches?(type, &1))
  defp do_well_typed?(function, argument_types) do
    length(arguments(function)) <= length(argument_types) &&
      argument_types
      |> Enum.with_index()
      |> Enum.all?(fn({type, index}) -> type_matches?(type, Enum.at(arguments(function), index)) end)
  end

  defp type_matches?(type, function = {:function, _, _}), do: type_matches?(type, %{type: return_type(function)})
  defp type_matches?(type, {:distinct, column}), do: type_matches?(type, column)
  defp type_matches?({:optional, _}, nil), do: true
  defp type_matches?(_, nil), do: false
  defp type_matches?({:optional, type}, argument), do: type_matches?(type, argument)
  defp type_matches?({:or, types}, argument), do: Enum.any?(types, &type_matches?(&1, argument))
  defp type_matches?(:any, _), do: true
  defp type_matches?(_, :*), do: false
  defp type_matches?({:constant, expected}, %{constant?: true, type: actual}), do: expected == actual
  defp type_matches?({:constant, expected}, %{function?: true, function_args: args, type: actual}), do:
    expected == actual and Enum.all?(args, &Expression.constant?/1)
  defp type_matches?(expected_type, %{type: actual_type}), do: expected_type == actual_type
end<|MERGE_RESOLUTION|>--- conflicted
+++ resolved
@@ -90,17 +90,11 @@
     }, attributes: [:math]},
     ~w(length) => %{type_specs: %{[:text] => :integer}, attributes: [:non_injective]},
     ~w(lower lcase upper ucase) => %{type_specs: %{[:text] => :text}},
-<<<<<<< HEAD
     ~w(left right) => %{type_specs: %{[:text, :integer] => :text}, attributes: [:non_injective]},
     ~w(btrim ltrim rtrim) => %{type_specs: %{[:text, {:optional, {:constant, :text}}] => :text},
       attributes: [:non_injective]},
-    ~w(substring substring_for) => %{type_specs: %{[:text, :integer, {:optional, :integer}] => :text},
-      attributes: [:non_injective]},
-=======
-    ~w(left right) => %{type_specs: %{[:text, :integer] => :text}},
-    ~w(btrim ltrim rtrim) => %{type_specs: %{[:text, {:optional, {:constant, :text}}] => :text}},
-    ~w(substring) => %{type_specs: %{[:text, :integer, {:optional, :integer}] => :text}},
->>>>>>> 0a707d0d
+    ~w(substring) => %{type_specs: %{[:text, :integer, {:optional, :integer}] => :text},
+      attributes: [:non_injective]},
     ~w(concat) => %{type_specs: %{[{:many1, :text}] => :text}},
     ~w(hex) => %{type_specs: %{[:text] => :text}},
     ~w(hash) => %{type_specs: %{[:text] => :integer, [:integer] => :integer, [:real] => :integer}},
