--- conflicted
+++ resolved
@@ -32,1336 +32,6 @@
 
   @doc "Creates the query which describes a SELECT statement from a single table."
   @spec make_select_query(DataSource.t, String.t, [Expression.t]) :: Query.t
-<<<<<<< HEAD
-  def make_select_query(data_source, table_name, select_expressions) do
-    column_titles = for expression <- select_expressions, do: expression.alias || expression.name
-    calculate_db_columns(%Query{
-      command: :select,
-      subquery?: true,
-      columns: select_expressions,
-      column_titles: column_titles,
-      from: table_name,
-      data_source: data_source,
-      selected_tables: [DataSource.table(data_source, table_name)]
-    })
-  end
-
-
-  # -------------------------------------------------------------------
-  # Internal functions
-  # -------------------------------------------------------------------
-
-  defp compile_prepped_query(%Query{command: :show, show: :tables} = query), do:
-    {:ok, %Query{query |
-      column_titles: ["name"],
-      columns: [%Expression{table: :unknown, constant?: true, name: "name", type: :text}]
-    }}
-  defp compile_prepped_query(%Query{command: :show, show: :columns} = query), do:
-    {:ok, %Query{compile_from(query) |
-      column_titles: ["name", "type"],
-      columns: Enum.map(["name", "type"], &%Expression{table: :unknown, constant?: true, name: &1, type: :text})
-    }}
-  defp compile_prepped_query(%Query{command: :select} = query), do:
-    {:ok,
-      query
-      |> compile_from()
-      |> compile_parameter_types()
-      |> compile_columns()
-      |> reject_null_user_ids()
-      |> resolve_references()
-      |> remove_redundant_uid_casts()
-      |> verify_columns()
-      |> precompile_functions()
-      |> censor_selected_uids()
-      |> verify_joins()
-      |> cast_where_clauses()
-      |> verify_where_clauses()
-      |> align_ranges(Lens.key(:where), :where)
-      |> align_join_ranges()
-      |> add_subquery_ranges()
-      |> verify_having()
-      |> optimize_columns_from_projected_tables()
-      |> set_emulation_flag()
-      |> partition_where_clauses()
-      |> calculate_noise_layers()
-      |> calculate_db_columns()
-      |> verify_limit()
-      |> verify_offset()
-      |> TypeChecker.validate_allowed_usage_of_math_and_functions()
-      |> parse_row_splitters()
-      |> compute_aggregators()
-    }
-
-
-  # -------------------------------------------------------------------
-  # Views
-  # -------------------------------------------------------------------
-
-  defp resolve_views(query) do
-    compiled = do_resolve_views(query.from, query)
-    %Query{query | from: compiled}
-  end
-
-  defp do_resolve_views({:join, join}, query) do
-    {:join, %{join |
-      lhs: do_resolve_views(join.lhs, query),
-      rhs: do_resolve_views(join.rhs, query)
-    }}
-  end
-  defp do_resolve_views({_, name} = table_or_view, query) when is_binary(name) do
-    case Map.fetch(query.views, name) do
-      {:ok, view_sql} -> view_to_subquery(name, view_sql, query)
-      :error -> table_or_view
-    end
-  end
-  defp do_resolve_views(other, _query), do:
-    other
-
-  def view_to_subquery(view_name, view_sql, query) do
-    if Enum.any?(
-      query.data_source.tables,
-      fn({_id, table}) -> insensitive_equal?(table.name, view_name) end
-    ) do
-      raise CompilationError,
-        message: "There is both a table, and a view named `#{view_name}`. Rename the view to resolve the conflict."
-    end
-
-    case Cloak.Sql.Parser.parse(view_sql) do
-      {:ok, parsed_view} -> {:subquery, %{ast: parsed_view, alias: view_name}}
-      {:error, error} -> raise CompilationError, message: "Error in the view `#{view_name}`: #{error}"
-    end
-  end
-
-
-  # -------------------------------------------------------------------
-  # Noise layers
-  # -------------------------------------------------------------------
-
-  defp calculate_noise_layers(query = %{projected?: true}), do: query
-  defp calculate_noise_layers(query = %{subquery?: true}), do:
-    if aggregate_query?(query),
-      do: %{query | noise_layers: query |> noise_layers() |> Enum.map(&float_noise_layer(&1, query))},
-      else: %{query | noise_layers: query |> noise_layers()}
-  defp calculate_noise_layers(query), do:
-    %{query | noise_layers: query |> noise_layers() |> unalias_noise_layers()}
-
-  defp noise_layers(query), do: new_noise_layers(query) ++ floated_noise_layers(query)
-
-  defp new_noise_layers(query), do:
-    Query.Lenses.filter_clauses()
-    |> Lens.both(Lens.key(:group_by))
-    |> Query.Lenses.leaf_expressions()
-    |> Lens.satisfy(&match?(%Expression{user_id?: false, constant?: false, function?: false}, &1))
-    |> Lens.to_list(query)
-    |> Enum.map(&NoiseLayer.new({&1.table.name, &1.name}, [set_unique_alias(&1)]))
-
-  defp floated_noise_layers(query), do:
-    Query.Lenses.subquery_noise_layers()
-    |> Lens.to_list(query)
-    |> update_in([Lens.all() |> Lens.key(:expressions) |> Lens.all()], &reference_aliased/1)
-
-  defp float_noise_layer(noise_layer = %NoiseLayer{expressions: [min, max, count]}, _query) do
-    %{noise_layer | expressions:
-      [
-        Expression.function("min", [reference_aliased(min)], min.type, _aggregate = true),
-        Expression.function("max", [reference_aliased(max)], max.type, _aggregate = true),
-        Expression.function("sum", [reference_aliased(count)], :integer, _aggregate = true),
-      ]
-      |> Enum.map(&set_unique_alias/1)
-    }
-  end
-  defp float_noise_layer(noise_layer = %NoiseLayer{expressions: [expression]}, query) do
-    if not aggregated_column?(Expression.unalias(expression), query) do
-      %{noise_layer | expressions:
-        [
-          # The point of this unalias is not to generate invalid SQL like `min(foo AS carry_1234)`
-          Expression.function("min", [Expression.unalias(expression)], expression.type, _aggregate = true),
-          Expression.function("max", [Expression.unalias(expression)], expression.type, _aggregate = true),
-          Expression.function("count", [Expression.unalias(expression)], :integer, _aggregate = true),
-        ]
-        |> Enum.map(&set_unique_alias/1)
-      }
-    else
-      noise_layer
-    end
-  end
-
-  defp unalias_noise_layers(layers), do:
-    update_in(layers, [Lens.all() |> Lens.key(:expressions) |> Lens.all()], &Expression.unalias/1)
-
-  def reference_aliased(column), do: %Expression{name: column.alias || column.name}
-
-
-  # -------------------------------------------------------------------
-  # Projected tables
-  # -------------------------------------------------------------------
-
-  defp resolve_projected_tables(%Query{projected?: true} = query), do: query
-  defp resolve_projected_tables(query), do:
-    Lens.map(Query.Lenses.leaf_tables(), query, &resolve_projected_table(&1, query))
-
-  defp resolve_projected_table(table_name, query) do
-    case DataSource.table(query.data_source, table_name) do
-      %{projection: nil} -> table_name
-      projected_table -> projected_table_ast(projected_table, :all, query)
-    end
-  end
-
-  defp projected_table_ast(%{projection: nil} = table, _column_to_select, _query), do:
-    {:quoted, table.name}
-  defp projected_table_ast(table, columns_to_select, query) do
-    joined_table = DataSource.table(query.data_source, table.projection.table)
-    {:subquery, %{
-      alias: table.name,
-      ast: %{
-        command: :select,
-        projected?: true,
-        columns:
-          [column_ast(joined_table.name, joined_table.user_id) |
-            table.columns
-            |> Enum.map(fn({column_name, _type}) -> column_name end)
-            |> Enum.reject(&(&1 == table.user_id))
-            |> Enum.filter(&(columns_to_select == :all || Enum.member?(columns_to_select, &1)))
-            |> Enum.map(&column_ast(table.name, &1))
-          ],
-        from:
-          {:join, %{
-            type: :inner_join,
-            lhs: {:quoted, table.name},
-            rhs: projected_table_ast(joined_table, [table.projection.primary_key], query),
-            conditions: [{:comparison,
-              column_ast(table.name, table.projection.foreign_key),
-              :=,
-              column_ast(joined_table.name, table.projection.primary_key)
-            }]
-          }}
-      }
-    }}
-  end
-
-  defp column_ast(table_name, column_name), do:
-    {:identifier, {:quoted, table_name}, {:quoted, column_name}}
-
-  defp optimize_columns_from_projected_tables(%Query{projected?: false} = query), do:
-    # We're reducing the amount of selected columns from projected subqueries to only
-    # those columns which we in fact need in the outer query (`query`).
-    #
-    # Notice that this has to be done after all verifications have been performed. The reason is that we're
-    # conflating the list of selected columns and the list of available columns in the field `columns`.
-    # Therefore, we need to perform all checks with all projected table columns selected, and only then can
-    # we optimize the list of selected columns from the projected subquery.
-    #
-    # These two fields should likely be separated, and then we could invoke this function earlier. However,
-    # even then, this function can only be invoked after `db_columns` have been calculated, because that is
-    # the field we use to decide which columns from projected tables do we in fact need.
-    Lens.map(Query.Lenses.direct_projected_subqueries(), query,
-        &%{&1 | ast: optimized_projected_subquery_ast(&1.ast, required_column_names(query, &1))})
-  defp optimize_columns_from_projected_tables(%Query{projected?: true} = query), do:
-    # If this query is projected, then the list was already optimized when the ast for this query
-    # has been initially generated, so no need to do anything.
-    query
-
-  defp used_columns_from_table(query, table_name) do
-    all_terminals = Lens.both(Lenses.terminals(), Lenses.join_conditions_terminals()) |> Lens.to_list(query)
-    Lenses.leaf_expressions()
-    |> Lens.to_list(all_terminals)
-    |> Enum.filter(& &1.table != :unknown and &1.table.name == table_name)
-    |> Enum.uniq_by(&Expression.id/1)
-  end
-
-  defp required_column_names(query, projected_subquery), do:
-    [
-      # append uid column
-      DataSource.table(projected_subquery.ast.data_source, projected_subquery.alias).user_id |
-      # all db columns of the outer query which are from this projected table
-      query |> used_columns_from_table(projected_subquery.alias) |> Enum.map(& &1.name)
-    ]
-
-  defp optimized_projected_subquery_ast(ast, required_column_names) do
-    columns = Enum.filter(ast.columns, & &1.name in required_column_names)
-    titles = Enum.filter(ast.column_titles, & &1 in required_column_names)
-    %Query{ast | next_row_index: 0, db_columns: [], columns: columns, column_titles: titles}
-    |> set_emulation_flag()
-    |> calculate_db_columns()
-  end
-
-
-  # -------------------------------------------------------------------
-  # Subqueries
-  # -------------------------------------------------------------------
-
-  defp compile_subqueries(query) do
-    {info, compiled} = Lens.get_and_map(Query.Lenses.direct_subqueries(), query, fn(subquery) ->
-      ast = compiled_subquery(subquery.ast, subquery.alias, query)
-      {ast.info, %{subquery | ast: ast}}
-    end)
-
-    Query.add_info(compiled, Enum.concat(info))
-  end
-
-  defp compiled_subquery(parsed_subquery, alias, parent_query) do
-    case compile(
-      parent_query.data_source,
-      Map.put(parsed_subquery, :subquery?, :true),
-      parent_query.parameters,
-      parent_query.views
-    ) do
-      {:ok, compiled_query} ->
-        compiled_query
-        |> validate_uid("subquery `#{alias}`")
-        |> validate_offset("Subquery `#{alias}`")
-        |> align_limit()
-        |> align_offset()
-        |> align_ranges(Lens.key(:having), :having)
-        |> carry_ranges()
-        |> float_emulated_noise_layers()
-      {:error, error} -> raise CompilationError, message: error
-    end
-  end
-
-  defp float_emulated_noise_layers(query = %{emulated?: false}), do: query
-  defp float_emulated_noise_layers(query) do
-    noise_columns = get_in(query.noise_layers, [Lens.all() |> Lens.key(:expressions) |> Lens.all()]) -- query.columns
-
-    %{
-      query |
-      columns: query.columns ++ noise_columns,
-      column_titles: query.column_titles ++ Enum.map(noise_columns, &(&1.alias || &1.name)),
-      aggregators: query.aggregators ++ Enum.filter(noise_columns, &(&1.aggregate?)),
-    }
-  end
-
-  defp carry_ranges(query) do
-    query = %{query | ranges: Enum.flat_map(query.ranges, &carrying_ranges(query, &1))}
-    range_columns = Enum.map(query.ranges, &(&1.column))
-
-    if query.emulated? do
-      %{
-        query |
-        columns: query.columns ++ range_columns,
-        column_titles: query.column_titles ++ Enum.map(range_columns, & &1.alias),
-        aggregators: query.aggregators ++ Enum.filter(range_columns, & &1.aggregate?),
-      }
-    else
-      %{query | db_columns: query.db_columns ++ range_columns}
-    end
-  end
-
-  defp carrying_ranges(%{implicit_count?: true}, range), do: [%{range | column: set_unique_alias(range.column)}]
-  defp carrying_ranges(_query, range = %{type: type, column: column}) do
-    case type do
-      :having -> [%{range | type: :where, column: set_unique_alias(column)}]
-      :nested_min -> [%{range | column: min_column(column)}]
-      :nested_max -> [%{range | column: max_column(column)}]
-      :where -> [
-        %{range | type: :nested_min, column: min_column(column)},
-        %{range | type: :nested_max, column: max_column(column)},
-      ]
-    end
-  end
-
-  defp min_column(column), do: Expression.function("min", [column], column.type, true) |> set_unique_alias()
-
-  defp max_column(column), do: Expression.function("max", [column], column.type, true) |> set_unique_alias()
-
-  defp set_unique_alias(column), do: %{column | alias: "alias_#{System.unique_integer([:positive])}"}
-
-  @minimum_subquery_limit 10
-  defp align_limit(query = %{limit: nil}), do: query
-  defp align_limit(query = %{limit: limit}) do
-    aligned = limit |> FixAlign.align() |> round() |> max(@minimum_subquery_limit)
-    if aligned != limit do
-      %{query | limit: aligned}
-      |> Query.add_info("Limit adjusted from #{limit} to #{aligned}")
-    else
-      query
-    end
-  end
-
-  defp align_offset(query = %{offset: 0}), do: query
-  defp align_offset(query = %{limit: limit, offset: offset}) do
-    aligned = round(offset / limit) * limit
-    if aligned != offset do
-      %{query | offset: aligned}
-      |> Query.add_info("Offset adjusted from #{offset} to #{aligned}")
-    else
-      query
-    end
-  end
-
-  defp validate_uid(subquery, display) do
-    case Enum.find(subquery.columns, &(&1.user_id?)) do
-      nil ->
-        possible_uid_columns =
-          all_id_columns_from_tables(subquery)
-          |> Enum.map(&Expression.display_name/1)
-          |> case do
-            [column] -> "the column #{column}"
-            columns -> "one of the columns #{Enum.join(columns, ", ")}"
-          end
-
-        raise CompilationError, message:
-          "Missing a user id column in the select list of #{display}. " <>
-          "To fix this error, add #{possible_uid_columns} to the subquery select list."
-      _ ->
-        subquery
-    end
-  end
-
-  defp validate_offset(%{offset: offset, limit: limit}, display) when is_nil(limit) and offset > 0, do:
-      raise CompilationError, message: "#{display} has an OFFSET clause without a LIMIT clause."
-  defp validate_offset(subquery, _), do: subquery
-
-
-  # -------------------------------------------------------------------
-  # Normal validators and compilers
-  # -------------------------------------------------------------------
-
-  defp compile_from(query), do:
-    query
-    |> resolve_views()
-    |> normalize_from()
-    |> resolve_projected_tables()
-    |> compile_subqueries()
-    |> resolve_selected_tables()
-
-  defp normalize_from(%Query{} = query), do:
-    %Query{query | from: normalize_from(query.from, query.data_source)}
-
-  defp normalize_from({:join, join = %{lhs: lhs, rhs: rhs}}, data_source) do
-    {:join, %{join | lhs: normalize_from(lhs, data_source), rhs: normalize_from(rhs, data_source)}}
-  end
-  defp normalize_from(subquery = {:subquery, _}, _data_source), do: subquery
-  defp normalize_from(table_identifier = {_, table_name}, data_source) do
-    case data_source |> DataSource.tables() |> find_table(table_identifier) do
-      nil -> raise CompilationError, message: "Table `#{table_name}` doesn't exist."
-      table -> table.name
-    end
-  end
-
-  defp find_table(tables, {:quoted, name}), do: Enum.find(tables, &name == &1.name)
-  defp find_table(tables, {:unquoted, name}), do: Enum.find(tables, &insensitive_equal?(name, &1.name))
-
-  defp resolve_selected_tables(query), do:
-    %Query{query | selected_tables: selected_tables(query.from, query.data_source) |> Enum.uniq()}
-
-  defp selected_tables({:join, join}, data_source) do
-    selected_tables(join.lhs, data_source) ++ selected_tables(join.rhs, data_source)
-  end
-  defp selected_tables({:subquery, subquery}, _data_source) do
-    # In a subquery we should have the `user_id` already in the list of selected columns.
-    user_id_index = Enum.find_index(subquery.ast.columns, &(&1.user_id?))
-    user_id_name = Enum.at(subquery.ast.column_titles, user_id_index)
-    columns =
-      Enum.zip(subquery.ast.column_titles, subquery.ast.columns)
-      |> Enum.map(fn ({alias, column}) -> {alias, Function.type(column)} end)
-
-    [%{
-      name: subquery.alias,
-      columns: columns,
-      user_id: user_id_name,
-      decoders: [],
-      projection: nil
-    }]
-  end
-  defp selected_tables(table_name, data_source) when is_binary(table_name) do
-    case DataSource.table(data_source, table_name) do
-      nil -> raise CompilationError, message: "Table `#{table_name}` doesn't exist."
-      table -> [table]
-    end
-  end
-
-  defp compile_aliases(%Query{columns: [_|_] = columns} = query) do
-    verify_aliases(query)
-    column_titles = Enum.map(columns, &column_title(&1, query.selected_tables))
-    aliases = for {column, :as, name} <- columns, into: %{}, do: {{:identifier, :unknown, {:unquoted, name}}, column}
-    columns = Enum.map(columns, fn ({column, :as, _name}) -> column; (column) -> column end)
-    order_by = for {column, direction} <- query.order_by, do: {Map.get(aliases, column, column), direction}
-    group_by = for identifier <- query.group_by, do: Map.get(aliases, identifier, identifier)
-    where = update_in(query.where, [Query.Lenses.conditions_terminals()], &Map.get(aliases, &1, &1))
-    having = update_in(query.having, [Query.Lenses.conditions_terminals()], &Map.get(aliases, &1, &1))
-    %Query{query | columns: columns, column_titles: column_titles,
-      group_by: group_by, order_by: order_by, where: where, having: having}
-  end
-  defp compile_aliases(query), do: query
-
-  # Subqueries can produce column-names that are not actually in the table. Without understanding what
-  # is being produced by the subquery (currently it is being treated as a blackbox), we cannot validate
-  # the outer column selections
-  defp verify_aliases(query) do
-    aliases = for {_column, :as, name} <- query.columns, do: name
-    all_columns = for {:identifier, _table, {:unquoted, name}} <- all_column_identifiers(query), do: name
-    possible_identifiers = aliases ++ all_columns
-    referenced_identifiers =
-      (for {identifier, _direction} <- query.order_by, do: identifier) ++
-      query.group_by ++
-      get_in(query.where ++ query.having, [Query.Lenses.conditions_terminals()])
-    ambiguous_names = for {:identifier, :unknown, {_, name}} <- referenced_identifiers,
-      Enum.count(possible_identifiers, &name == &1) > 1, do: name
-    case ambiguous_names do
-      [] -> :ok
-      [name | _rest] -> raise CompilationError, message: "Usage of `#{name}` is ambiguous."
-    end
-  end
-
-  defp invalid_individual_columns(query), do:
-    if aggregate_query?(query),
-      do: query |> Query.bucket_columns() |> Enum.filter(&individual_column?(&1, query)),
-      else: []
-
-  defp aggregate_query?(%Query{command: :select, group_by: [_|_]}), do: true
-  defp aggregate_query?(%Query{command: :select} = query), do:
-    query |> Query.bucket_columns() |> Enum.any?(&aggregated_column?(&1, query))
-
-  defp aggregated_column?(column, query), do:
-    Enum.member?(query.group_by, column) or
-    (
-      column.function? and
-      (
-        column.aggregate? or
-        Enum.any?(column.function_args, &aggregated_column?(&1, query))
-      )
-    )
-
-  defp individual_column?(column, query), do:
-    not Expression.constant?(column) and not aggregated_column?(column, query)
-
-  defp compile_columns(query) do
-    query
-    |> expand_star_select()
-    |> compile_buckets()
-    |> compile_aliases()
-    |> parse_columns()
-  end
-
-  defp compile_buckets(query) do
-    {messages, columns} = Lens.get_and_map(Lens.all() |> Query.Lenses.buckets(),
-        query.columns, &align_bucket/1)
-    Query.add_info(%{query | columns: columns}, Enum.reject(messages, &is_nil/1))
-  end
-
-  defp align_bucket(column) do
-    if Function.bucket_size(column) <= 0 do
-      raise CompilationError, message: "Bucket size #{Function.bucket_size(column)} must be > 0"
-    end
-
-    aligned = Function.update_bucket_size(column, &FixAlign.align/1)
-    if aligned == column do
-      {nil, aligned}
-    else
-      {"Bucket size adjusted from #{Function.bucket_size(column)} to #{Function.bucket_size(aligned)}", aligned}
-    end
-  end
-
-  defp expand_star_select(%Query{columns: :*} = query) do
-    %Query{query | columns: all_column_identifiers(query)}
-  end
-  defp expand_star_select(query), do: query
-
-  defp resolve_references(query), do:
-    query
-    |> resolve_group_by_references()
-    |> resolve_order_by_references()
-
-  defp resolve_group_by_references(query), do:
-    %Query{query | group_by: Enum.map(query.group_by, &resolve_reference(&1, query, "GROUP BY"))}
-
-  defp resolve_order_by_references(query), do:
-    %Query{query | order_by:
-      Enum.map(
-        query.order_by,
-        fn({expression, direction}) -> {resolve_reference(expression, query, "ORDER BY"), direction} end
-      )
-    }
-
-  defp resolve_reference(%Expression{constant?: true, type: :integer} = reference, query, clause_name) do
-    unless reference.value in 1..length(query.columns), do:
-      raise(CompilationError,
-        message: "`#{clause_name}` position `#{reference.value}` is out of the range of selected columns.")
-
-    Enum.at(query.columns, reference.value - 1)
-  end
-  defp resolve_reference(%Expression{constant?: true, type: _}, _query, clause_name), do:
-    raise(CompilationError, message: "Non-integer constant is not allowed in `#{clause_name}`.")
-  defp resolve_reference(expression, _query, _clause_name), do:
-    expression
-
-  defp remove_redundant_uid_casts(query), do:
-    # A cast which doesn't change the expression type is removed.
-    # The main motivation for doing this is because Tableau explicitly casts string columns to text, which
-    # makes problems for our join condition check.
-    Query.Lenses.terminals()
-    |> Lens.satisfy(&match?(%Expression{function: {:cast, type}, function_args: [%Expression{type: type}]}, &1))
-    |> Lens.map(query, &hd(&1.function_args))
-
-  defp verify_columns(query) do
-    verify_functions(query)
-    verify_aggregated_columns(query)
-    verify_group_by_functions(query)
-    query
-  end
-
-  defp function_argument_error_message({:function, name, _} = function_call) do
-    cond do
-      Function.cast?(function_call) ->
-        [cast_source] = actual_types(function_call)
-        cast_target = Function.cast_target(function_call)
-        "Cannot cast value of type `#{cast_source}` to type `#{cast_target}`."
-      many_overloads?(function_call) ->
-        "Arguments of type (#{function_call |> actual_types() |> quoted_list()}) are incorrect"
-          <> " for `#{Function.readable_name(name)}`."
-      true ->
-        "Function `#{Function.readable_name(name)}` requires arguments of type #{expected_types(function_call)}"
-          <> ", but got (#{function_call |> actual_types() |> quoted_list()})."
-    end
-  end
-
-  defp precompile_functions(%Query{} = query), do:
-    update_in(query, [Query.Lenses.query_expressions()], &precompile_function/1)
-  defp precompile_functions(columns), do:
-    Enum.map(columns, &precompile_function/1)
-
-  defp precompile_function(expression = %Expression{function?: true}) do
-    case Function.compile_function(expression, &precompile_functions/1) do
-      {:error, message} -> raise CompilationError, message: message
-      compiled_function -> compiled_function
-    end
-  end
-  defp precompile_function(column), do: column
-
-  defp many_overloads?(function_call) do
-    length(Function.argument_types(function_call)) > 4
-  end
-
-  defp expected_types(function_call), do:
-    Function.argument_types(function_call)
-    |> Enum.map(&quoted_list/1)
-    |> Enum.map(&"(#{&1})")
-    |> Enum.join(" or ")
-
-  defp actual_types(function_call), do:
-    Function.arguments(function_call)
-    |> Enum.map(fn
-      (%Expression{} = expression) -> expression.type
-      (:*) -> "unspecified type"
-    end)
-
-  defp expand_arguments(column) do
-    (column |> Expression.arguments() |> Enum.flat_map(&expand_arguments/1)) ++ [column]
-  end
-
-  defp quoted_list(items), do:
-    items |> Enum.map(&quoted_item/1) |> Enum.join(", ")
-
-  defp quoted_item({:optional, type}), do: "[`#{type}`]"
-  defp quoted_item({:many1, type}), do: "[`#{type}`]+"
-  defp quoted_item({:or, types}), do: types |> Enum.map(&quoted_item/1) |> Enum.join(" | ")
-  defp quoted_item(item), do: "`#{item}`"
-
-  defp verify_aggregated_columns(query) do
-    case invalid_individual_columns(query) do
-      [] -> :ok
-      [column | _rest] ->
-        raise CompilationError, message: "#{aggregated_expression_display(column)} " <>
-          "to appear in the `GROUP BY` clause or be used in an aggregate function."
-    end
-  end
-
-  defp aggregated_expression_display({:function, _function, [arg]}), do:
-    "Column #{quoted_item(arg.name)} needs"
-  defp aggregated_expression_display({:function, _function, args}), do:
-    "Columns (#{args |> Enum.map(&(&1.name)) |> quoted_list()}) need"
-  defp aggregated_expression_display(%Expression{function: fun, function_args: args}) when fun != nil do
-    [column | _] = for %Expression{constant?: false} = column <- args, do: column
-    aggregated_expression_display(column)
-  end
-  defp aggregated_expression_display(%Expression{table: table, name: name}), do:
-    "Column `#{name}` from table `#{table.name}` needs"
-
-  defp verify_group_by_functions(query) do
-    query.group_by
-    |> Enum.filter(& &1.aggregate?)
-    |> case do
-      [] -> :ok
-      [expression | _] -> raise CompilationError, message:
-        "Aggregate function `#{Function.readable_name(expression.function)}` can not be used in the `GROUP BY` clause."
-    end
-  end
-
-  defp verify_functions(query) do
-    query.columns
-    |> Enum.filter(&Function.function?/1)
-    |> Enum.each(&check_function_validity(&1, query))
-  end
-
-  defp check_function_validity(function, query) do
-    verify_function_exists(function)
-    verify_function_subquery_usage(function, query)
-  end
-
-  defp verify_function_exists(function = {_, name, _}) do
-    unless Function.exists?(function) do
-      raise CompilationError, message: "Unknown function `#{Function.readable_name(name)}`."
-    end
-  end
-
-  defp verify_function_subquery_usage({:function, name, [argument]}, %Query{subquery?: false})
-      when name in ["min", "max", "median"] do
-    type = Function.type(argument)
-    if Enum.member?([:text, :date, :time, :datetime], type) do
-      raise CompilationError, message:
-        "Function `#{name}` is allowed over arguments of type `#{type}` only in subqueries."
-    end
-    :ok
-  end
-  defp verify_function_subquery_usage(_function, %Query{subquery?: false}), do: :ok
-  defp verify_function_subquery_usage({:function, name, _}, %Query{subquery?: true}) do
-    if Function.has_attribute?(name, :not_in_subquery) do
-      raise CompilationError, message: "Function `#{name}` is not allowed in subqueries."
-    end
-  end
-
-  defp all_column_identifiers(query) do
-    for table <- query.selected_tables, {column_name, _type} <- table.columns do
-      {:identifier, table.name, {:unquoted, column_name}}
-    end
-  end
-
-  defp compute_aggregators(%Query{group_by: [_|_]} = query), do:
-    %Query{query | aggregators: Expression.unique_except(aggregators(query), &Expression.row_splitter?/1)}
-  defp compute_aggregators(query) do
-    case aggregators(query) do
-      [] ->
-        %Query{query | aggregators: [Expression.count_star()], implicit_count?: true}
-      aggregators ->
-        %Query{query | aggregators: Expression.unique_except(aggregators, &Expression.row_splitter?/1)}
-    end
-  end
-
-  defp aggregators(query), do:
-    (query.columns ++ having_columns(query))
-    |> Enum.flat_map(&expand_arguments/1)
-    |> Enum.filter(&(match?(%Expression{function?: true, aggregate?: true}, &1)))
-
-  defp having_columns(query), do:
-    Enum.flat_map(query.having, fn({:comparison, column, _operator, target}) -> [column, target] end)
-
-  defp parse_row_splitters(%Query{} = query) do
-    {transformed_columns, query} = transform_splitter_columns(query, query.columns)
-    validate_row_splitters_conditions(query)
-    %Query{query | columns: transformed_columns}
-  end
-
-  defp transform_splitter_columns(query, columns) do
-    {reversed_transformed_columns, final_query} =
-      Enum.reduce(columns, {[], query},
-        fn(column, {columns_acc, query_acc}) ->
-          {transformed_column, transformed_query} = transform_splitter_column(column, query_acc)
-          {[transformed_column | columns_acc], transformed_query}
-        end
-      )
-    {Enum.reverse(reversed_transformed_columns), final_query}
-  end
-
-  defp transform_splitter_column(expression = %Expression{function?: true}, query) do
-    {transformed_args, query} = transform_splitter_columns(query, Expression.arguments(expression))
-    expression = %{expression | function_args: transformed_args}
-    if Function.has_attribute?(expression, :row_splitter) do
-      # We are making the simplifying assumption that row splitting functions have
-      # the value column returned as part of the first column
-      {splitter_row_index, query} = add_row_splitter(query, expression)
-      db_column = case expression |> Expression.arguments() |> hd() |> Expression.first_column() do
-        nil -> raise CompilationError, message:
-          "Function `#{Function.readable_name(expression.function)}` requires that the first argument must be a column."
-        value -> value
-      end
-      column_name = "#{Function.readable_name(expression.function)}_return_value"
-      return_type = Function.return_type(expression)
-      # This, most crucially, preserves the DB row position parameter
-      augmented_column = %Expression{db_column | name: column_name, type: return_type, row_index: splitter_row_index}
-      # We need to update all other references to this column (group by, propeprty, etc.)
-      query = update_in(query, [Query.Lenses.query_expressions()], &if &1 == expression do augmented_column else &1 end)
-      {augmented_column, query}
-    else
-      {expression, query}
-    end
-  end
-  defp transform_splitter_column(other, query), do: {other, query}
-
-  defp add_row_splitter(query, function_spec) do
-    case Enum.find(query.row_splitters, &function_spec == &1.function_spec) do
-      %{row_index: splitter_row_index} ->
-        {splitter_row_index, query}
-      nil ->
-        {splitter_row_index, query} = Query.next_row_index(query)
-        new_splitter = %{function_spec: function_spec, row_index: splitter_row_index}
-        {new_splitter.row_index, %Query{query | row_splitters: query.row_splitters ++ [new_splitter]}}
-    end
-  end
-
-  defp validate_row_splitters_conditions(%Query{emulated_where: conditions}) do
-    conditions
-    |> get_in([Query.Lenses.conditions_terminals()])
-    |> Enum.any?(&Function.has_attribute?(&1, :row_splitter))
-    |> if do
-      raise CompilationError, message:
-        "Row splitter function used in the `WHERE` clause has to be first used identically in the `SELECT` clause."
-    end
-  end
-
-  defp partition_where_clauses(query) do
-    # extract conditions needing emulation
-    {emulated_column_clauses, safe_clauses} = Enum.partition(query.where, fn (condition) ->
-      emulated_expression_condition?(condition) or
-      (query.emulated? and multiple_tables_condition?(condition))
-    end)
-    %Query{query | where: safe_clauses, emulated_where: emulated_column_clauses}
-  end
-
-  defp multiple_tables_condition?(condition) do
-    Query.Lenses.conditions_terminals()
-    |> Lens.to_list([condition])
-    |> Enum.map(& &1.table)
-    |> Enum.uniq()
-    |> Enum.count() > 1
-  end
-
-  defp verify_joins(%Query{projected?: true} = query), do: query
-  defp verify_joins(query) do
-    join_conditions_scope_check!(query.from)
-    ensure_all_uid_columns_are_compared_in_joins!(query)
-    query
-  end
-
-  defp ensure_all_uid_columns_are_compared_in_joins!(query), do:
-    CyclicGraph.with(fn(graph) ->
-      query
-      |> all_id_columns_from_tables()
-      |> Enum.each(&CyclicGraph.add_vertex(graph, {&1.table.name, &1.name}))
-
-      for {:comparison, column1, :=, column2} <- query.where ++ all_join_conditions(query.from),
-          column1.user_id?,
-          column2.user_id?,
-          column1 != column2
-      do
-        CyclicGraph.connect!(graph, {column1.table.name, column1.name}, {column2.table.name, column2.name})
-      end
-
-      with [{{table1, column1}, {table2, column2}} | _] <- CyclicGraph.disconnected_pairs(graph) do
-        raise CompilationError,
-          message:
-            "Missing where comparison for uid columns of tables `#{table1}` and `#{table2}`. " <>
-            "You can fix the error by adding `#{table1}.#{column1} = #{table2}.#{column2}` " <>
-            "condition to the `WHERE` clause."
-      end
-    end)
-
-  @spec all_join_conditions(Parser.from_clause) :: [Parser.where_clause]
-  defp all_join_conditions({:join, join}) do
-    join.conditions ++ all_join_conditions(join.lhs) ++ all_join_conditions(join.rhs)
-  end
-  defp all_join_conditions(_), do: []
-
-  defp reject_null_user_ids(%Query{subquery?: true} = query), do: query
-  defp reject_null_user_ids(query), do:
-    %{query | where: [{:not, {:is, id_column(query), :null}} | query.where]}
-
-  defp align_join_ranges(query), do:
-    query
-    |> Query.Lenses.join_condition_lenses()
-    |> Enum.reduce(query, fn(lens, query) -> align_ranges(query, lens, :where) end)
-
-  defp align_ranges(query, lens, range_type) do
-    clauses = Lens.get(lens, query)
-
-    verify_ranges(clauses)
-
-    ranges = inequalities_by_column(clauses)
-    non_range_clauses = Enum.reject(clauses, &Enum.member?(Map.keys(ranges), Comparison.subject(&1)))
-
-    query = put_in(query, [lens], non_range_clauses)
-    Enum.reduce(ranges, query, &add_aligned_range(&1, &2, lens, range_type))
-  end
-
-  defp add_aligned_range({column, conditions}, query, lens, range_type) do
-    {left, right} =
-      conditions
-      |> Enum.map(&Comparison.value/1)
-      |> Enum.sort(&Cloak.Data.lt_eq/2)
-      |> List.to_tuple()
-      |> FixAlign.align_interval()
-
-    if implement_range?({left, right}, conditions) do
-      update_in(query, [lens], &(conditions ++ &1))
-    else
-      query
-      |> add_clause(lens, {:comparison, column, :<, Expression.constant(column.type, right)})
-      |> add_clause(lens, {:comparison, column, :>=, Expression.constant(column.type, left)})
-      |> Query.add_info("The range for column #{Expression.display_name(column)} has been adjusted to #{left} <= "
-        <> "#{Expression.short_name(column)} < #{right}.")
-    end
-    |> put_in([Lens.key(:ranges), Lens.front()], Range.new(column, {left, right}, range_type))
-  end
-
-  defp implement_range?({left, right}, conditions) do
-    [{_, _, left_operator, left_column}, {_, _, right_operator, right_column}] =
-      Enum.sort_by(conditions, &Comparison.value/1, &Cloak.Data.lt_eq/2)
-
-    left_operator == :>= && left_column.value == left && right_operator == :< && right_column.value == right
-  end
-
-  defp add_clause(query, lens, clause), do: put_in(query, [lens, Lens.front()], clause)
-
-  defp add_subquery_ranges(query) do
-    %{query | ranges:
-      query
-      |> get_in([Query.Lenses.direct_subqueries() |> Lens.key(:ast) |> Lens.key(:ranges) |> Lens.all()])
-      |> Enum.map(&(%{&1 | column: %Expression{name: &1.column.alias}}))
-      |> Enum.into(query.ranges)
-    }
-  end
-
-  defp verify_ranges(clauses) do
-    clauses
-    |> inequalities_by_column()
-    |> Enum.reject(fn({_, comparisons}) -> valid_range?(comparisons) end)
-    |> case do
-      [{column, _} | _] ->
-        raise CompilationError, message: "Column #{Expression.display_name(column)} must be limited to a finite range."
-      _ -> :ok
-    end
-  end
-
-  defp valid_range?(comparisons) do
-    case Enum.sort_by(comparisons, &Comparison.direction/1, &Kernel.>/2) do
-      [cmp1, cmp2] ->
-        Comparison.direction(cmp1) != Comparison.direction(cmp2) &&
-          Cloak.Data.lt_eq(Comparison.value(cmp1), Comparison.value(cmp2))
-      _ -> false
-    end
-  end
-
-  defp inequalities_by_column(where_clauses) do
-    where_clauses
-    |> Enum.filter(&Comparison.inequality?/1)
-    |> Enum.group_by(&Comparison.subject/1)
-    |> Enum.map(&discard_redundant_inequalities/1)
-    |> Enum.into(%{})
-  end
-
-  defp discard_redundant_inequalities({column, inequalities}) do
-    case {bottom, top} = Enum.partition(inequalities, &(Comparison.direction(&1) == :>)) do
-      {[], []} -> {column, []}
-      {_, []} -> {column, [Enum.max_by(bottom, &Comparison.value/1)]}
-      {[], _} -> {column, [Enum.min_by(top, &Comparison.value/1)]}
-      {_, _} -> {column, [Enum.max_by(bottom, &Comparison.value/1), Enum.min_by(top, &Comparison.value/1)]}
-    end
-  end
-
-  defp cast_where_clauses(%Query{where: [_|_] = clauses} = query) do
-    %Query{query | where: Enum.map(clauses, &cast_where_clause/1)}
-  end
-  defp cast_where_clauses(query), do: query
-
-  defp cast_where_clause(clause) do
-    column = Comparison.subject(clause)
-    do_cast_where_clause(clause, column.type)
-  end
-
-  @castable_conditions [:datetime, :time, :date]
-
-  defp do_cast_where_clause({:not, subclause}, type), do:
-    {:not, do_cast_where_clause(subclause, type)}
-  defp do_cast_where_clause({:comparison, identifier, comparator, rhs}, type) when type in @castable_conditions do
-    if Expression.constant?(rhs) do
-      {:comparison, identifier, comparator, parse_time(rhs, type)}
-    else
-      {:comparison, identifier, comparator, rhs}
-    end
-  end
-  defp do_cast_where_clause({:in, column, values}, type) when type in @castable_conditions, do:
-    {:in, column, Enum.map(values, &parse_time(&1, type))}
-  defp do_cast_where_clause(clause, _), do: clause
-
-  defp parse_time(column = %Expression{constant?: true, value: string}, type) do
-    case do_parse_time(column, type) do
-      {:ok, result} -> Expression.constant(type, result)
-      _ -> raise CompilationError, message: "Cannot cast `#{string}` to #{type}."
-    end
-  end
-
-  defp do_parse_time(%Expression{type: :text, value: string}, :date), do:
-    Cloak.Time.parse_date(string)
-  defp do_parse_time(%Expression{type: :text, value: string}, :time), do:
-    Cloak.Time.parse_time(string)
-  defp do_parse_time(%Expression{type: :text, value: string}, :datetime), do:
-    Cloak.Time.parse_datetime(string)
-  defp do_parse_time(_, _), do: {:error, :invalid_cast}
-
-  defp map_terminal_elements(query, mapper_fun), do:
-    Lens.map(Query.Lenses.terminals(), query, mapper_fun)
-
-  defp parse_columns(query) do
-    columns_by_name =
-      for table <- query.selected_tables, {column, type} <- table.columns do
-        %Expression{table: table, name: column, type: type, user_id?: table.user_id == column}
-      end
-      |> Enum.group_by(&(&1.name))
-    query = map_terminal_elements(query, &normalize_table_name(&1, query.selected_tables))
-    map_terminal_elements(query, &identifier_to_column(&1, columns_by_name, query))
-  end
-
-  defp normalize_table_name({:identifier, table_identifier = {_, name}, column}, selected_tables) do
-    case find_table(selected_tables, table_identifier) do
-      nil -> {:identifier, name, column}
-      table -> {:identifier, table.name, column}
-    end
-  end
-  defp normalize_table_name(x, _), do: x
-
-  defp identifier_to_column({:identifier, :unknown, identifier = {_, column_name}}, columns_by_name, _query) do
-    case get_columns(columns_by_name, identifier) do
-      [column] -> column
-      [_|_] -> raise CompilationError, message: "Column `#{column_name}` is ambiguous."
-      nil ->
-        columns_by_name
-        |> Map.values()
-        |> List.flatten()
-        |> Enum.map(&(&1.table))
-        |> Enum.uniq()
-        |> case do
-            [table] ->
-              raise CompilationError, message: "Column `#{column_name}` doesn't exist in table `#{table.name}`."
-            [_|_] ->
-              raise CompilationError, message: "Column `#{column_name}` doesn't exist in any of the selected tables."
-          end
-    end
-  end
-  defp identifier_to_column({:identifier, table, identifier = {_, column_name}}, columns_by_name, query) do
-    if Enum.any?(query.selected_tables, &(&1.name == table)) do
-      case get_columns(columns_by_name, identifier) do
-        nil ->
-          raise CompilationError, message: "Column `#{column_name}` doesn't exist in table `#{table}`."
-        columns ->
-          case Enum.find(columns, &insensitive_equal?(&1.table.name, table)) do
-            nil ->
-              raise CompilationError, message: "Column `#{column_name}` doesn't exist in table `#{table}`."
-            column -> column
-          end
-      end
-    else
-      case get_columns(columns_by_name, {:unquoted, "#{table}.#{column_name}"}) do
-        [column] -> column
-        [_|_] -> raise CompilationError, message: "Column `#{table}.#{column_name}` is ambiguous."
-        nil -> raise CompilationError, message: "Missing FROM clause entry for table `#{table}`."
-      end
-    end
-  end
-  defp identifier_to_column({:function, name, args} = function, _columns_by_name, query) do
-    check_function_validity(function, query)
-    case Function.return_type(function) do
-      nil -> raise CompilationError, message: function_argument_error_message(function)
-      type -> Expression.function(name, args, type, Function.has_attribute?(name, :aggregator))
-    end
-  end
-  defp identifier_to_column({:parameter, index}, _columns_by_name, query) do
-    param_value = if query.parameters != nil, do: Enum.at(query.parameters, index - 1).value
-    param_type = Query.parameter_type(query, index)
-    if param_type == :unknown, do: parameter_error(index)
-    Expression.constant(param_type, param_value)
-  end
-  defp identifier_to_column({:constant, type, value}, _columns_by_name, _query), do:
-    Expression.constant(type, value)
-  defp identifier_to_column(other, _columns_by_name, _query), do: other
-
-  defp get_columns(columns_by_name, {:unquoted, name}) do
-    columns_by_name
-    |> Enum.find(fn({key, _}) -> insensitive_equal?(name, key) end)
-    |> case do
-      nil -> nil
-      {_, columns} -> columns
-    end
-  end
-  defp get_columns(columns_by_name, {:quoted, name}), do: Map.get(columns_by_name, name)
-
-  defp insensitive_equal?(s1, s2), do: String.downcase(s1) == String.downcase(s2)
-
-  defp column_title({_identifier, :as, alias}, _selected_tables), do: alias
-  defp column_title({:function, {:cast, _}, _}, _selected_tables), do: "cast"
-  defp column_title({:function, {:bucket, _}, _}, _selected_tables), do: "bucket"
-  defp column_title({:function, name, _}, _selected_tables), do: name
-  defp column_title({:distinct, identifier}, selected_tables), do: column_title(identifier, selected_tables)
-  # This is needed for data sources that support dotted names for fields (MongoDB)
-  defp column_title({:identifier, {:unquoted, table}, {:unquoted, column}}, selected_tables), do:
-    if find_table(selected_tables, {:unquoted, table}) == nil, do: "#{table}.#{column}", else: column
-  defp column_title({:identifier, _table, {_, column}}, _selected_tables), do: column
-  defp column_title({:constant, _, _}, _selected_tables), do: ""
-  defp column_title({:parameter, _}, _selected_tables), do: ""
-
-  defp censor_selected_uids(%Query{command: :select, subquery?: false} = query) do
-    columns = for column <- query.columns, do:
-      if is_uid_column?(column), do: Expression.constant(column.type, :*), else: column
-    %Query{query | columns: columns}
-  end
-  defp censor_selected_uids(query), do: query
-
-  defp is_uid_column?(%Expression{aggregate?: true}), do: false
-  defp is_uid_column?(column), do: [column] |> extract_columns() |> Enum.any?(& &1.user_id?)
-
-  defp extract_columns(columns), do:
-    get_in(columns, [Query.Lenses.leaf_expressions()])
-
-  defp calculate_db_columns(query) do
-    select_expressions(query) ++ range_columns(query) ++ noise_layer_columns(query)
-    |> Enum.reduce(query, &Query.add_db_column(&2, &1))
-  end
-
-  defp noise_layer_columns(%{noise_layers: noise_layers, emulated?: true, subquery?: true}), do:
-    Enum.flat_map(noise_layers, &(&1.expressions)) |> Enum.map(fn(column) ->
-      if column.aggregate? do
-        [aggregated] = column.function_args
-        aggregated
-      else
-        column
-      end
-    end)
-  defp noise_layer_columns(%{noise_layers: noise_layers}), do:
-    Enum.flat_map(noise_layers, &(&1.expressions))
-
-  defp range_columns(%{subquery?: true, emulated?: false}), do: []
-  defp range_columns(%{ranges: ranges}), do: ranges |> Enum.map(&(&1.column)) |> extract_columns()
-
-  defp select_expressions(%Query{command: :select, subquery?: true, emulated?: false} = query) do
-    Enum.zip(query.column_titles, query.columns)
-    |> Enum.map(fn({column_alias, column}) -> %Expression{column | alias: column_alias} end)
-  end
-  defp select_expressions(%Query{command: :select} = query) do
-    # top-level query -> we,re fetching only columns, while other expressions (e.g. function calls)
-    # will be resolved in the post-processing phase
-    used_columns =
-      query
-      |> needed_columns()
-      |> extract_columns()
-      |> Enum.reject(& &1.constant?)
-    [id_column(query) | used_columns]
-  end
-
-  defp needed_columns(query), do:
-    query.columns ++
-    query.group_by ++
-    query.emulated_where ++
-    query.having ++
-    Query.order_by_expressions(query)
-
-  defp id_column(query) do
-    id_columns = all_id_columns_from_tables(query)
-    if any_outer_join?(query.from),
-      do: Expression.function("coalesce", id_columns),
-      else: hd(id_columns)
-  end
-
-  defp all_id_columns_from_tables(%Query{command: :select, selected_tables: tables}) do
-    Enum.map(tables, fn(table) ->
-      user_id = table.user_id
-      {_, type} = Enum.find(table.columns, fn ({name, _type}) -> insensitive_equal?(user_id, name) end)
-      %Expression{table: table, name: user_id, type: type, user_id?: true}
-    end)
-  end
-
-  defp any_outer_join?(table) when is_binary(table), do: false
-  defp any_outer_join?({:subquery, _}), do: false
-  defp any_outer_join?({:join, %{type: type}})
-    when type in [:full_outer_join, :left_outer_join, :right_outer_join],
-    do: true
-  defp any_outer_join?({:join, join}),
-    do: any_outer_join?(join.lhs) || any_outer_join?(join.rhs)
-
-  defp join_conditions_scope_check!(from) do
-    do_join_conditions_scope_check(from, [])
-  end
-
-  defp do_join_conditions_scope_check({:join, join}, selected_tables) do
-    selected_tables = do_join_conditions_scope_check(join.lhs, selected_tables)
-    selected_tables = do_join_conditions_scope_check(join.rhs, selected_tables)
-
-    Lens.each(
-      Query.Lenses.conditions_terminals(),
-      join.conditions,
-      fn
-        (%Cloak.Sql.Expression{table: %{name: table_name}, name: column_name}) ->
-          scope_check(selected_tables, table_name, column_name)
-        ({:identifier, table_name, {_, column_name}}) -> scope_check(selected_tables, table_name, column_name)
-        (_) -> :ok
-      end
-    )
-
-    Enum.each(join.conditions, &verify_where_clause/1)
-    selected_tables
-  end
-  defp do_join_conditions_scope_check({:subquery, subquery}, selected_tables),
-    do: [subquery.alias | selected_tables]
-  defp do_join_conditions_scope_check(table_name, selected_tables) when is_binary(table_name),
-    do: [table_name | selected_tables]
-
-  defp scope_check(tables_in_scope, table_name, column_name) do
-    unless Enum.member?(tables_in_scope, table_name), do:
-      raise CompilationError, message: "Column `#{column_name}` of table `#{table_name}` is used out of scope."
-  end
-
-  defp verify_limit(%Query{command: :select, limit: amount}) when amount <= 0, do:
-    raise CompilationError, message: "`LIMIT` clause expects a positive value."
-  defp verify_limit(%Query{command: :select, order_by: [], limit: amount}) when amount != nil, do:
-    raise CompilationError, message: "Using the `LIMIT` clause requires the `ORDER BY` clause to be specified."
-  defp verify_limit(query), do: query
-
-  defp verify_offset(%Query{command: :select, offset: amount}) when amount < 0, do:
-    raise CompilationError, message: "`OFFSET` clause expects a non-negative value."
-  defp verify_offset(%Query{command: :select, order_by: [], offset: amount}) when amount > 0, do:
-    raise CompilationError, message: "Using the `OFFSET` clause requires the `ORDER BY` clause to be specified."
-  defp verify_offset(query), do: query
-
-  defp verify_having(%Query{command: :select, having: [_|_]} = query) do
-    for {:comparison, column, _operator, target} <- query.having,
-        term <- [column, target],
-        individual_column?(term, query), do:
-      raise CompilationError,
-        message: "`HAVING` clause can not be applied over column #{Expression.display_name(term)}."
-
-    query
-  end
-  defp verify_having(query), do: query
-
-  defp verify_where_clauses(%Query{where: clauses = [_|_]} = query) do
-    Enum.each(clauses, &verify_where_clause/1)
-    clauses
-    |> get_in([Query.Lenses.conditions_terminals()])
-    |> Enum.filter(& &1.aggregate?)
-    |> case do
-      [] -> :ok
-      [column | _rest] ->
-        raise CompilationError, message:
-          "Expression #{Expression.display_name(column)} is not valid in the `WHERE` clause."
-    end
-    query
-  end
-  defp verify_where_clauses(query), do: query
-
-  defp verify_where_clause({:comparison, column_a, comparator, column_b}) do
-    verify_where_clause_types(column_a, column_b)
-    check_for_string_inequalities(comparator, column_b)
-  end
-  defp verify_where_clause({verb, column, _}) when verb in [:like, :ilike] do
-    if column.type != :text do
-      verb = verb |> to_string() |> String.upcase()
-      raise CompilationError, message:
-        "Column #{Expression.display_name(column)} of type `#{column.type}` cannot be used in a #{verb} expression."
-    end
-  end
-  defp verify_where_clause({:not, clause}), do: verify_where_clause(clause)
-  defp verify_where_clause(_), do: :ok
-
-  defp verify_where_clause_types(column_a, column_b) do
-    if not Expression.constant?(column_a) and not Expression.constant?(column_b) and column_a.type != column_b.type do
-      raise CompilationError, message: "Column #{Expression.display_name(column_a)} of type `#{column_a.type}` and "
-        <> "column #{Expression.display_name(column_b)} of type `#{column_b.type}` cannot be compared."
-    end
-  end
-
-  defp check_for_string_inequalities(comparator, %Expression{type: :text}) when comparator in [:>, :>=, :<, :<=], do:
-    raise CompilationError, message: "Inequalities on string values are currently not supported."
-  defp check_for_string_inequalities(_, _), do: :ok
-
-
-  # -------------------------------------------------------------------
-  # Query emulation
-  # -------------------------------------------------------------------
-
-  defp emulated_expression?(expression), do:
-    DataDecoder.needs_decoding?(expression) or Function.has_attribute?(expression, :emulated)
-
-  defp emulated_expression_condition?(condition) do
-    Comparison.verb(condition) != :is and
-    Query.Lenses.conditions_terminals()
-    |> Lens.to_list([condition])
-    |> Enum.any?(&emulated_expression?/1)
-  end
-
-  defp set_emulation_flag(query), do: %Query{query | emulated?: needs_emulation?(query)}
-
-  defp has_emulated_expressions?(query), do:
-    (query.columns ++ query.group_by ++ query.having ++ query.where)
-    |> get_in([Query.Lenses.all_expressions()])
-    |> Enum.any?(&emulated_expression?/1)
-
-  defp has_emulated_join_conditions?(query), do:
-    all_join_conditions(query.from)
-    |> get_in([Query.Lenses.all_expressions()])
-    |> Enum.any?(&emulated_expression?/1)
-
-  defp needs_emulation?(%Query{subquery?: false, from: table}) when is_binary(table), do: false
-  defp needs_emulation?(%Query{subquery?: true, from: table} = query) when is_binary(table), do:
-    not query.data_source.driver.supports_query?(query) or has_emulated_expressions?(query)
-  defp needs_emulation?(query), do:
-    not query.data_source.driver.supports_query?(query) or
-    query |> get_in([Query.Lenses.direct_subqueries()]) |> Enum.any?(&(&1.ast.emulated?)) or
-    (query.subquery? and has_emulated_expressions?(query)) or
-    has_emulated_join_conditions?(query)
-
-
-  # -------------------------------------------------------------------
-  # Compiling of parameter types
-  # -------------------------------------------------------------------
-
-  defp compile_parameter_types(query), do:
-    query
-    |> resolve_parameter_types()
-    |> check_missing_parameter_types()
-
-  defp resolve_parameter_types(%Query{parameters: parameters} = query) when is_list(parameters), do:
-    # Parameters are bound
-    parameters
-    |> Enum.with_index()
-    |> Enum.reduce(query, fn({param, index}, query) -> Query.set_parameter_type(query, index + 1, param.type) end)
-  defp resolve_parameter_types(%Query{parameters: nil} = query), do:
-    # Parameters are not bound. This is possible if PostgreSQL client issues a describe command before it
-    # binds parameters, which is allowed by the protocol. In this case, we'll derive parameter types from
-    # cast expressions. In other words, with late binding the parameter must be explicitly casted, so we
-    # can determine its type.
-    query
-    |> add_parameter_types_from_subqueries()
-    |> add_parameter_types_from_casts()
-
-  defp add_parameter_types_from_subqueries(query), do:
-    Enum.reduce(
-      get_in(query, [Query.Lenses.direct_subqueries()]),
-      query,
-      &Query.merge_parameter_types(&2, &1.ast)
-    )
-
-  defp add_parameter_types_from_casts(query), do:
-    Enum.reduce(
-      get_in(query, [Query.Lenses.raw_parameter_casts()]),
-      query,
-      fn({:function, {:cast, type}, [{:parameter, index}]}, query) ->
-        Query.set_parameter_type(query, index, type)
-      end
-    )
-
-  defp check_missing_parameter_types(%Query{subquery?: true} = query), do:
-    query
-  defp check_missing_parameter_types(%Query{subquery?: false} = query) do
-    # This verifies whether there's a missing parameter type. This can happen if a late bound parameter has
-    # not been casted, or if it's omitted from the query.
-    case Enum.find_index(Query.parameter_types(query), &(&1 == :unknown)) do
-      nil -> query
-      index -> parameter_error(index + 1)
-    end
-  end
-
-  defp parameter_error(parameter_index), do:
-    raise(CompilationError, message: "The type for parameter `$#{parameter_index}` cannot be determined.")
-=======
   def make_select_query(data_source, table_name, select_expressions), do:
     Compiler.Execution.make_select_query(data_source, table_name, select_expressions)
->>>>>>> ca059e20
 end