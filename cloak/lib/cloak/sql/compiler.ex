--- conflicted
+++ resolved
@@ -38,12 +38,8 @@
     |> Compiler.TypeChecker.validate_allowed_usage_of_math_and_functions()
     |> Compiler.Optimizer.optimize()
     |> Compiler.Execution.prepare()
-<<<<<<< HEAD
+    |> Compiler.Normalization.postvalidation_normalizations()
     |> Compiler.Optimizer.optimize_per_user_aggregation()
-    |> Compiler.Normalization.normalize()
-=======
-    |> Compiler.Normalization.postvalidation_normalizations()
->>>>>>> 2be410e6
     |> Compiler.NoiseLayers.compile()
   end
 
