defmodule Cloak.Sql.Compiler do
  @moduledoc "Makes the parsed SQL query ready for execution."

  alias Cloak.DataSource
  alias Cloak.Sql.{CompilationError, Expression, Query}
  alias __MODULE__


  # -------------------------------------------------------------------
  # API functions
  # -------------------------------------------------------------------

  @doc "Prepares the parsed SQL query for execution."
  @spec compile(DataSource.t, Parser.parsed_query, [Query.parameter] | nil, Query.view_map) ::
    {:ok, Query.t, Query.features} | {:error, String.t}
  def compile(data_source, parsed_query, parameters, views) do
<<<<<<< HEAD
    try do
      {query, features} = compile!(data_source, parsed_query, parameters, views)
      {:ok, query, features}
    rescue
      e in CompilationError -> {:error, CompilationError.message(e)}
    end
=======
    {query, features} = do_compile(data_source, parsed_query, parameters, views)
    {:ok, query, features}
  rescue
    e in CompilationError -> {:error, e.message}
>>>>>>> c190eb9f
  end

  @doc "Prepares the parsed SQL query for execution. Raises CompilationErrors instead of returning `{:error, message}`"
  @spec compile!(DataSource.t, Parser.parsed_query, [Query.parameter] | nil, Query.view_map) ::
    {Query.t, Query.features}
  def compile!(data_source, parsed_query, parameters, views) do
    compiled_query =
      parsed_query
      |> Compiler.ASTNormalization.normalize()
      |> Compiler.Specification.compile(data_source, parameters, views)
      |> Compiler.Normalization.remove_noops()
      |> Compiler.Validation.verify_query()
      |> Compiler.TypeChecker.validate_allowed_usage_of_math_and_functions()

    features = Query.features(compiled_query)

    final_query =
      compiled_query
      |> Compiler.Optimizer.optimize()
      |> Compiler.Execution.prepare()
      |> Compiler.Normalization.normalize()
      |> Query.set_emulation_flag()

    {final_query, %{features | emulated: final_query.emulated?}}
  end

  @doc "Validates a user-defined view."
  @spec validate_view(DataSource.t, Parser.parsed_query, Query.view_map) :: :ok | {:error, String.t}
  def validate_view(data_source, parsed_query, views), do:
    compile(data_source, Map.put(parsed_query, :subquery?, true), [], views)

  @doc "Creates the query which describes a SELECT statement from a single table."
  @spec make_select_query(DataSource.t, DataSource.Table.t, [Expression.t]) :: Query.t
  def make_select_query(data_source, table, select_expressions), do:
    data_source
    |> Compiler.Execution.make_select_query(table, select_expressions)
    |> Query.resolve_db_columns()
end<|MERGE_RESOLUTION|>--- conflicted
+++ resolved
@@ -14,19 +14,10 @@
   @spec compile(DataSource.t, Parser.parsed_query, [Query.parameter] | nil, Query.view_map) ::
     {:ok, Query.t, Query.features} | {:error, String.t}
   def compile(data_source, parsed_query, parameters, views) do
-<<<<<<< HEAD
-    try do
-      {query, features} = compile!(data_source, parsed_query, parameters, views)
-      {:ok, query, features}
-    rescue
-      e in CompilationError -> {:error, CompilationError.message(e)}
-    end
-=======
-    {query, features} = do_compile(data_source, parsed_query, parameters, views)
+    {query, features} = compile!(data_source, parsed_query, parameters, views)
     {:ok, query, features}
   rescue
-    e in CompilationError -> {:error, e.message}
->>>>>>> c190eb9f
+    e in CompilationError -> {:error, CompilationError.message(e)}
   end
 
   @doc "Prepares the parsed SQL query for execution. Raises CompilationErrors instead of returning `{:error, message}`"
