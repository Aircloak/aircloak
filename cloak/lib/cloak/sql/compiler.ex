defmodule Cloak.Sql.Compiler do
  @moduledoc "Makes the parsed SQL query ready for execution."

  alias Cloak.{CyclicGraph, DataSource}
  alias Cloak.Sql.{Expression, Comparison, FixAlign, Function, Parser, Query, TypeChecker, Range}
  alias Cloak.Query.DataDecoder

  defmodule CompilationError do
    @moduledoc false
    defexception message: "Error during compiling query"
  end


  # -------------------------------------------------------------------
  # API functions
  # -------------------------------------------------------------------

  @doc "Prepares the parsed SQL query for execution."
  @spec compile(DataSource.t, Parser.parsed_query, [Query.parameter] | nil, Query.view_map) ::
    {:ok, Query.t} | {:error, String.t}
  def compile(data_source, parsed_query, parameters, views) do
    try do
      %Query{
        data_source: data_source,
        parameters: parameters,
        views: views
      }
      |> Map.merge(parsed_query)
      |> compile_prepped_query()
    rescue
      e in CompilationError -> {:error, e.message}
    end
  end

  @doc "Validates a user-defined view."
  @spec validate_view(DataSource.t, Parser.parsed_query, Query.view_map) :: :ok | {:error, String.t}
  def validate_view(data_source, parsed_query, views) do
    try do
      with {:ok, query} <- compile(data_source, Map.put(parsed_query, :subquery?, true), [], views), do:
        {:ok, query |> validate_uid("the view") |> validate_offset("The view")}
    rescue
      e in CompilationError -> {:error, e.message}
    end
  end

  @doc "Creates the query which describes a SELECT statement from a single table."
  @spec make_select_query(DataSource.t, String.t, [Expression.t]) :: Query.t
  def make_select_query(data_source, table_name, select_expressions) do
    column_titles = for expression <- select_expressions, do: expression.alias || expression.name
    calculate_db_columns(%Query{
      command: :select,
      subquery?: true,
      columns: select_expressions,
      column_titles: column_titles,
      from: table_name,
      data_source: data_source,
      selected_tables: [DataSource.table(data_source, table_name)]
    })
  end


  # -------------------------------------------------------------------
  # Internal functions
  # -------------------------------------------------------------------

  defp compile_prepped_query(%Query{command: :show, show: :tables} = query), do:
    {:ok, %Query{query |
      column_titles: ["name"],
      columns: [%Expression{table: :unknown, constant?: true, name: "name", type: :text}]
    }}
  defp compile_prepped_query(%Query{command: :show, show: :columns} = query), do:
    {:ok, %Query{compile_from(query) |
      column_titles: ["name", "type"],
      columns: Enum.map(["name", "type"], &%Expression{table: :unknown, constant?: true, name: &1, type: :text})
    }}
  defp compile_prepped_query(%Query{command: :select} = query), do:
    {:ok,
      query
      |> compile_from()
      |> compile_parameter_types()
      |> compile_columns()
      |> reject_null_user_ids()
      |> resolve_references()
      |> verify_columns()
      |> precompile_functions()
      |> censor_selected_uids()
      |> verify_joins()
      |> cast_where_clauses()
      |> verify_where_clauses()
      |> align_ranges(Lens.key(:where), :where)
      |> align_join_ranges()
      |> add_subquery_ranges()
      |> verify_having()
      |> set_emulation_flag()
      |> partition_where_clauses()
      |> calculate_noise_layers()
      |> calculate_db_columns()
      |> verify_limit()
      |> verify_offset()
      |> TypeChecker.validate_allowed_usage_of_math_and_functions()
      |> optimize_columns_from_projected_tables()
      |> parse_row_splitters()
      |> compute_aggregators()
    }


  # -------------------------------------------------------------------
  # Views
  # -------------------------------------------------------------------

  defp resolve_views(query) do
    compiled = do_resolve_views(query.from, query)
    %Query{query | from: compiled}
  end

  defp do_resolve_views({:join, join}, query) do
    {:join, %{join |
      lhs: do_resolve_views(join.lhs, query),
      rhs: do_resolve_views(join.rhs, query)
    }}
  end
  defp do_resolve_views({_, name} = table_or_view, query) when is_binary(name) do
    case Map.fetch(query.views, name) do
      {:ok, view_sql} -> view_to_subquery(name, view_sql, query)
      :error -> table_or_view
    end
  end
  defp do_resolve_views(other, _query), do:
    other

  def view_to_subquery(view_name, view_sql, query) do
    if Enum.any?(
      query.data_source.tables,
      fn({_id, table}) -> insensitive_equal?(table.name, view_name) end
    ) do
      raise CompilationError,
        message: "There is both a table, and a view named `#{view_name}`. Rename the view to resolve the conflict."
    end

    case Cloak.Sql.Parser.parse(view_sql) do
      {:ok, parsed_view} -> {:subquery, %{ast: parsed_view, alias: view_name}}
      {:error, error} -> raise CompilationError, message: "Error in the view `#{view_name}`: #{error}"
    end
  end


  # -------------------------------------------------------------------
  # Noise layers
  # -------------------------------------------------------------------

  defp calculate_noise_layers(query = %{generated?: true}), do: query
  defp calculate_noise_layers(query = %{subquery?: true}), do:
    if aggregate_query?(query),
      do: %{query | noise_layers: query |> noise_layers() |> Enum.map(&float_noise_layer(&1, query))},
      else: %{query | noise_layers: query |> noise_layers()}
  defp calculate_noise_layers(query), do:
    %{query | noise_layers: query |> noise_layers()}

  defp noise_layers(query) do
    new_layers =
      Query.Lenses.filter_clauses()
      |> Lens.both(Lens.key(:group_by))
      |> Query.Lenses.leaf_expressions()
      |> Lens.satisfy(&match?(%Expression{user_id?: false, constant?: false, function?: false}, &1))
      |> Lens.to_list(query)
      |> Enum.map(&[&1])

    floated_layers =
      Query.Lenses.subquery_noise_layers()
      |> Lens.to_list(query)
      |> update_in([Lens.all() |> Lens.all()], &reference_aliased/1)

    new_layers ++ floated_layers
  end

  defp float_noise_layer([min, max, count], _query) do
    [
      Expression.function("min", [reference_aliased(min)], min.type, _aggregate = true),
      Expression.function("max", [reference_aliased(max)], max.type, _aggregate = true),
      Expression.function("sum", [reference_aliased(count)], :integer, _aggregate = true),
    ]
    |> Enum.map(&alias_column/1)
  end
  defp float_noise_layer([expression], query) do
    if aggregate_query?(query) and not aggregated_column?(expression, query) do
      [
        Expression.function("min", [expression], expression.type, _aggregate = true),
        Expression.function("max", [expression], expression.type, _aggregate = true),
        Expression.function("count", [expression], :integer, _aggregate = true),
      ]
      |> Enum.map(&alias_column/1)
    else
      [expression]
    end
  end

  def reference_aliased(column), do: %Expression{name: column.alias || column.name}


  # -------------------------------------------------------------------
  # Projected tables
  # -------------------------------------------------------------------

  defp resolve_projected_tables(%Query{projected?: true} = query), do: query
  defp resolve_projected_tables(query), do:
    Lens.map(Query.Lenses.leaf_tables(), query, &resolve_projected_table(&1, query))

  defp resolve_projected_table(table_name, query) do
    case DataSource.table(query.data_source, table_name) do
      %{projection: nil} -> table_name
      projected_table -> projected_table_ast(projected_table, :all, query)
    end
  end

  defp projected_table_ast(%{projection: nil} = table, _column_to_select, _query), do:
    {:quoted, table.name}
  defp projected_table_ast(table, columns_to_select, query) do
    joined_table = DataSource.table(query.data_source, table.projection.table)
    {:subquery, %{
      alias: table.name,
      ast: %{
        command: :select,
        projected?: true,
        generated?: true,
        columns:
          [column_ast(joined_table.name, joined_table.user_id) |
            table.columns
            |> Enum.map(fn({column_name, _type}) -> column_name end)
            |> Enum.reject(&(&1 == table.user_id))
            |> Enum.filter(&(columns_to_select == :all || Enum.member?(columns_to_select, &1)))
            |> Enum.map(&column_ast(table.name, &1))
          ],
        from:
          {:join, %{
            type: :inner_join,
            lhs: {:quoted, table.name},
            rhs: projected_table_ast(joined_table, [table.projection.primary_key], query),
            conditions: [{:comparison,
              column_ast(table.name, table.projection.foreign_key),
              :=,
              column_ast(joined_table.name, table.projection.primary_key)
            }]
          }}
      }
    }}
  end

  defp column_ast(table_name, column_name), do:
    {:identifier, {:quoted, table_name}, {:quoted, column_name}}

  defp optimize_columns_from_projected_tables(%Query{projected?: false} = query), do:
    # We're reducing the amount of selected columns from projected subqueries to only
    # those columns which we in fact need in the outer query (`query`).
    #
    # Notice that this has to be done after all verifications have been performed. The reason is that we're
    # conflating the list of selected columns and the list of available columns in the field `columns`.
    # Therefore, we need to perform all checks with all projected table columns selected, and only then can
    # we optimize the list of selected columns from the projected subquery.
    #
    # These two fields should likely be separated, and then we could invoke this function earlier. However,
    # even then, this function can only be invoked after `db_columns` have been calculated, because that is
    # the field we use to decide which columns from projected tables do we in fact need.
    Lens.map(Query.Lenses.direct_projected_subqueries(), query,
        &%{&1 | ast: optimized_projected_subquery_ast(&1.ast, required_column_names(query, &1))})
  defp optimize_columns_from_projected_tables(%Query{projected?: true} = query), do:
    # If this query is projected, then the list was already optimized when the ast for this query
    # has been initially generated, so no need to do anything.
    query

  defp required_column_names(query, projected_subquery), do:
    [
      # append uid column
      DataSource.table(projected_subquery.ast.data_source, projected_subquery.alias).user_id |
      # all db columns of the outer query which are from this projected table
      query |> Query.required_columns_from_table(projected_subquery.alias) |> Enum.map(& &1.name)
    ]

  defp optimized_projected_subquery_ast(ast, required_column_names) do
    columns = Enum.filter(ast.columns, & &1.name in required_column_names)
    titles = Enum.filter(ast.column_titles, & &1 in required_column_names)
    %Query{ast |
      next_row_index: 0, db_columns: [],
      columns: columns,
      column_titles: titles
    }
    |> calculate_db_columns()
  end


  # -------------------------------------------------------------------
  # Subqueries
  # -------------------------------------------------------------------

  defp compile_subqueries(query) do
    {info, compiled} = Lens.get_and_map(Query.Lenses.direct_subqueries(), query, fn(subquery) ->
      ast = compiled_subquery(subquery.ast, subquery.alias, query)
      {ast.info, %{subquery | ast: ast}}
    end)

    Query.add_info(compiled, Enum.concat(info))
  end

  defp compiled_subquery(parsed_subquery, alias, parent_query) do
    case compile(
      parent_query.data_source,
      Map.put(parsed_subquery, :subquery?, :true),
      parent_query.parameters,
      parent_query.views
    ) do
      {:ok, compiled_query} ->
        compiled_query
        |> validate_uid("subquery `#{alias}`")
        |> validate_offset("Subquery `#{alias}`")
        |> align_limit()
        |> align_offset()
        |> align_ranges(Lens.key(:having), :having)
        |> carry_ranges()
        |> float_emulated_noise_layers()
      {:error, error} -> raise CompilationError, message: error
    end
  end

  defp float_emulated_noise_layers(query) do
    if query.emulated? do
      noise_columns = get_in(query.noise_layers, [Lens.all() |> Lens.all()]) -- query.columns

      %{
        query |
        columns: query.columns ++ noise_columns,
        column_titles: query.column_titles ++ Enum.map(noise_columns, &(&1.alias || &1.name)),
        aggregators: query.aggregators ++ Enum.filter(noise_columns, &(&1.aggregate?)),
      }
    else
      query
    end
  end

  defp carry_ranges(query) do
    query = %{query | ranges: Enum.flat_map(query.ranges, &carrying_ranges(query, &1))}
    range_columns = Enum.map(query.ranges, &(&1.column))

    if query.emulated? do
      %{
        query |
        columns: query.columns ++ range_columns,
        column_titles: query.column_titles ++ Enum.map(range_columns, & &1.alias),
        aggregators: query.aggregators ++ Enum.filter(range_columns, & &1.aggregate?),
      }
    else
      %{query | db_columns: query.db_columns ++ range_columns}
    end
  end

  defp carrying_ranges(%{implicit_count?: true}, range), do: [%{range | column: alias_column(range.column)}]
  defp carrying_ranges(_query, range = %{type: type, column: column}) do
    case type do
      :having -> [%{range | type: :where, column: alias_column(column)}]
      :nested_min -> [%{range | column: min_column(column)}]
      :nested_max -> [%{range | column: max_column(column)}]
      :where -> [
        %{range | type: :nested_min, column: min_column(column)},
        %{range | type: :nested_max, column: max_column(column)},
      ]
    end
  end

  defp min_column(column), do: Expression.function("min", [column], column.type, true) |> alias_column()

  defp max_column(column), do: Expression.function("max", [column], column.type, true) |> alias_column()

  defp alias_column(column), do: %{column | alias: new_carry_alias()}

  defp new_carry_alias(), do: "carry_#{System.unique_integer([:positive])}"

  @minimum_subquery_limit 10
  defp align_limit(query = %{limit: nil}), do: query
  defp align_limit(query = %{limit: limit}) do
    aligned = limit |> FixAlign.align() |> round() |> max(@minimum_subquery_limit)
    if aligned != limit do
      %{query | limit: aligned}
      |> Query.add_info("Limit adjusted from #{limit} to #{aligned}")
    else
      query
    end
  end

  defp align_offset(query = %{offset: 0}), do: query
  defp align_offset(query = %{limit: limit, offset: offset}) do
    aligned = round(offset / limit) * limit
    if aligned != offset do
      %{query | offset: aligned}
      |> Query.add_info("Offset adjusted from #{offset} to #{aligned}")
    else
      query
    end
  end

  defp validate_uid(subquery, display) do
    case Enum.find(subquery.columns, &(&1.user_id?)) do
      nil ->
        possible_uid_columns =
          all_id_columns_from_tables(subquery)
          |> Enum.map(&Expression.display_name/1)
          |> case do
            [column] -> "the column #{column}"
            columns -> "one of the columns #{Enum.join(columns, ", ")}"
          end

        raise CompilationError, message:
          "Missing a user id column in the select list of #{display}. " <>
          "To fix this error, add #{possible_uid_columns} to the subquery select list."
      _ ->
        subquery
    end
  end

  defp validate_offset(%{offset: offset, limit: limit}, display) when is_nil(limit) and offset > 0, do:
      raise CompilationError, message: "#{display} has an OFFSET clause without a LIMIT clause."
  defp validate_offset(subquery, _), do: subquery


  # -------------------------------------------------------------------
  # Normal validators and compilers
  # -------------------------------------------------------------------

  defp compile_from(query), do:
    query
    |> resolve_views()
    |> normalize_from()
    |> resolve_projected_tables()
    |> compile_subqueries()
    |> resolve_selected_tables()

  defp normalize_from(%Query{} = query), do:
    %Query{query | from: normalize_from(query.from, query.data_source)}

  defp normalize_from({:join, join = %{lhs: lhs, rhs: rhs}}, data_source) do
    {:join, %{join | lhs: normalize_from(lhs, data_source), rhs: normalize_from(rhs, data_source)}}
  end
  defp normalize_from(subquery = {:subquery, _}, _data_source), do: subquery
  defp normalize_from(table_identifier = {_, table_name}, data_source) do
    case data_source |> DataSource.tables() |> find_table(table_identifier) do
      nil -> raise CompilationError, message: "Table `#{table_name}` doesn't exist."
      table -> table.name
    end
  end

  defp find_table(tables, {:quoted, name}), do: Enum.find(tables, &name == &1.name)
  defp find_table(tables, {:unquoted, name}), do: Enum.find(tables, &insensitive_equal?(name, &1.name))

  defp resolve_selected_tables(query), do:
    %Query{query | selected_tables: selected_tables(query.from, query.data_source) |> Enum.uniq()}

  defp selected_tables({:join, join}, data_source) do
    selected_tables(join.lhs, data_source) ++ selected_tables(join.rhs, data_source)
  end
  defp selected_tables({:subquery, subquery}, _data_source) do
    # In a subquery we should have the `user_id` already in the list of selected columns.
    user_id_index = Enum.find_index(subquery.ast.columns, &(&1.user_id?))
    user_id_name = Enum.at(subquery.ast.column_titles, user_id_index)
    columns =
        Enum.zip(subquery.ast.column_titles, subquery.ast.columns)
        |> Enum.map(fn ({alias, column}) -> {alias, Function.type(column)} end)
    [%{
      name: subquery.alias,
      columns: columns,
      user_id: user_id_name,
      decoders: [],
      projection: nil
    }]
  end
  defp selected_tables(table_name, data_source) when is_binary(table_name) do
    case DataSource.table(data_source, table_name) do
      nil -> raise CompilationError, message: "Table `#{table_name}` doesn't exist."
      table -> [table]
    end
  end

  defp compile_aliases(%Query{columns: [_|_] = columns} = query) do
    verify_aliases(query)
    column_titles = Enum.map(columns, &column_title(&1, query.selected_tables))
    aliases = for {column, :as, name} <- columns, into: %{}, do: {{:identifier, :unknown, {:unquoted, name}}, column}
    columns = Enum.map(columns, fn ({column, :as, _name}) -> column; (column) -> column end)
    order_by = for {column, direction} <- query.order_by, do: {Map.get(aliases, column, column), direction}
    group_by = for identifier <- query.group_by, do: Map.get(aliases, identifier, identifier)
    where = update_in(query.where, [Query.Lenses.conditions_terminals()], &Map.get(aliases, &1, &1))
    having = update_in(query.having, [Query.Lenses.conditions_terminals()], &Map.get(aliases, &1, &1))
    %Query{query | columns: columns, column_titles: column_titles,
      group_by: group_by, order_by: order_by, where: where, having: having}
  end
  defp compile_aliases(query), do: query

  # Subqueries can produce column-names that are not actually in the table. Without understanding what
  # is being produced by the subquery (currently it is being treated as a blackbox), we cannot validate
  # the outer column selections
  defp verify_aliases(query) do
    aliases = for {_column, :as, name} <- query.columns, do: name
    all_columns = for {:identifier, _table, {:unquoted, name}} <- all_column_identifiers(query), do: name
    possible_identifiers = aliases ++ all_columns
    referenced_identifiers =
      (for {identifier, _direction} <- query.order_by, do: identifier) ++
      query.group_by ++
      get_in(query.where ++ query.having, [Query.Lenses.conditions_terminals()])
    ambiguous_names = for {:identifier, :unknown, {_, name}} <- referenced_identifiers,
      Enum.count(possible_identifiers, &name == &1) > 1, do: name
    case ambiguous_names do
      [] -> :ok
      [name | _rest] -> raise CompilationError, message: "Usage of `#{name}` is ambiguous."
    end
  end

<<<<<<< HEAD
  defp invalid_individual_columns(query), do:
    if aggregate_query?(query),
      do: Enum.filter(query.columns, &individual_column?(&1, query)),
      else: []

  defp aggregate_query?(%Query{command: :select, group_by: [_|_]}), do: true
  defp aggregate_query?(%Query{command: :select} = query), do:
    Enum.any?(query.columns, &aggregated_column?(&1, query))
  defp aggregate_query?(_), do: false
=======
  defp invalid_individual_columns(%Query{command: :select, group_by: [_|_]} = query), do:
    Enum.filter(Query.bucket_columns(query), &individual_column?(&1, query))
  defp invalid_individual_columns(%Query{command: :select} = query) do
    query
    |> Query.bucket_columns()
    |> Enum.reject(&Expression.constant?/1)
    |> Enum.partition(&aggregated_column?(&1, query))
    |> case  do
      {[_|_] = _aggregates, [_|_] = individual_columns} -> individual_columns
      _ -> []
    end
  end
>>>>>>> 07968d52

  defp aggregated_column?(column, query), do:
    Enum.member?(query.group_by, column) or
    (
      column.function? and
      (
        column.aggregate? or
        Enum.any?(column.function_args, &aggregated_column?(&1, query))
      )
    )

  defp individual_column?(column, query), do:
    not Expression.constant?(column) and not aggregated_column?(column, query)

  defp compile_columns(query) do
    query
    |> expand_star_select()
    |> compile_buckets()
    |> compile_aliases()
    |> parse_columns()
  end

  defp compile_buckets(query) do
    {messages, columns} = Lens.get_and_map(Lens.all() |> Query.Lenses.buckets(),
        query.columns, &align_bucket/1)
    Query.add_info(%{query | columns: columns}, Enum.reject(messages, &is_nil/1))
  end

  defp align_bucket(column) do
    if Function.bucket_size(column) <= 0 do
      raise CompilationError, message: "Bucket size #{Function.bucket_size(column)} must be > 0"
    end

    aligned = Function.update_bucket_size(column, &FixAlign.align/1)
    if aligned == column do
      {nil, aligned}
    else
      {"Bucket size adjusted from #{Function.bucket_size(column)} to #{Function.bucket_size(aligned)}", aligned}
    end
  end

  defp expand_star_select(%Query{columns: :*} = query) do
    %Query{query | columns: all_column_identifiers(query)}
  end
  defp expand_star_select(query), do: query

  defp resolve_references(query), do:
    query
    |> resolve_group_by_references()
    |> resolve_order_by_references()

  defp resolve_group_by_references(query), do:
    %Query{query | group_by: Enum.map(query.group_by, &resolve_reference(&1, query, "GROUP BY"))}

  defp resolve_order_by_references(query), do:
    %Query{query | order_by:
      Enum.map(
        query.order_by,
        fn({expression, direction}) -> {resolve_reference(expression, query, "ORDER BY"), direction} end
      )
    }

  defp resolve_reference(%Expression{constant?: true, type: :integer} = reference, query, clause_name) do
    unless reference.value in 1..length(query.columns), do:
      raise(CompilationError,
        message: "`#{clause_name}` position `#{reference.value}` is out of the range of selected columns.")

    Enum.at(query.columns, reference.value - 1)
  end
  defp resolve_reference(%Expression{constant?: true, type: _}, _query, clause_name), do:
    raise(CompilationError, message: "Non-integer constant is not allowed in `#{clause_name}`.")
  defp resolve_reference(expression, _query, _clause_name), do:
    expression

  defp verify_columns(query) do
    verify_functions(query)
    verify_aggregated_columns(query)
    verify_group_by_functions(query)
    query
  end

  defp function_argument_error_message({:function, name, _} = function_call) do
    cond do
      Function.cast?(function_call) ->
        [cast_source] = actual_types(function_call)
        cast_target = Function.cast_target(function_call)
        "Cannot cast value of type `#{cast_source}` to type `#{cast_target}`."
      many_overloads?(function_call) ->
        "Arguments of type (#{function_call |> actual_types() |> quoted_list()}) are incorrect"
          <> " for `#{Function.readable_name(name)}`."
      true ->
        "Function `#{Function.readable_name(name)}` requires arguments of type #{expected_types(function_call)}"
          <> ", but got (#{function_call |> actual_types() |> quoted_list()})."
    end
  end

  defp precompile_functions(%Query{} = query), do:
    update_in(query, [Query.Lenses.query_expressions()], &precompile_function/1)
  defp precompile_functions(columns), do:
    Enum.map(columns, &precompile_function/1)

  defp precompile_function(expression = %Expression{function?: true}) do
    case Function.compile_function(expression, &precompile_functions/1) do
      {:error, message} -> raise CompilationError, message: message
      compiled_function -> compiled_function
    end
  end
  defp precompile_function(column), do: column

  defp many_overloads?(function_call) do
    length(Function.argument_types(function_call)) > 4
  end

  defp expected_types(function_call), do:
    Function.argument_types(function_call)
    |> Enum.map(&quoted_list/1)
    |> Enum.map(&"(#{&1})")
    |> Enum.join(" or ")

  defp actual_types(function_call), do:
    Function.arguments(function_call)
    |> Enum.map(fn
      (%Expression{} = expression) -> expression.type
      (:*) -> "unspecified type"
    end)

  defp expand_arguments(column) do
    (column |> Expression.arguments() |> Enum.flat_map(&expand_arguments/1)) ++ [column]
  end

  defp quoted_list(items), do:
    items |> Enum.map(&quoted_item/1) |> Enum.join(", ")

  defp quoted_item({:optional, type}), do: "[`#{type}`]"
  defp quoted_item({:many1, type}), do: "[`#{type}`]+"
  defp quoted_item({:or, types}), do: types |> Enum.map(&quoted_item/1) |> Enum.join(" | ")
  defp quoted_item(item), do: "`#{item}`"

  defp verify_aggregated_columns(query) do
    case invalid_individual_columns(query) do
      [] -> :ok
      [column | _rest] ->
        raise CompilationError, message: "#{aggregated_expression_display(column)} " <>
          "to appear in the `GROUP BY` clause or be used in an aggregate function."
    end
  end

  defp aggregated_expression_display({:function, _function, [arg]}), do:
    "Column #{quoted_item(arg.name)} needs"
  defp aggregated_expression_display({:function, _function, args}), do:
    "Columns (#{args |> Enum.map(&(&1.name)) |> quoted_list()}) need"
  defp aggregated_expression_display(%Expression{function: fun, function_args: args}) when fun != nil do
    [column | _] = for %Expression{constant?: false} = column <- args, do: column
    aggregated_expression_display(column)
  end
  defp aggregated_expression_display(%Expression{table: table, name: name}), do:
    "Column `#{name}` from table `#{table.name}` needs"

  defp verify_group_by_functions(query) do
    query.group_by
    |> Enum.filter(& &1.aggregate?)
    |> case do
      [] -> :ok
      [expression | _] -> raise CompilationError, message:
        "Aggregate function `#{Function.readable_name(expression.function)}` can not be used in the `GROUP BY` clause."
    end
  end

  defp verify_functions(query) do
    query.columns
    |> Enum.filter(&Function.function?/1)
    |> Enum.each(&check_function_validity(&1, query))
  end

  defp check_function_validity(function, query) do
    verify_function_exists(function)
    verify_function_subquery_usage(function, query)
  end

  defp verify_function_exists(function = {_, name, _}) do
    unless Function.exists?(function) do
      raise CompilationError, message: "Unknown function `#{Function.readable_name(name)}`."
    end
  end

  defp verify_function_subquery_usage({:function, name, [argument]}, %Query{subquery?: false})
      when name in ["min", "max", "median"] do
    type = Function.type(argument)
    if Enum.member?([:text, :date, :time, :datetime], type) do
      raise CompilationError, message:
        "Function `#{name}` is allowed over arguments of type `#{type}` only in subqueries."
    end
    :ok
  end
  defp verify_function_subquery_usage(_function, %Query{subquery?: false}), do: :ok
  defp verify_function_subquery_usage({:function, name, _}, %Query{subquery?: true}) do
    if Function.has_attribute?(name, :not_in_subquery) do
      raise CompilationError, message: "Function `#{name}` is not allowed in subqueries."
    end
  end

  defp all_column_identifiers(query) do
    for table <- query.selected_tables, {column_name, _type} <- table.columns do
      {:identifier, table.name, {:unquoted, column_name}}
    end
  end

  defp compute_aggregators(%Query{group_by: [_|_]} = query), do:
    %Query{query | aggregators: Expression.unique_except(aggregators(query), &Expression.row_splitter?/1)}
  defp compute_aggregators(query) do
    case aggregators(query) do
      [] ->
        %Query{query | aggregators: [Expression.count_star()], implicit_count?: true}
      aggregators ->
        %Query{query | aggregators: Expression.unique_except(aggregators, &Expression.row_splitter?/1)}
    end
  end

  defp aggregators(query), do:
    (query.columns ++ having_columns(query))
    |> Enum.flat_map(&expand_arguments/1)
    |> Enum.filter(&(match?(%Expression{function?: true, aggregate?: true}, &1)))

  defp having_columns(query), do:
    Enum.flat_map(query.having, fn({:comparison, column, _operator, target}) -> [column, target] end)

  defp parse_row_splitters(%Query{} = query) do
    {transformed_columns, query} = transform_splitter_columns(query, query.columns)
    validate_row_splitters_conditions(query)
    %Query{query | columns: transformed_columns}
  end

  defp transform_splitter_columns(query, columns) do
    {reversed_transformed_columns, final_query} =
      Enum.reduce(columns, {[], query},
        fn(column, {columns_acc, query_acc}) ->
          {transformed_column, transformed_query} = transform_splitter_column(column, query_acc)
          {[transformed_column | columns_acc], transformed_query}
        end
      )
    {Enum.reverse(reversed_transformed_columns), final_query}
  end

  defp transform_splitter_column(expression = %Expression{function?: true}, query) do
    {transformed_args, query} = transform_splitter_columns(query, Expression.arguments(expression))
    expression = %{expression | function_args: transformed_args}
    if Function.has_attribute?(expression, :row_splitter) do
      # We are making the simplifying assumption that row splitting functions have
      # the value column returned as part of the first column
      {splitter_row_index, query} = add_row_splitter(query, expression)
      db_column = case expression |> Expression.arguments() |> hd() |> Expression.first_column() do
        nil -> raise CompilationError, message:
          "Function `#{Function.readable_name(expression.function)}` requires that the first argument must be a column."
        value -> value
      end
      column_name = "#{Function.readable_name(expression.function)}_return_value"
      return_type = Function.return_type(expression)
      # This, most crucially, preserves the DB row position parameter
      augmented_column = %Expression{db_column | name: column_name, type: return_type, row_index: splitter_row_index}
      # We need to update all other references to this column (group by, propeprty, etc.)
      query = update_in(query, [Query.Lenses.query_expressions()], &if &1 == expression do augmented_column else &1 end)
      {augmented_column, query}
    else
      {expression, query}
    end
  end
  defp transform_splitter_column(other, query), do: {other, query}

  defp add_row_splitter(query, function_spec) do
    case Enum.find(query.row_splitters, &function_spec == &1.function_spec) do
      %{row_index: splitter_row_index} ->
        {splitter_row_index, query}
      nil ->
        {splitter_row_index, query} = Query.next_row_index(query)
        new_splitter = %{function_spec: function_spec, row_index: splitter_row_index}
        {new_splitter.row_index, %Query{query | row_splitters: query.row_splitters ++ [new_splitter]}}
    end
  end

  defp validate_row_splitters_conditions(%Query{emulated_where: conditions}) do
    conditions
    |> get_in([Query.Lenses.conditions_terminals()])
    |> Enum.any?(&Function.has_attribute?(&1, :row_splitter))
    |> if do
      raise CompilationError, message:
        "Row splitter function used in the `WHERE` clause has to be first used identically in the `SELECT` clause."
    end
  end

  defp partition_where_clauses(query) do
    # extract conditions using encoded columns
    {emulated_column_clauses, safe_clauses} = Enum.partition(query.where, &emulated_expression_condition?/1)
    %Query{query | where: safe_clauses, emulated_where: emulated_column_clauses}
  end

  defp verify_joins(%Query{projected?: true} = query), do: query
  defp verify_joins(query) do
    join_conditions_scope_check!(query.from)
    ensure_all_uid_columns_are_compared_in_joins!(query)
    query
  end

  defp ensure_all_uid_columns_are_compared_in_joins!(query), do:
    CyclicGraph.with(fn(graph) ->
      query
      |> all_id_columns_from_tables()
      |> Enum.each(&CyclicGraph.add_vertex(graph, {&1.table.name, &1.name}))

      for {col1, col2} <- uid_columns_compared_in_joins(query), do:
        CyclicGraph.connect!(graph, {col1.table.name, col1.name}, {col2.table.name, col2.name})

      with [{{table1, column1}, {table2, column2}} | _] <- CyclicGraph.disconnected_pairs(graph) do
        raise CompilationError,
          message:
            "Missing where comparison for uid columns of tables `#{table1}` and `#{table2}`. " <>
            "You can fix the error by adding `#{table1}.#{column1} = #{table2}.#{column2}` " <>
            "condition to the `WHERE` clause."
      end
    end)

  defp uid_columns_compared_in_joins(query) do
    for {:comparison, column1, :=, column2} <- query.where ++ all_join_conditions(query.from),
        # We're stripping the outermost cast expression. The reason is because Tableau always casts joined
        # columns to text. In other words, it will always create:
        #   `ON CAST(t1.uid as TEXT) = CAST(t2.uid as TEXT)`
        # To handle this, we're going to remove the outer cast, thus ensuring we notice that uid columns
        # are compared in the join.
        column1 = remove_outer_cast(column1),
        column2 = remove_outer_cast(column2),
        column1 != column2,
        column1.user_id?,
        column2.user_id?
    do
      {column1, column2}
    end
  end

  defp remove_outer_cast(%Expression{function: {:cast, _}, function_args: [expr]}), do:
    expr
  defp remove_outer_cast(expr), do:
    expr

  @spec all_join_conditions(Parser.from_clause) :: [Parser.where_clause]
  defp all_join_conditions({:join, join}) do
    join.conditions ++ all_join_conditions(join.lhs) ++ all_join_conditions(join.rhs)
  end
  defp all_join_conditions(_), do: []

  defp reject_null_user_ids(%Query{subquery?: true} = query), do: query
  defp reject_null_user_ids(query), do:
    %{query | where: [{:not, {:is, id_column(query), :null}} | query.where]}

  defp align_join_ranges(query), do:
    query
    |> Query.Lenses.join_condition_lenses()
    |> Enum.reduce(query, fn(lens, query) -> align_ranges(query, lens, :where) end)

  defp align_ranges(query, lens, range_type) do
    clauses = Lens.get(lens, query)

    verify_ranges(clauses)

    ranges = inequalities_by_column(clauses)
    non_range_clauses = Enum.reject(clauses, &Enum.member?(Map.keys(ranges), Comparison.subject(&1)))

    query = put_in(query, [lens], non_range_clauses)
    Enum.reduce(ranges, query, &add_aligned_range(&1, &2, lens, range_type))
  end

  defp add_aligned_range({column, conditions}, query, lens, range_type) do
    {left, right} =
      conditions
      |> Enum.map(&Comparison.value/1)
      |> Enum.sort(&Cloak.Data.lt_eq/2)
      |> List.to_tuple()
      |> FixAlign.align_interval()

    if implement_range?({left, right}, conditions) do
      update_in(query, [lens], &(conditions ++ &1))
    else
      query
      |> add_clause(lens, {:comparison, column, :<, Expression.constant(column.type, right)})
      |> add_clause(lens, {:comparison, column, :>=, Expression.constant(column.type, left)})
      |> Query.add_info("The range for column #{Expression.display_name(column)} has been adjusted to #{left} <= "
        <> "#{Expression.short_name(column)} < #{right}.")
    end
    |> put_in([Lens.key(:ranges), Lens.front()], Range.new(column, {left, right}, range_type))
  end

  defp implement_range?({left, right}, conditions) do
    [{_, _, left_operator, left_column}, {_, _, right_operator, right_column}] =
      Enum.sort_by(conditions, &Comparison.value/1, &Cloak.Data.lt_eq/2)

    left_operator == :>= && left_column.value == left && right_operator == :< && right_column.value == right
  end

  defp add_clause(query, lens, clause), do: put_in(query, [lens, Lens.front()], clause)

  defp add_subquery_ranges(query) do
    %{query | ranges:
      query
      |> get_in([Query.Lenses.direct_subqueries() |> Lens.key(:ast) |> Lens.key(:ranges) |> Lens.all()])
      |> Enum.map(&(%{&1 | column: %Expression{name: &1.column.alias}}))
      |> Enum.into(query.ranges)
    }
  end

  defp verify_ranges(clauses) do
    clauses
    |> inequalities_by_column()
    |> Enum.reject(fn({_, comparisons}) -> valid_range?(comparisons) end)
    |> case do
      [{column, _} | _] ->
        raise CompilationError, message: "Column #{Expression.display_name(column)} must be limited to a finite range."
      _ -> :ok
    end
  end

  defp valid_range?(comparisons) do
    case Enum.sort_by(comparisons, &Comparison.direction/1, &Kernel.>/2) do
      [cmp1, cmp2] ->
        Comparison.direction(cmp1) != Comparison.direction(cmp2) &&
          Cloak.Data.lt_eq(Comparison.value(cmp1), Comparison.value(cmp2))
      _ -> false
    end
  end

  defp inequalities_by_column(where_clauses) do
    where_clauses
    |> Enum.filter(&Comparison.inequality?/1)
    |> Enum.group_by(&Comparison.subject/1)
    |> Enum.map(&discard_redundant_inequalities/1)
    |> Enum.into(%{})
  end

  defp discard_redundant_inequalities({column, inequalities}) do
    case {bottom, top} = Enum.partition(inequalities, &(Comparison.direction(&1) == :>)) do
      {[], []} -> {column, []}
      {_, []} -> {column, [Enum.max_by(bottom, &Comparison.value/1)]}
      {[], _} -> {column, [Enum.min_by(top, &Comparison.value/1)]}
      {_, _} -> {column, [Enum.max_by(bottom, &Comparison.value/1), Enum.min_by(top, &Comparison.value/1)]}
    end
  end

  defp cast_where_clauses(%Query{where: [_|_] = clauses} = query) do
    %Query{query | where: Enum.map(clauses, &cast_where_clause/1)}
  end
  defp cast_where_clauses(query), do: query

  defp cast_where_clause(clause) do
    column = Comparison.subject(clause)
    do_cast_where_clause(clause, column.type)
  end

  @castable_conditions [:datetime, :time, :date]

  defp do_cast_where_clause({:not, subclause}, type), do:
    {:not, do_cast_where_clause(subclause, type)}
  defp do_cast_where_clause({:comparison, identifier, comparator, rhs}, type) when type in @castable_conditions do
    if Expression.constant?(rhs) do
      {:comparison, identifier, comparator, parse_time(rhs, type)}
    else
      {:comparison, identifier, comparator, rhs}
    end
  end
  defp do_cast_where_clause({:in, column, values}, type) when type in @castable_conditions, do:
    {:in, column, Enum.map(values, &parse_time(&1, type))}
  defp do_cast_where_clause(clause, _), do: clause

  defp parse_time(column = %Expression{constant?: true, value: string}, type) do
    case do_parse_time(column, type) do
      {:ok, result} -> Expression.constant(type, result)
      _ -> raise CompilationError, message: "Cannot cast `#{string}` to #{type}."
    end
  end

  defp do_parse_time(%Expression{type: :text, value: string}, :date), do:
    Cloak.Time.parse_date(string)
  defp do_parse_time(%Expression{type: :text, value: string}, :time), do:
    Cloak.Time.parse_time(string)
  defp do_parse_time(%Expression{type: :text, value: string}, :datetime), do:
    Cloak.Time.parse_datetime(string)
  defp do_parse_time(_, _), do: {:error, :invalid_cast}

  defp map_terminal_elements(query, mapper_fun), do:
    Lens.map(Query.Lenses.terminals(), query, mapper_fun)

  defp parse_columns(query) do
    columns_by_name =
      for table <- query.selected_tables, {column, type} <- table.columns do
        %Expression{table: table, name: column, type: type, user_id?: table.user_id == column}
      end
      |> Enum.group_by(&(&1.name))
    query = map_terminal_elements(query, &normalize_table_name(&1, query.selected_tables))
    map_terminal_elements(query, &identifier_to_column(&1, columns_by_name, query))
  end

  defp normalize_table_name({:identifier, table_identifier = {_, name}, column}, selected_tables) do
    case find_table(selected_tables, table_identifier) do
      nil -> {:identifier, name, column}
      table -> {:identifier, table.name, column}
    end
  end
  defp normalize_table_name(x, _), do: x

  defp identifier_to_column({:identifier, :unknown, identifier = {_, column_name}}, columns_by_name, _query) do
    case get_columns(columns_by_name, identifier) do
      [column] -> column
      [_|_] -> raise CompilationError, message: "Column `#{column_name}` is ambiguous."
      nil ->
        columns_by_name
        |> Map.values()
        |> List.flatten()
        |> Enum.map(&(&1.table))
        |> Enum.uniq()
        |> case do
            [table] ->
              raise CompilationError, message: "Column `#{column_name}` doesn't exist in table `#{table.name}`."
            [_|_] ->
              raise CompilationError, message: "Column `#{column_name}` doesn't exist in any of the selected tables."
          end
    end
  end
  defp identifier_to_column({:identifier, table, identifier = {_, column_name}}, columns_by_name, query) do
    if Enum.any?(query.selected_tables, &(&1.name == table)) do
      case get_columns(columns_by_name, identifier) do
        nil ->
          raise CompilationError, message: "Column `#{column_name}` doesn't exist in table `#{table}`."
        columns ->
          case Enum.find(columns, &insensitive_equal?(&1.table.name, table)) do
            nil ->
              raise CompilationError, message: "Column `#{column_name}` doesn't exist in table `#{table}`."
            column -> column
          end
      end
    else
      case get_columns(columns_by_name, {:unquoted, "#{table}.#{column_name}"}) do
        [column] -> column
        [_|_] -> raise CompilationError, message: "Column `#{table}.#{column_name}` is ambiguous."
        nil -> raise CompilationError, message: "Missing FROM clause entry for table `#{table}`."
      end
    end
  end
  defp identifier_to_column({:function, name, args} = function, _columns_by_name, query) do
    check_function_validity(function, query)
    case Function.return_type(function) do
      nil -> raise CompilationError, message: function_argument_error_message(function)
      type -> Expression.function(name, args, type, Function.has_attribute?(name, :aggregator))
    end
  end
  defp identifier_to_column({:parameter, index}, _columns_by_name, query) do
    param_value = if query.parameters != nil, do: Enum.at(query.parameters, index - 1).value
    param_type = Query.parameter_type(query, index)
    if param_type == :unknown, do: parameter_error(index)
    Expression.constant(param_type, param_value)
  end
  defp identifier_to_column({:constant, type, value}, _columns_by_name, _query), do:
    Expression.constant(type, value)
  defp identifier_to_column(other, _columns_by_name, _query), do: other

  defp get_columns(columns_by_name, {:unquoted, name}) do
    columns_by_name
    |> Enum.find(fn({key, _}) -> insensitive_equal?(name, key) end)
    |> case do
      nil -> nil
      {_, columns} -> columns
    end
  end
  defp get_columns(columns_by_name, {:quoted, name}), do: Map.get(columns_by_name, name)

  defp insensitive_equal?(s1, s2), do: String.downcase(s1) == String.downcase(s2)

  defp column_title({_identifier, :as, alias}, _selected_tables), do: alias
  defp column_title({:function, {:cast, _}, _}, _selected_tables), do: "cast"
  defp column_title({:function, {:bucket, _}, _}, _selected_tables), do: "bucket"
  defp column_title({:function, name, _}, _selected_tables), do: name
  defp column_title({:distinct, identifier}, selected_tables), do: column_title(identifier, selected_tables)
  # This is needed for data sources that support dotted names for fields (MongoDB)
  defp column_title({:identifier, {:unquoted, table}, {:unquoted, column}}, selected_tables), do:
    if find_table(selected_tables, {:unquoted, table}) == nil, do: "#{table}.#{column}", else: column
  defp column_title({:identifier, _table, {_, column}}, _selected_tables), do: column
  defp column_title({:constant, _, _}, _selected_tables), do: ""
  defp column_title({:parameter, _}, _selected_tables), do: ""

  defp censor_selected_uids(%Query{command: :select, subquery?: false} = query) do
    columns = for column <- query.columns, do:
      if is_uid_column?(column), do: Expression.constant(:text, :*), else: column
    %Query{query | columns: columns}
  end
  defp censor_selected_uids(query), do: query

  defp is_uid_column?(%Expression{aggregate?: true}), do: false
  defp is_uid_column?(column), do: [column] |> extract_columns() |> Enum.any?(& &1.user_id?)

  defp extract_columns(columns), do:
    get_in(columns, [Query.Lenses.leaf_expressions()])

  defp calculate_db_columns(query) do
    select_expressions(query) ++ range_columns(query) ++ noise_layer_columns(query)
    |> Enum.map(&normalize_db_column/1)
    |> Enum.reduce(query, &Query.add_db_column(&2, &1))
  end

  defp normalize_db_column(expression = %Expression{name: x, alias: x}), do: %{expression | alias: nil}
  defp normalize_db_column(expression), do: expression

  defp noise_layer_columns(%{noise_layers: noise_layers, emulated?: true, subquery?: true}), do:
    Enum.flat_map(noise_layers, &(&1)) |> Enum.map(fn(column) ->
      if column.aggregate? do
        [aggregated] = column.function_args
        aggregated
      else
        column
      end
    end)
  defp noise_layer_columns(%{noise_layers: noise_layers}), do:
    Enum.flat_map(noise_layers, &(&1))

  defp range_columns(%{subquery?: true, emulated?: false}), do: []
  defp range_columns(%{ranges: ranges}), do: ranges |> Enum.map(&(&1.column)) |> extract_columns()

  defp select_expressions(%Query{command: :select, subquery?: true, emulated?: false} = query) do
    Enum.zip(query.column_titles, query.columns)
    |> Enum.map(fn({column_alias, column}) -> %Expression{column | alias: column_alias} end)
  end
  defp select_expressions(%Query{command: :select} = query) do
    # top-level query -> we,re fetching only columns, while other expressions (e.g. function calls)
    # will be resolved in the post-processing phase
    used_columns =
      query
      |> needed_columns()
      |> extract_columns()
      |> Enum.reject(& &1.constant?)
    [id_column(query) | used_columns]
  end

  defp needed_columns(query), do:
    query.columns ++
    query.group_by ++
    query.emulated_where ++
    query.having ++
    Query.order_by_expressions(query) ++
    if query.emulated?, do: query.where, else: []

  defp id_column(query) do
    id_columns = all_id_columns_from_tables(query)
    if any_outer_join?(query.from),
      do: Expression.function("coalesce", id_columns),
      else: hd(id_columns)
  end

  defp all_id_columns_from_tables(%Query{command: :select, selected_tables: tables}) do
    Enum.map(tables, fn(table) ->
      user_id = table.user_id
      {_, type} = Enum.find(table.columns, fn ({name, _type}) -> insensitive_equal?(user_id, name) end)
      %Expression{table: table, name: user_id, type: type, user_id?: true}
    end)
  end

  defp any_outer_join?(table) when is_binary(table), do: false
  defp any_outer_join?({:subquery, _}), do: false
  defp any_outer_join?({:join, %{type: type}})
    when type in [:full_outer_join, :left_outer_join, :right_outer_join],
    do: true
  defp any_outer_join?({:join, join}),
    do: any_outer_join?(join.lhs) || any_outer_join?(join.rhs)

  defp join_conditions_scope_check!(from) do
    do_join_conditions_scope_check(from, [])
  end

  defp do_join_conditions_scope_check({:join, join}, selected_tables) do
    selected_tables = do_join_conditions_scope_check(join.lhs, selected_tables)
    selected_tables = do_join_conditions_scope_check(join.rhs, selected_tables)

    Lens.each(
      Query.Lenses.conditions_terminals(),
      join.conditions,
      fn
        (%Cloak.Sql.Expression{table: %{name: table_name}, name: column_name}) ->
          scope_check(selected_tables, table_name, column_name)
        ({:identifier, table_name, {_, column_name}}) -> scope_check(selected_tables, table_name, column_name)
        (_) -> :ok
      end
    )

    Enum.each(join.conditions, &verify_where_clause/1)
    selected_tables
  end
  defp do_join_conditions_scope_check({:subquery, subquery}, selected_tables),
    do: [subquery.alias | selected_tables]
  defp do_join_conditions_scope_check(table_name, selected_tables) when is_binary(table_name),
    do: [table_name | selected_tables]

  defp scope_check(tables_in_scope, table_name, column_name) do
    unless Enum.member?(tables_in_scope, table_name), do:
      raise CompilationError, message: "Column `#{column_name}` of table `#{table_name}` is used out of scope."
  end

  defp verify_limit(%Query{command: :select, limit: amount}) when amount <= 0, do:
    raise CompilationError, message: "`LIMIT` clause expects a positive value."
  defp verify_limit(%Query{command: :select, order_by: [], limit: amount}) when amount != nil, do:
    raise CompilationError, message: "Using the `LIMIT` clause requires the `ORDER BY` clause to be specified."
  defp verify_limit(query), do: query

  defp verify_offset(%Query{command: :select, offset: amount}) when amount < 0, do:
    raise CompilationError, message: "`OFFSET` clause expects a non-negative value."
  defp verify_offset(%Query{command: :select, order_by: [], offset: amount}) when amount > 0, do:
    raise CompilationError, message: "Using the `OFFSET` clause requires the `ORDER BY` clause to be specified."
  defp verify_offset(query), do: query

  defp verify_having(%Query{command: :select, having: [_|_]} = query) do
    for {:comparison, column, _operator, target} <- query.having,
        term <- [column, target],
        individual_column?(term, query), do:
      raise CompilationError,
        message: "`HAVING` clause can not be applied over column #{Expression.display_name(term)}."

    query
  end
  defp verify_having(query), do: query

  defp verify_where_clauses(%Query{where: clauses = [_|_]} = query) do
    Enum.each(clauses, &verify_where_clause/1)
    clauses
    |> get_in([Query.Lenses.conditions_terminals()])
    |> Enum.filter(& &1.aggregate?)
    |> case do
      [] -> :ok
      [column | _rest] ->
        raise CompilationError, message:
          "Expression #{Expression.display_name(column)} is not valid in the `WHERE` clause."
    end
    query
  end
  defp verify_where_clauses(query), do: query

  defp verify_where_clause({:comparison, column_a, comparator, column_b}) do
    verify_where_clause_types(column_a, column_b)
    check_for_string_inequalities(comparator, column_b)
  end
  defp verify_where_clause({verb, column, _}) when verb in [:like, :ilike] do
    if column.type != :text do
      verb = verb |> to_string() |> String.upcase()
      raise CompilationError, message:
        "Column #{Expression.display_name(column)} of type `#{column.type}` cannot be used in a #{verb} expression."
    end
  end
  defp verify_where_clause({:not, clause}), do: verify_where_clause(clause)
  defp verify_where_clause(_), do: :ok

  defp verify_where_clause_types(column_a, column_b) do
    if not Expression.constant?(column_a) and not Expression.constant?(column_b) and column_a.type != column_b.type do
      raise CompilationError, message: "Column #{Expression.display_name(column_a)} of type `#{column_a.type}` and "
        <> "column #{Expression.display_name(column_b)} of type `#{column_b.type}` cannot be compared."
    end
  end

  defp check_for_string_inequalities(comparator, %Expression{type: :text}) when comparator in [:>, :>=, :<, :<=], do:
    raise CompilationError, message: "Inequalities on string values are currently not supported."
  defp check_for_string_inequalities(_, _), do: :ok


  # -------------------------------------------------------------------
  # Query emulation
  # -------------------------------------------------------------------

  defp emulated_expression?(expression), do:
    DataDecoder.needs_decoding?(expression) or Function.has_attribute?(expression, :emulated)

  defp emulated_expression_condition?(condition), do:
    Comparison.verb(condition) != :is and
    [condition]
    |> get_in([Query.Lenses.conditions_terminals()])
    |> Enum.any?(&emulated_expression?/1)

  defp set_emulation_flag(query), do: %Query{query | emulated?: needs_emulation?(query)}

  defp has_emulated_expressions?(query), do:
    (query.columns ++ query.group_by ++ query.having ++ query.where)
    |> get_in([Query.Lenses.all_expressions()])
    |> Enum.any?(&emulated_expression?/1)

  defp has_emulated_join_conditions?(query), do:
    all_join_conditions(query.from)
    |> get_in([Query.Lenses.all_expressions()])
    |> Enum.any?(&emulated_expression?/1)

  defp needs_emulation?(%Query{subquery?: false, from: table}) when is_binary(table), do: false
  defp needs_emulation?(%Query{subquery?: true, from: table} = query) when is_binary(table), do:
    not query.data_source.driver.supports_query?(query) or has_emulated_expressions?(query)
  defp needs_emulation?(query), do:
    not query.data_source.driver.supports_query?(query) or
    query |> get_in([Query.Lenses.direct_subqueries()]) |> Enum.any?(&(&1.ast.emulated?)) or
    (query.subquery? and has_emulated_expressions?(query)) or
    has_emulated_join_conditions?(query)


  # -------------------------------------------------------------------
  # Compiling of parameter types
  # -------------------------------------------------------------------

  defp compile_parameter_types(query), do:
    query
    |> resolve_parameter_types()
    |> check_missing_parameter_types()

  defp resolve_parameter_types(%Query{parameters: parameters} = query) when is_list(parameters), do:
    # Parameters are bound
    parameters
    |> Enum.with_index()
    |> Enum.reduce(query, fn({param, index}, query) -> Query.set_parameter_type(query, index + 1, param.type) end)
  defp resolve_parameter_types(%Query{parameters: nil} = query), do:
    # Parameters are not bound. This is possible if PostgreSQL client issues a describe command before it
    # binds parameters, which is allowed by the protocol. In this case, we'll derive parameter types from
    # cast expressions. In other words, with late binding the parameter must be explicitly casted, so we
    # can determine its type.
    query
    |> add_parameter_types_from_subqueries()
    |> add_parameter_types_from_casts()

  defp add_parameter_types_from_subqueries(query), do:
    Enum.reduce(
      get_in(query, [Query.Lenses.direct_subqueries()]),
      query,
      &Query.merge_parameter_types(&2, &1.ast)
    )

  defp add_parameter_types_from_casts(query), do:
    Enum.reduce(
      get_in(query, [Query.Lenses.raw_parameter_casts()]),
      query,
      fn({:function, {:cast, type}, [{:parameter, index}]}, query) ->
        Query.set_parameter_type(query, index, type)
      end
    )

  defp check_missing_parameter_types(%Query{subquery?: true} = query), do:
    query
  defp check_missing_parameter_types(%Query{subquery?: false} = query) do
    # This verifies whether there's a missing parameter type. This can happen if a late bound parameter has
    # not been casted, or if it's omitted from the query.
    case Enum.find_index(Query.parameter_types(query), &(&1 == :unknown)) do
      nil -> query
      index -> parameter_error(index + 1)
    end
  end

  defp parameter_error(parameter_index), do:
    raise(CompilationError, message: "The type for parameter `$#{parameter_index}` cannot be determined.")
end<|MERGE_RESOLUTION|>--- conflicted
+++ resolved
@@ -509,30 +509,15 @@
     end
   end
 
-<<<<<<< HEAD
   defp invalid_individual_columns(query), do:
     if aggregate_query?(query),
-      do: Enum.filter(query.columns, &individual_column?(&1, query)),
+      do: query |> Query.bucket_columns() |> Enum.filter(&individual_column?(&1, query)),
       else: []
 
   defp aggregate_query?(%Query{command: :select, group_by: [_|_]}), do: true
   defp aggregate_query?(%Query{command: :select} = query), do:
-    Enum.any?(query.columns, &aggregated_column?(&1, query))
+    query |> Query.bucket_columns() |> Enum.any?(&aggregated_column?(&1, query))
   defp aggregate_query?(_), do: false
-=======
-  defp invalid_individual_columns(%Query{command: :select, group_by: [_|_]} = query), do:
-    Enum.filter(Query.bucket_columns(query), &individual_column?(&1, query))
-  defp invalid_individual_columns(%Query{command: :select} = query) do
-    query
-    |> Query.bucket_columns()
-    |> Enum.reject(&Expression.constant?/1)
-    |> Enum.partition(&aggregated_column?(&1, query))
-    |> case  do
-      {[_|_] = _aggregates, [_|_] = individual_columns} -> individual_columns
-      _ -> []
-    end
-  end
->>>>>>> 07968d52
 
   defp aggregated_column?(column, query), do:
     Enum.member?(query.group_by, column) or
