--- conflicted
+++ resolved
@@ -19,12 +19,9 @@
         parsed_query
         |> Compiler.Specification.compile(data_source, parameters, views)
         |> Compiler.Execution.prepare()
-<<<<<<< HEAD
         |> Compiler.Features.compile()
         |> Compiler.Normalization.normalize()
-=======
         |> Compiler.NoiseLayers.compile()
->>>>>>> 98a8441e
       }
     rescue
       e in CompilationError -> {:error, e.message}
