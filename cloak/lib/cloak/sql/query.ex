--- conflicted
+++ resolved
@@ -102,13 +102,8 @@
   defstruct [
     columns: [], where: nil, group_by: [], order_by: [], column_titles: [], aggregators: [],
     info: [], selected_tables: [], implicit_count?: false, data_source: nil, command: nil,
-<<<<<<< HEAD
     show: nil, db_columns: [], from: nil, subquery?: false, limit: nil, offset: 0, having: nil,
-    emulated_where: nil, ranges: [], parameters: [], views: %{}, emulated?: false, sample_rate: nil,
-=======
-    show: nil, db_columns: [], from: nil, subquery?: false, limit: nil, offset: 0, having: nil, distinct?: false,
     ranges: [], parameters: [], views: %{}, emulated?: false, sample_rate: nil,
->>>>>>> 2df92ac4
     projected?: false, next_row_index: 0, parameter_types: %{}, noise_layers: [], view?: false, table_aliases: %{},
     low_count_checks: []
   ]
