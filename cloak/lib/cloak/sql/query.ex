--- conflicted
+++ resolved
@@ -9,11 +9,7 @@
 
   alias Cloak.DataSource
   alias Cloak.Sql.{Expression, Compiler, Function, Parser, Query.Lenses, Range}
-<<<<<<< HEAD
-=======
-  alias Cloak.Query.Error
   require Logger
->>>>>>> 9f3ba75d
 
   @type negatable_condition ::
       {:comparison, Expression.t, :=, Expression.t}
