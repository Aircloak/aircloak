--- conflicted
+++ resolved
@@ -239,15 +239,8 @@
 
   @doc "Returns the ordered list of bucket columns."
   @spec bucket_columns(Query.t) :: [Expression.t]
-<<<<<<< HEAD
  def bucket_columns(query), do: query.columns ++ (order_by_expressions(query) -- query.columns)
-=======
-  def bucket_columns(%__MODULE__{command: :show} = query), do:
-    query.columns
-  def bucket_columns(%__MODULE__{command: :select} = query), do:
-    query.columns ++ (order_by_expressions(query) -- query.columns)
->>>>>>> fc0539f2
-
+ 
 
   # -------------------------------------------------------------------
   # Internal functions
