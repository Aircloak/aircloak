defmodule Cloak.Sql.Query do
  @moduledoc """
  Represents a compiled SQL query.

  The struct defined by this module fully describes the goal of the query. It
  is used in various query execution phases, for example to fetch data from the
  database, perform anonymized aggregation, and produce the final output.
  """

  alias Cloak.DataSource
  alias Cloak.Sql.{Expression, Compiler, Function, Parser, Query.Lenses, Range, NoiseLayer}
  require Logger

  @type comparison :: {:comparison, Expression.t, Parser.comparator, Expression.t}

  @type condition ::
      comparison
    | {:like | :ilike, Expression.t, Expression.t}
    | {:is, Expression.t, :null}
    | {:in, Expression.t, [Expression.t]}

  @type where_clause ::
      nil
    | condition
    | {:not, condition}
    | {:and | :or, condition, condition}

  @type having_clause ::
      nil
    | comparison
    | {:not, comparison}
    | {:and | :or, comparison, comparison}

  @type view_map :: %{view_name :: String.t => view_sql :: String.t}

  @type row_index :: non_neg_integer

  @type parameter :: %{value: DataSource.field, type: DataSource.data_type}

  @type t :: %__MODULE__{
    data_source: DataSource.t,
    command: :select | :show,
    columns: [Expression.t] | :*,
    column_titles: [String.t],
    aggregators: [Function.t],
    # When row-splitters are used (like `extract_matches`), the row splitting has to happen
    # prior to other functions being executed. All function call chains that contain one or
    # more row-splitters in them are partitioned such that the row-splitters and their child
    # function applications are contained in the row-splitters. The original function call
    # chains are then amended to take a virtual column as their input representing the output
    # of the row-splitters:
    #
    #   avg(length(extract_matches(cast(number as text), '\d+')))
    #
    # becomes:
    #
    #   avg(length(<dummy_column>)
    #   extract_matches(cast(number as text), '\d+')
    #
    # where the latter of these two is contained in the row-splitters.
    row_splitters: [%{function_spec: Parser.function_spec, row_index: row_index}],
    implicit_count?: boolean,
    group_by: [Function.t],
    where: where_clause,
    emulated_where: where_clause,
    order_by: [{Expression.t, :asc | :desc}],
    show: :tables | :columns | nil,
    selected_tables: [DataSource.table],
    db_columns: [Expression.t],
    from: Parser.from_clause | String.t | nil,
    subquery?: boolean,
    limit: pos_integer | nil,
    offset: non_neg_integer,
    having: having_clause,
    distinct?: boolean,
    emulated?: boolean,
    ranges: [Range.t],
    parameters: [parameter] | nil,
    views: view_map,
    projected?: boolean,
    next_row_index: row_index,
    noise_layers: [NoiseLayer.t],
    view?: boolean,
    features: map,
  }

  defstruct [
    columns: [], where: nil, group_by: [], order_by: [], column_titles: [], aggregators: [],
    info: [], selected_tables: [], row_splitters: [], implicit_count?: false, data_source: nil, command: nil,
<<<<<<< HEAD
    show: nil, db_columns: [], from: nil, subquery?: false, limit: nil, offset: 0, having: [], distinct?: false,
    features: nil, emulated_where: [], ranges: [], parameters: [], views: %{}, emulated?: false,
    projected?: false, next_row_index: 0, parameter_types: %{}, noise_layers: [], view?: false, features: %{},
=======
    show: nil, db_columns: [], from: nil, subquery?: false, limit: nil, offset: 0, having: nil, distinct?: false,
    features: nil, emulated_where: nil, ranges: [], parameters: [], views: %{}, emulated?: false,
    projected?: false, next_row_index: 0, parameter_types: %{}, noise_layers: [], view?: false
>>>>>>> 98a8441e
  ]


  # -------------------------------------------------------------------
  # API functions
  # -------------------------------------------------------------------

  @doc """
  Creates a compiled query from a string representation.

  Raises on error.
  """
  @spec make!(DataSource.t, String.t, [parameter], view_map) :: t
  def make!(data_source, string, parameters, views) do
    {:ok, query} = make_query(data_source, string, parameters, views)
    query
  end

  @doc """
<<<<<<< HEAD
=======
  Returns a list of features used by a query, that can be used for
  analytics purposes by Aircloak.
  Examples include how many columns were selected, which, if any
  functions where used, etc.
  """
  @spec extract_features(t) :: map
  def extract_features(query) do
    %{
      num_selected_columns: num_selected_columns(query.column_titles),
      num_db_columns: num_db_columns(query.columns),
      num_tables: num_tables(query.selected_tables),
      num_group_by: num_group_by(query),
      functions: extract_functions(query.columns),
      where_conditions: extract_where_conditions([query.where, query.emulated_where]),
      column_types: extract_column_types(query.columns),
      selected_types: selected_types(query.columns),
      parameter_types: Enum.map(parameter_types(query), &stringify/1),
      decoders: extract_decoders(query),
    }
  end

  @doc """
>>>>>>> 98a8441e
  Describes the result of a parameterized query.

  This function will return the description of the result, such as column names
  and types, without executing the query.
  """
  @spec describe_query(DataSource.t, String.t, [parameter] | nil, view_map) ::
    {:ok, [String.t], map} | {:error, String.t}
  def describe_query(data_source, statement, parameters, views), do:
    with {:ok, query} <- make_query(data_source, statement, parameters, views), do:
      {:ok, query.column_titles, query.features}


  @doc "Validates a user-defined view."
  @spec validate_view(DataSource.t, String.t, String.t, view_map) ::
    {:ok, [%{name: String.t, type: String.t, user_id: boolean}]} |
    {:error, field :: atom, reason :: String.t}
  def validate_view(data_source, name, sql, views) do
    with :ok <- view_name_ok?(data_source, name),
         {:ok, parsed_query} <- Parser.parse(sql),
         {:ok, compiled_query} <- Compiler.validate_view(data_source, parsed_query, views)
    do
      {:ok,
        Enum.zip(compiled_query.column_titles, compiled_query.columns)
        |> Enum.map(fn({name, column}) ->
              %{name: name, type: stringify(Function.type(column)),
                user_id: match?(%Expression{user_id?: true}, column)}
            end)
      }
    else
      {:error, _field, _error} = error -> error
      {:error, sql_error} -> {:error, :sql, sql_error}
    end
  end

  @doc "Adds one or more info messages to the query."
  @spec add_info(t, String.t | [String.t]) :: t
  def add_info(query, info_messages) when is_list(info_messages), do:
    Enum.reduce(info_messages, query, &add_info(&2, &1))
  def add_info(query, info_message), do:
    %__MODULE__{query | info: [info_message | query.info]}

  @doc "Returns all info messages in the given query."
  @spec info_messages(t) :: [String.t]
  def info_messages(query), do: Enum.reverse(query.info)

  @doc "Adds a database column to the query and updates all references to that column."
  @spec add_db_column(t, Expression.t) :: t
  def add_db_column(query, column) do
    column_matcher = &Expression.id(&1) == Expression.id(column) and &1.alias == column.alias
    case Enum.find(query.db_columns, column_matcher) do
      nil ->
        {next_row_index, query} = next_row_index(query)
        Lens.map(
          Lenses.query_expressions() |> Lens.satisfy(column_matcher) |> Lens.key(:row_index),
          %__MODULE__{query | db_columns: query.db_columns ++ [column]},
          fn(_) -> next_row_index end
        )
      _ ->
        query
    end
  end

  @doc "Returns the next row index and the transformed query with incremented row index."
  @spec next_row_index(t) :: {row_index, t}
  def next_row_index(query), do:
    {query.next_row_index, %__MODULE__{query | next_row_index: query.next_row_index + 1}}

  @doc "Sets the parameter type."
  @spec set_parameter_type(t, pos_integer, DataSource.data_type) :: t
  def set_parameter_type(query, parameter_index, type), do:
    %__MODULE__{query | parameter_types: Map.put(query.parameter_types, parameter_index, type)}

  @doc "Merges parameter types of other query into this query."
  @spec merge_parameter_types(t, t) :: t
  def merge_parameter_types(query, other_query), do:
    %__MODULE__{query | parameter_types: Map.merge(query.parameter_types, other_query.parameter_types)}

  @doc "Retrieves the parameter type."
  @spec parameter_type(t, pos_integer) :: DataSource.data_type
  def parameter_type(query, parameter_index), do:
    Map.get(query.parameter_types, parameter_index, :unknown)

  @doc "Returns the ordered list of parameter types."
  @spec parameter_types(t) :: [DataSource.t]
  def parameter_types(query), do:
    # Using `:array` here ensures that we capture unresolved params. E.g. in a query
    #   `select cast($1 as integer), $3, cast($4 as boolean)`
    # this function will correctly return `[:integer, :unknown, :unknown, :boolean]`.
    query.parameter_types
    |> Enum.reduce(:array.new(default: :unknown), fn({index, type}, acc) -> :array.set(index - 1, type, acc) end)
    |> :array.to_list()

  @doc "When debug logging is enabled, logs the query and the specified message."
  @spec debug_log(t, String.t) :: t
  def debug_log(query, message) do
    Logger.debug(fn () ->
      statement = DataSource.SqlBuilder.build(%__MODULE__{query | subquery?: true}, :postgresql)
      "#{message}: `#{statement}` ..."
    end)
    query
  end

  @doc "Returns the list of order by expressions."
  def order_by_expressions(query), do:
    Enum.map(query.order_by, fn({column, _}) -> column end)

  @doc "Returns the ordered list of bucket columns."
  @spec bucket_columns(t) :: [Expression.t]
  def bucket_columns(query), do: query.columns ++ (order_by_expressions(query) -- query.columns)


  # -------------------------------------------------------------------
  # Internal functions
  # -------------------------------------------------------------------

  defp make_query(data_source, query_string, parameters, views) do
    with {:ok, parsed_query} <- Parser.parse(query_string) do
      Compiler.compile(data_source, parsed_query, parameters, views)
    end
  end

<<<<<<< HEAD
=======
  defp selected_types(columns), do:
    columns
    |> Enum.map(&Function.type/1)
    |> Enum.map(&stringify/1)

  defp num_selected_columns(columns), do: length(columns)

  defp num_db_columns(columns), do:
    columns
    |> extract_columns()
    |> Enum.uniq()
    |> Enum.reject(&(&1.constant?))
    |> Enum.count()

  defp num_tables(tables), do: length(tables)

  defp num_group_by(%{group_by: clauses}), do: length(clauses)

  defp extract_functions([:*]), do: []
  defp extract_functions(columns), do:
    columns
    |> Enum.flat_map(&extract_function/1)
    |> Enum.uniq()

  defp extract_function(%Expression{function?: true, function: function, function_args: args}), do:
    [Function.readable_name(function) | extract_functions(args)]
  defp extract_function(%Expression{}), do: []
  defp extract_function({:distinct, param}), do: extract_function(param)

  defp extract_where_conditions(clauses), do:
    Lenses.conditions()
    |> Lens.to_list(clauses)
    |> Enum.map(&extract_where_condition/1)
    |> Enum.uniq()

  defp extract_where_condition({:not, something}), do:
    "not #{extract_where_condition(something)}"
  defp extract_where_condition({:comparison, _column, comparison, _comparator}), do:
    Atom.to_string(comparison)
  defp extract_where_condition({:is, _column, :null}), do: "null"
  defp extract_where_condition({condition, _column, _value_or_pattern}), do:
    Atom.to_string(condition)

  defp extract_column_types(columns), do:
    columns
    |> extract_columns()
    |> Enum.flat_map(&extract_column_type/1)
    |> Enum.uniq()
    |> Enum.map(&stringify/1)

  defp extract_column_type(%Expression{constant?: true, type: type}), do: [type]
  defp extract_column_type(%Expression{table: :unknown}), do: []
  defp extract_column_type(%Expression{table: %{columns: columns}, name: name}), do:
    columns
    |> Enum.filter(&(&1.name == name))
    |> Enum.map(&(&1.type))

  defp extract_columns(columns), do: Enum.flat_map(columns, &extract_column/1)

  defp extract_column({:distinct, value}), do: extract_column(value)
  defp extract_column(%Expression{function?: true, function_args: [:*]}), do: []
  defp extract_column(%Expression{function?: true, function_args: args}), do: extract_columns(args)
  defp extract_column(%Expression{} = column), do: [column]

  defp extract_decoders(query) do
    Lens.both(Lens.root(), Lenses.subqueries() |> Lens.key(:ast))
    |> Lenses.query_expressions()
    |> Lens.satisfy(&match?(%Expression{function?: false, constant?: false, table: %{decoders: [_|_]}}, &1))
    |> Lens.satisfy(&decoded?/1)
    |> Lens.to_list(query)
    |> Enum.map(&decoder/1)
    |> Enum.uniq()
  end

  defp decoder(%{name: name, table: %{decoders: decoders}}) do
    case Enum.find(decoders, &(name in &1.columns)) do
      nil -> nil
      decoder -> stringify(decoder.spec)
    end
  end

  defp decoded?(column), do: decoder(column) != nil

>>>>>>> 98a8441e
  defp stringify(string) when is_binary(string), do: string
  defp stringify(atom) when is_atom(atom), do: Atom.to_string(atom)
  defp stringify(function) when is_function(function), do: inspect(function)

  defp view_name_ok?(data_source, view_name) do
    if Enum.any?(DataSource.tables(data_source), &(&1.name == view_name)) do
      {:error, :name, "has already been taken"}
    else
      :ok
    end
  end
end<|MERGE_RESOLUTION|>--- conflicted
+++ resolved
@@ -87,15 +87,9 @@
   defstruct [
     columns: [], where: nil, group_by: [], order_by: [], column_titles: [], aggregators: [],
     info: [], selected_tables: [], row_splitters: [], implicit_count?: false, data_source: nil, command: nil,
-<<<<<<< HEAD
-    show: nil, db_columns: [], from: nil, subquery?: false, limit: nil, offset: 0, having: [], distinct?: false,
-    features: nil, emulated_where: [], ranges: [], parameters: [], views: %{}, emulated?: false,
-    projected?: false, next_row_index: 0, parameter_types: %{}, noise_layers: [], view?: false, features: %{},
-=======
     show: nil, db_columns: [], from: nil, subquery?: false, limit: nil, offset: 0, having: nil, distinct?: false,
-    features: nil, emulated_where: nil, ranges: [], parameters: [], views: %{}, emulated?: false,
+    features: %{}, emulated_where: nil, ranges: [], parameters: [], views: %{}, emulated?: false,
     projected?: false, next_row_index: 0, parameter_types: %{}, noise_layers: [], view?: false
->>>>>>> 98a8441e
   ]
 
 
@@ -115,31 +109,6 @@
   end
 
   @doc """
-<<<<<<< HEAD
-=======
-  Returns a list of features used by a query, that can be used for
-  analytics purposes by Aircloak.
-  Examples include how many columns were selected, which, if any
-  functions where used, etc.
-  """
-  @spec extract_features(t) :: map
-  def extract_features(query) do
-    %{
-      num_selected_columns: num_selected_columns(query.column_titles),
-      num_db_columns: num_db_columns(query.columns),
-      num_tables: num_tables(query.selected_tables),
-      num_group_by: num_group_by(query),
-      functions: extract_functions(query.columns),
-      where_conditions: extract_where_conditions([query.where, query.emulated_where]),
-      column_types: extract_column_types(query.columns),
-      selected_types: selected_types(query.columns),
-      parameter_types: Enum.map(parameter_types(query), &stringify/1),
-      decoders: extract_decoders(query),
-    }
-  end
-
-  @doc """
->>>>>>> 98a8441e
   Describes the result of a parameterized query.
 
   This function will return the description of the result, such as column names
@@ -261,92 +230,6 @@
     end
   end
 
-<<<<<<< HEAD
-=======
-  defp selected_types(columns), do:
-    columns
-    |> Enum.map(&Function.type/1)
-    |> Enum.map(&stringify/1)
-
-  defp num_selected_columns(columns), do: length(columns)
-
-  defp num_db_columns(columns), do:
-    columns
-    |> extract_columns()
-    |> Enum.uniq()
-    |> Enum.reject(&(&1.constant?))
-    |> Enum.count()
-
-  defp num_tables(tables), do: length(tables)
-
-  defp num_group_by(%{group_by: clauses}), do: length(clauses)
-
-  defp extract_functions([:*]), do: []
-  defp extract_functions(columns), do:
-    columns
-    |> Enum.flat_map(&extract_function/1)
-    |> Enum.uniq()
-
-  defp extract_function(%Expression{function?: true, function: function, function_args: args}), do:
-    [Function.readable_name(function) | extract_functions(args)]
-  defp extract_function(%Expression{}), do: []
-  defp extract_function({:distinct, param}), do: extract_function(param)
-
-  defp extract_where_conditions(clauses), do:
-    Lenses.conditions()
-    |> Lens.to_list(clauses)
-    |> Enum.map(&extract_where_condition/1)
-    |> Enum.uniq()
-
-  defp extract_where_condition({:not, something}), do:
-    "not #{extract_where_condition(something)}"
-  defp extract_where_condition({:comparison, _column, comparison, _comparator}), do:
-    Atom.to_string(comparison)
-  defp extract_where_condition({:is, _column, :null}), do: "null"
-  defp extract_where_condition({condition, _column, _value_or_pattern}), do:
-    Atom.to_string(condition)
-
-  defp extract_column_types(columns), do:
-    columns
-    |> extract_columns()
-    |> Enum.flat_map(&extract_column_type/1)
-    |> Enum.uniq()
-    |> Enum.map(&stringify/1)
-
-  defp extract_column_type(%Expression{constant?: true, type: type}), do: [type]
-  defp extract_column_type(%Expression{table: :unknown}), do: []
-  defp extract_column_type(%Expression{table: %{columns: columns}, name: name}), do:
-    columns
-    |> Enum.filter(&(&1.name == name))
-    |> Enum.map(&(&1.type))
-
-  defp extract_columns(columns), do: Enum.flat_map(columns, &extract_column/1)
-
-  defp extract_column({:distinct, value}), do: extract_column(value)
-  defp extract_column(%Expression{function?: true, function_args: [:*]}), do: []
-  defp extract_column(%Expression{function?: true, function_args: args}), do: extract_columns(args)
-  defp extract_column(%Expression{} = column), do: [column]
-
-  defp extract_decoders(query) do
-    Lens.both(Lens.root(), Lenses.subqueries() |> Lens.key(:ast))
-    |> Lenses.query_expressions()
-    |> Lens.satisfy(&match?(%Expression{function?: false, constant?: false, table: %{decoders: [_|_]}}, &1))
-    |> Lens.satisfy(&decoded?/1)
-    |> Lens.to_list(query)
-    |> Enum.map(&decoder/1)
-    |> Enum.uniq()
-  end
-
-  defp decoder(%{name: name, table: %{decoders: decoders}}) do
-    case Enum.find(decoders, &(name in &1.columns)) do
-      nil -> nil
-      decoder -> stringify(decoder.spec)
-    end
-  end
-
-  defp decoded?(column), do: decoder(column) != nil
-
->>>>>>> 98a8441e
   defp stringify(string) when is_binary(string), do: string
   defp stringify(atom) when is_atom(atom), do: Atom.to_string(atom)
   defp stringify(function) when is_function(function), do: inspect(function)
