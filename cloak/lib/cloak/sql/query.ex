defmodule Cloak.Sql.Query do
  @moduledoc """
  Represents a compiled SQL query.

  The struct defined by this module fully describes the goal of the query. It
  is used in various query execution phases, for example to fetch data from the
  database, perform anonymized aggregation, and produce the final output.
  """

  alias Cloak.DataSource
  alias Cloak.Sql.{Expression, Compiler, Function, Parser, Query.Lenses, NoiseLayer, Condition}
  require Logger

  @type comparison :: {:comparison, Expression.t(), Parser.comparator(), Expression.t()}

  @type condition ::
          comparison
          | {:like | :ilike, Expression.t(), Expression.t()}
          | {:is, Expression.t(), :null}
          | {:in, Expression.t(), [Expression.t()]}

  @type filter_clause ::
          nil
          | condition
          | {:not, condition}
          | {:and | :or, condition, condition}

  @type view_map :: %{(view_name :: String.t()) => view_sql :: String.t()}

  @type row_index :: non_neg_integer

  @type parameter :: %{value: DataSource.field(), type: DataSource.Table.data_type()}

  @type type :: :standard | :restricted | :anonymized

  @type t :: %__MODULE__{
          data_source: DataSource.t(),
          command: :select | :show,
          columns: [Expression.t()],
          column_titles: [String.t()],
          aggregators: [Function.t()],
          # When row-splitters are used (like `extract_words`), the row splitting has to happen
          # prior to other functions being executed. All function call chains that contain one or
          # more row-splitters in them are partitioned such that the row-splitters and their child
          # function applications are contained in the row-splitters. The original function call
          # chains are then amended to take a virtual column as their input representing the output
          # of the row-splitters:
          #
          #   avg(length(extract_words(cast(number as text))))
          #
          # becomes:
          #
          #   avg(length(<dummy_column>))
          #   extract_words(cast(number as text))
          #
          # where the latter of these two is contained in the row-splitters.
          implicit_count?: boolean,
          group_by: [Function.t()],
          where: filter_clause,
          order_by: [{Expression.t(), :asc | :desc, :nulls_first | :nulls_last}],
          show: :tables | :columns | nil,
          selected_tables: [DataSource.Table.t()],
          db_columns: [Expression.t()],
          from: Parser.from_clause() | String.t() | nil,
          subquery?: boolean,
          limit: pos_integer | nil,
          offset: non_neg_integer,
          having: filter_clause,
          distinct?: boolean,
          sample_rate: nil | non_neg_integer,
          emulated?: boolean,
          parameters: [parameter] | nil,
          views: view_map,
          next_row_index: row_index,
          noise_layers: [NoiseLayer.t()],
          view?: boolean,
          table_aliases: %{String.t() => DataSource.Table.t()},
          type: type
        }

  @type features :: %{
          num_selected_columns: pos_integer,
          num_db_columns: pos_integer,
          num_tables: pos_integer,
          num_group_by: non_neg_integer,
          functions: [String.t()],
          expressions: [String.t()],
          where_conditions: [String.t()],
          column_types: [String.t()],
          selected_types: [String.t()],
          parameter_types: [String.t()],
          driver: String.t(),
          driver_dialect: String.t()
        }

  defstruct columns: [],
            where: nil,
            group_by: [],
            order_by: [],
            column_titles: [],
            aggregators: [],
            info: [],
            selected_tables: [],
            implicit_count?: false,
            data_source: nil,
            command: nil,
            show: nil,
            db_columns: [],
            from: nil,
            subquery?: false,
            limit: nil,
            offset: 0,
            having: nil,
            distinct?: false,
            parameters: [],
            views: %{},
            emulated?: false,
            sample_rate: nil,
            next_row_index: 0,
            parameter_types: %{},
            noise_layers: [],
            view?: false,
            table_aliases: %{},
            type: :restricted

  # -------------------------------------------------------------------
  # API functions
  # -------------------------------------------------------------------

  @doc """
  Describes the result of a parameterized query.

  This function will return the description of the result, such as column names
  and types, without executing the query.
  """
  @spec describe_query(DataSource.t(), String.t(), [parameter] | nil, view_map) ::
          {:ok, [String.t()], features} | {:error, String.t()}
  def describe_query(data_source, statement, parameters, views),
    do:
      with(
        {:ok, query} <- make_query(data_source, statement, parameters, views),
        do: {:ok, query.column_titles, features(query)}
      )

  @doc "Validates a user-defined view."
  @spec validate_view(DataSource.t(), String.t(), String.t(), view_map) ::
          {:ok, [%{name: String.t(), type: String.t(), user_id: boolean}]}
          | {:error, field :: atom, reason :: String.t()}
  def validate_view(data_source, name, sql, views) do
    with :ok <- view_name_ok?(data_source, name),
         {:ok, parsed_query} <- Parser.parse(sql),
         {:ok, compiled_query} <- Compiler.validate_view(data_source, parsed_query, views) do
      {:ok,
       Enum.zip(compiled_query.column_titles, compiled_query.columns)
       |> Enum.map(fn {name, column} ->
         %{
           name: name,
           type: Atom.to_string(Function.type(column)),
           user_id: match?(%Expression{user_id?: true}, column)
         }
       end)}
    else
      {:error, _field, _error} = error -> error
      {:error, sql_error} -> {:error, :sql, sql_error}
    end
  end

  @doc "Adds one or more info messages to the query."
  @spec add_info(t, String.t() | [String.t()]) :: t
  def add_info(query, info_messages) when is_list(info_messages),
    do: Enum.reduce(info_messages, query, &add_info(&2, &1))

  def add_info(query, info_message), do: %__MODULE__{query | info: [info_message | query.info]}

  @doc "Returns all info messages in the given query."
  @spec info_messages(t) :: [String.t()]
  def info_messages(query), do: Enum.reverse(query.info)

  @doc "Adds a database column to the query and updates all references to that column."
  @spec add_db_column(t, Expression.t()) :: t
  def add_db_column(query, column) do
    # A db column we're adding has to have a well-defined id
    false = is_nil(Expression.id(column))
    column_matcher = &(Expression.id(&1) == Expression.id(column) and &1.alias == column.alias)

    case Enum.find(query.db_columns, column_matcher) do
      nil ->
        {next_row_index, query} = next_row_index(query)

        %__MODULE__{query | db_columns: query.db_columns ++ [column]}
        |> put_in(
          [Lenses.query_expressions() |> Lens.filter(column_matcher) |> Lens.key(:row_index)],
          next_row_index
        )

      _ ->
        query
    end
  end

  @doc "Sets the parameter type."
  @spec set_parameter_type(t, pos_integer, DataSource.Table.data_type()) :: t
  def set_parameter_type(query, parameter_index, type),
    do: %__MODULE__{
      query
      | parameter_types: Map.put(query.parameter_types, parameter_index, type)
    }

  @doc "Merges parameter types of other query into this query."
  @spec merge_parameter_types(t, t) :: t
  def merge_parameter_types(query, other_query),
    do: %__MODULE__{
      query
      | parameter_types: Map.merge(query.parameter_types, other_query.parameter_types)
    }

  @doc "Retrieves the parameter type."
  @spec parameter_type(t, pos_integer) :: DataSource.Table.data_type()
  def parameter_type(query, parameter_index), do: Map.get(query.parameter_types, parameter_index, :unknown)

  @doc "Returns the ordered list of parameter types."
  @spec parameter_types(t) :: [DataSource.t()]
  def parameter_types(query),
    # Using `:array` here ensures that we capture unresolved params. E.g. in a query
    #   `select cast($1 as integer), $3, cast($4 as boolean)`
    # this function will correctly return `[:integer, :unknown, :unknown, :boolean]`.
    do:
      query.parameter_types
      |> Enum.reduce(:array.new(default: :unknown), fn {index, type}, acc ->
        :array.set(index - 1, type, acc)
      end)
      |> :array.to_list()

  @doc "When debug logging is enabled, logs the query and the specified message."
  @spec debug_log(t, String.t()) :: t
  def debug_log(query, message) do
    Logger.debug(fn ->
      try do
        statement =
          DataSource.SqlBuilder.build(
            %__MODULE__{query | subquery?: true},
            Cloak.DataSource.SqlBuilder.PostgreSQL
          )

        "#{message}: `#{statement}` ..."
      rescue
        error -> "#{message}\n#{inspect(query)}\nEncountered #{inspect(error)} in SqlBuilder"
      end
    end)

    query
  end

  @doc "Returns the list of order by expressions."
  def order_by_expressions(query), do: Enum.map(query.order_by, fn {column, _, _} -> column end)

  @doc "Returns the ordered list of bucket columns."
  @spec bucket_columns(t) :: [Expression.t()]
  def bucket_columns(query),
    do: query.columns ++ (query |> order_by_expressions() |> Enum.reject(&(&1 in query.columns)))

  @doc "Returns the table that the given name refers to in the given query. Useful for resolving aliases."
  @spec resolve_table(t, String.t()) :: {:ok, DataSource.Table.t()}
  def resolve_table(query, table_name) do
    case query.selected_tables |> Enum.find(&(&1.name == table_name)) do
      nil -> :error
      table -> {:ok, table}
    end
  end

  @doc "Updates the emulation flag to reflect whether the query needs to be emulated."
  @spec set_emulation_flag(t) :: t
  def set_emulation_flag(query),
    do: Compiler.Helpers.apply_bottom_up(query, &%__MODULE__{&1 | emulated?: needs_emulation?(&1)})

  @doc "Returns the list of outermost selected splitters."
  @spec outermost_selected_splitters(t) :: [Expression.t()]
  def outermost_selected_splitters(query), do: Lens.to_list(Lenses.outermost_selected_splitters(), query)

  @doc "Returns the list of outermost where splitters."
  @spec outermost_where_splitters(t) :: [Expression.t()]
  def outermost_where_splitters(query), do: Lens.to_list(Lenses.outermost_where_splitters(), query)

  @doc "Retrieves the query features."
  @spec features(Query.t()) :: features
  defdelegate features(query), to: __MODULE__.Features

  @doc "Replaces all occurrences of one expression with another expression."
  @spec replace_expression(t, Expression.t(), Expression.t()) :: t
  def replace_expression(query, expression, new_expression),
    do:
      Lenses.query_expressions()
      |> Lens.satisfy(&(Expression.semantic(&1) == Expression.semantic(expression)))
      |> Lens.map(query, fn _ -> new_expression end)

  @doc """
  Finds the subquery a given column comes from.

  Returns `:database_column` if the column does not come from any subquery. Otherwise returns `{column, subquery}`.
  """
  @spec resolve_subquery_column(Expression.t(), t) :: :database_column | {Expression.t(), t}
  def resolve_subquery_column(column, query) do
    Lens.to_list(Lenses.direct_subqueries(), query)
    |> Enum.find(&(&1.alias == column.table.name))
    |> case do
      nil ->
        :database_column

      %{ast: subquery} ->
        column_index = Enum.find_index(subquery.column_titles, &(&1 == column.name))
        column = Enum.at(subquery.columns, column_index)
        {column, subquery}
    end
  end

  @doc "Resolves the columns which must be fetched from the database."
  @spec resolve_db_columns(t) :: t
  def resolve_db_columns(%__MODULE__{command: :select} = query),
    do:
      query
      |> reset_db_columns()
      |> Compiler.Helpers.apply_bottom_up(&include_required_expressions/1)

  def resolve_db_columns(%__MODULE__{} = query), do: query

  @doc "Returns the where clauses that can be applied by the data source."
  @spec offloaded_where(t) :: filter_clause
  def offloaded_where(query), do: Condition.reject(query.where, &emulated_condition?(&1, query))

  @doc "Returns the where clauses that must be applied by inside the cloak."
  @spec emulated_where(t) :: filter_clause
  def emulated_where(query), do: Condition.reject(query.where, &(not emulated_condition?(&1, query)))

  # -------------------------------------------------------------------
  # Internal functions
  # -------------------------------------------------------------------

  defp make_query(data_source, query_string, parameters, views) do
    with {:ok, parsed_query} <- Parser.parse(query_string) do
      Compiler.compile(parsed_query, data_source, parameters, views)
    end
  end

  defp view_name_ok?(data_source, view_name) do
    if Enum.any?(DataSource.tables(data_source), &(&1.name == view_name)) do
      {:error, :name, "has already been taken"}
    else
      :ok
    end
  end

  defp next_row_index(query), do: {query.next_row_index, %__MODULE__{query | next_row_index: query.next_row_index + 1}}

  # -------------------------------------------------------------------
  # Calculation of db_columns
  # -------------------------------------------------------------------

  defp include_required_expressions(query), do: Enum.reduce(required_expressions(query), query, &add_db_column(&2, &1))

  defp required_expressions(%__MODULE__{command: :select, emulated?: false, type: type} = query)
       when type != :anonymized do
    # non-emulated, non-anonymized subquery -> the selected columns are all selected expressions
    query.column_titles
    |> Enum.zip(query.columns)
    |> Enum.map(fn {column_alias, column} -> %Expression{column | alias: column_alias} end)
  end

  defp required_expressions(%__MODULE__{command: :select} = query) do
    # anonymized query or emulated subquery -> we're only fetching columns,
    # while other expressions (e.g. function calls) will be resolved in the post-processing phase
    used_columns =
      query
      |> needed_columns()
      |> extract_columns()
      |> Enum.reject(& &1.constant?)

    List.wrap(Compiler.Helpers.id_column(query)) ++ used_columns
  end

  defp needed_columns(query),
    do: [
      query.columns,
      query.group_by,
      emulated_where(query),
      query.having,
      order_by_expressions(query),
      Compiler.NoiseLayers.noise_layer_columns(query)
    ]

  defp extract_columns(columns), do: Lenses.leaf_expressions() |> Lens.to_list(columns)

  defp reset_db_columns(query), do: %__MODULE__{query | next_row_index: 0, db_columns: []}

  # -------------------------------------------------------------------
  # Emulation
  # -------------------------------------------------------------------

  defp needs_emulation?(query) do
    cond do
<<<<<<< HEAD
      not query.data_source.driver.supports_query?(query) -> true
      has_emulated_or_anonymized_subqueries?(query) -> true
      is_emulated_subquery?(query) -> true
      has_emulated_join_conditions?(query) -> true
      true -> false
=======
      not query.data_source.driver.supports_query?(query) ->
        true

      has_emulated_or_anonymized_subqueries?(query) ->
        true

      is_emulated_query?(query) ->
        true

      has_emulated_join_conditions?(query) ->
        true

      true ->
        false
>>>>>>> 340f523d
    end
  end

  defp has_emulated_or_anonymized_subqueries?(query),
    do: query |> get_in([Lenses.direct_subqueries()]) |> Enum.any?(&(&1.ast.emulated? or &1.ast.type == :anonymized))

  defp is_emulated_query?(query), do: query.type != :anonymized and has_emulated_expressions?(query)

  defp emulated_condition?(condition, query) do
    emulated_expression_condition?(condition, query.data_source) or
      (query.emulated? and (multiple_tables_condition?(condition) or not is_binary(query.from)))
  end

  defp emulated_expression?(expression, data_source),
    do: expression.function? and not data_source.driver.supports_function?(expression, data_source)

  defp emulated_expression_condition?(condition, data_source) do
    Lenses.conditions_terminals()
    |> Lens.to_list([condition])
    |> Enum.any?(&emulated_expression?(&1, data_source))
  end

  defp has_emulated_expressions?(query),
    do:
      Lenses.all_expressions()
      |> Lens.to_list([
        query.columns,
        query.group_by,
        query.having,
        query.where,
        order_by_expressions(query)
      ])
      |> Enum.any?(&emulated_expression?(&1, query.data_source))

  defp has_emulated_join_conditions?(query),
    do:
      query
      |> Compiler.Helpers.all_join_conditions()
      |> get_in([Lenses.all_expressions()])
      |> Enum.any?(&emulated_expression?(&1, query.data_source))

  defp multiple_tables_condition?(condition) do
    Lenses.conditions_terminals()
    |> Lens.to_list([condition])
    |> Enum.map(& &1.table)
    |> Enum.uniq()
    |> Enum.count() > 1
  end
end<|MERGE_RESOLUTION|>--- conflicted
+++ resolved
@@ -397,28 +397,11 @@
 
   defp needs_emulation?(query) do
     cond do
-<<<<<<< HEAD
       not query.data_source.driver.supports_query?(query) -> true
       has_emulated_or_anonymized_subqueries?(query) -> true
-      is_emulated_subquery?(query) -> true
+      is_emulated_query?(query) -> true
       has_emulated_join_conditions?(query) -> true
       true -> false
-=======
-      not query.data_source.driver.supports_query?(query) ->
-        true
-
-      has_emulated_or_anonymized_subqueries?(query) ->
-        true
-
-      is_emulated_query?(query) ->
-        true
-
-      has_emulated_join_conditions?(query) ->
-        true
-
-      true ->
-        false
->>>>>>> 340f523d
     end
   end
 
