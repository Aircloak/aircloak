defmodule Cloak.SqlQuery.Compiler do
  @moduledoc "Makes the parsed SQL query ready for execution."

  alias Cloak.DataSource
  alias Cloak.SqlQuery.Column
  alias Cloak.SqlQuery.Parser
  alias Cloak.SqlQuery.Parsers.Token
  alias Cloak.SqlQuery.Function

  @type compiled_query :: %{
    data_source: DataSource.t,
    command: :select | :show,
    columns: [Column.t],
    column_titles: [String.t],
    property: [String.t],
    aggregators: [{String.t, String.t}],
    implicit_count: true,
    unsafe_filter_columns: [Column.t],
    group_by: [String.t],
    from: [String.t],
    where: [Parser.where_clause],
    where_not: [Parser.where_clause],
    order_by: [{pos_integer, :asc | :desc}],
    show: :tables | :columns,
    selected_tables: [String.t],
    db_columns: [Column.t]
  }

  defmodule CompilationError do
    @moduledoc false
    defexception message: "Error during compiling query"
  end


  # -------------------------------------------------------------------
  # API functions
  # -------------------------------------------------------------------

  @doc "Prepares the parsed SQL query for execution."
  @spec compile(atom, Parser.parsed_query) :: {:ok, compiled_query} | {:error, String.t}
  def compile(data_source, query) do
    defaults = %{data_source: data_source, where: [], where_not: [], unsafe_filter_columns: [],
      group_by: [], order_by: [], column_titles: [], info: [], selected_tables: [], db_columns: [],
      property: [], aggregators: []
    }
    compile_prepped_query(Map.merge(defaults, query))
  end


  # -------------------------------------------------------------------
  # Internal functions
  # -------------------------------------------------------------------

  # Due to the blackbox nature of the subquery, there are a whole lot
  # of validations we cannot do when using DS proxy. Conversely, there
  # are also built in cloak functionality that we cannot provide, like
  # regular, top level WHERE clauses.
  # We therefore perform custom DS proxy validations, in order to
  # keep the remaining validations clean, and free from having to
  # consider the DS Proxy case.
  defp compile_prepped_query(%{command: :select, from: {:subquery, _}} = query) do
    try do
      ds_proxy_validate_no_wildcard(query)
      ds_proxy_validate_no_where(query)
      query = query
      |> compile_columns()
      |> verify_columns()
      |> compile_order_by()
      |> partition_selected_columns()
      |> calculate_db_columns()
      {:ok, query}
    rescue
      e in CompilationError -> {:error, e.message}
    end
  end
  defp compile_prepped_query(%{command: :show} = query) do
    try do
      {:ok, compile_tables(query)}
    rescue
      e in CompilationError -> {:error, e.message}
    end
  end
  defp compile_prepped_query(query) do
    try do
      query = query
      |> compile_tables()
      |> compile_columns()
      |> verify_columns()
      |> compile_order_by()
      |> verify_joins()
      |> cast_where_clauses()
      |> partition_selected_columns()
      |> partition_where_clauses()
      |> calculate_db_columns()
      {:ok, query}
    rescue
      e in CompilationError -> {:error, e.message}
    end
  end


  # -------------------------------------------------------------------
  # DS Proxy validators.
  # -------------------------------------------------------------------

  defp ds_proxy_validate_no_wildcard(%{command: :select, columns: :*}) do
    raise CompilationError, message: "Unfortunately wildcard selects are not supported together with subselects"
  end
  defp ds_proxy_validate_no_wildcard(_), do: :ok

  defp ds_proxy_validate_no_where(%{where: []}), do: :ok
  defp ds_proxy_validate_no_where(_) do
    raise CompilationError, message: "WHERE-clause in outer SELECT is not allowed in combination with a subquery"
  end


  # -------------------------------------------------------------------
  # Normal validators and compilers
  # -------------------------------------------------------------------

  defp compile_tables(%{from: _} = query) do
    selected_table_names = from_clause_to_tables(query.from)
    available_table_names = Enum.map(DataSource.tables(query.data_source), &Atom.to_string/1)

    case selected_table_names -- available_table_names do
      [] ->
        %{query |
            selected_tables: Enum.map(selected_table_names, &DataSource.table(query.data_source, &1))
        }

      [table | _] ->
        raise CompilationError, message: "Table `#{table}` doesn't exist."
    end
  end
  defp compile_tables(query), do: query

  defp from_clause_to_tables({:cross_join, table, rest}), do: [table | from_clause_to_tables(rest)]
  defp from_clause_to_tables(table), do: [table]

  defp compile_aliases(%{columns: [_|_] = columns} = query) do
    verify_aliases(query)
    column_titles = Enum.map(columns, fn
      ({_column, :as, name}) -> name
      (column) -> column_title(column)
    end)
    aliases = (for {column, :as, name} <- columns, do: {{:identifier, :unknown, name}, column}) |> Enum.into(%{})
    columns = Enum.map(columns, fn
      ({column, :as, _name}) -> column
      (column) -> column
    end)
    order_by = for {column, direction} <- query.order_by, do: {Map.get(aliases, column, column), direction}
    group_by = for identifier <- query.group_by, do: Map.get(aliases, identifier, identifier)
    %{query | column_titles: column_titles, columns: columns, group_by: group_by, order_by: order_by}
  end
  defp compile_aliases(query), do: query

  # Subqueries can produce column-names that are not actually in the table. Without understanding what
  # is being produced by the subquery (currently it is being treated as a blackbox), we cannot validate
  # the outer column selections
  defp verify_aliases(%{command: :select, from: {:subquery, _}}), do: :ok
  defp verify_aliases(query) do
    aliases = for {_column, :as, name} <- query.columns, do: name
    all_identifiers = aliases ++ all_column_identifiers(query)
    referenced_names = (for {{:identifier, _table, name}, _direction} <- query.order_by, do: name) ++
      query.group_by
    ambiguous_names = for name <- referenced_names, Enum.count(all_identifiers, &name == &1) > 1, do: name
    case ambiguous_names do
      [] -> :ok
      [name | _rest] -> raise CompilationError, message: "Usage of `#{name}` is ambiguous."
    end
  end

  defp invalid_not_aggregated_columns(%{command: :select, group_by: [_|_]} = query) do
    query.columns
    |> Stream.reject(&aggregated_column?(&1, query))
    |> Enum.reject(fn(column) -> Enum.member?(query.group_by, column) end)
  end
  defp invalid_not_aggregated_columns(%{command: :select} = query) do
    case Enum.partition(query.columns, &aggregated_column?(&1, query)) do
      {[_|_] = _aggregates, [_|_] = non_aggregates} -> non_aggregates
      _ -> []
    end
  end

  defp aggregated_column?(column, query) do
    Column.constant?(column) ||
      Function.aggregate_function?(column) ||
      Enum.member?(query.group_by, column) ||
      (Function.function?(column) && Enum.all?(Function.arguments(column), &aggregated_column?(&1, query)))
  end

  defp compile_columns(query) do
    query
    |> expand_star_select()
    |> compile_aliases()
    |> identifiers_to_columns()
  end

  defp expand_star_select(%{columns: :*} = query) do
    columns = all_column_identifiers(query)
    column_names = for {:identifier, _table, name} <- columns, do: name
    %{query | columns: columns, column_titles: column_names}
  end
  defp expand_star_select(query), do: query

  defp filter_aggregators(columns), do: Enum.filter(columns, &Function.aggregate_function?/1)

  defp verify_columns(query) do
    verify_functions(query)
    verify_aggregated_columns(query)
    verify_group_by_functions(query)
    verify_function_arguments(query)
    warn_on_selected_uids(query)
  end

  defp verify_function_arguments(query) do
    query.columns
    |> Enum.filter(&Function.function?/1)
    |> Enum.reject(&Function.well_typed?/1)
    |> case do
      [] -> :ok
      [function_call | _rest] ->
        expected_types = Function.argument_types(function_call)
        actual_types = Function.arguments(function_call) |> Enum.map(&(&1.type))

        raise CompilationError, message: "Function `#{Function.name(function_call)}`"
          <> " requires (#{quoted_list(expected_types)}), but got (#{quoted_list(actual_types)})"
    end
  end

  defp quoted_list(items), do:
    items |> Enum.map(&quoted_item/1) |> Enum.join(", ")

  defp quoted_item({:optional, type}), do: "[`#{type}`]"
  defp quoted_item(item), do: "`#{item}`"

  defp verify_aggregated_columns(query) do
    case invalid_not_aggregated_columns(query) do
      [] -> :ok
      [column | _rest] ->
        raise CompilationError, message: "#{aggregated_expression_display(column)} " <>
          "to appear in the `group by` clause or be used in an aggregate function."
    end
  end

  defp aggregated_expression_display({:function, _function, args}), do:
    "Columns (#{args |> Enum.map(&(&1.name)) |> quoted_list()}) need"
  defp aggregated_expression_display(%Column{} = column), do:
    "Column `#{column.name}` from table `#{column.table.name}` needs"

  defp verify_group_by_functions(query) do
    query.group_by
    |> Enum.filter(&Function.aggregate_function?/1)
    |> case do
      [] -> :ok
      [function | _] -> raise CompilationError, message: "Aggregate function `#{Function.name(function)}`"
        <> " used in the group by clause"
    end
  end

  defp verify_functions(query) do
    query.columns
    |> Enum.filter(&Function.function?/1)
    |> Enum.reject(&Function.valid_function?/1)
    |> case do
      [] -> :ok
      [{:function, invalid_function, _} | _rest] ->
        raise CompilationError, message: ~s/Unknown function `#{invalid_function}`./
    end
  end

  defp all_column_identifiers(query) do
    for table <- query.selected_tables, {column_name, _type} <- table.columns do
      {:identifier, table.name, column_name}
    end
  end

  defp partition_selected_columns(%{group_by: groups = [_|_], columns: columns} = query) do
    aggregators = filter_aggregators(columns)
    Map.merge(query, %{property: groups |> Enum.uniq(), aggregators: aggregators |> Enum.uniq()})
  end
  defp partition_selected_columns(%{columns: columns} = query) do
    aggregators = filter_aggregators(columns)
    partitioned_columns = case aggregators do
      [] -> %{property: columns |> Enum.uniq(), aggregators: [{:function, "count", [:*]}], implicit_count: true}
      _ -> %{property: [], aggregators: aggregators |> Enum.uniq()}
    end
    Map.merge(query, partitioned_columns)
  end
  defp partition_selected_columns(query), do: query

  defp compile_order_by(%{order_by: []} = query), do: query
  defp compile_order_by(%{columns: columns, order_by: order_by_spec} = query) do
    invalid_fields = Enum.reject(order_by_spec, fn ({column, _direction}) ->
      Enum.member?(columns, column)
    end)
    case invalid_fields do
      [] ->
        order_list = for {column, direction} <- order_by_spec do
          index = columns |> Enum.find_index(&(&1 == column))
          {index, direction}
        end
        %{query | order_by: order_list}
      [{column, _direction} | _rest] ->
        raise CompilationError, message:
          "Non-selected #{Column.display_name(column)} specified in `order by` clause."
    end
  end

  defp partition_where_clauses(%{where: clauses, where_not: [], unsafe_filter_columns: []} = query) do
    {positive, negative} = Enum.partition(clauses, fn
       {:not, {:is, _, :null}} -> true
       {:not, _} -> false
       _ -> true
    end)
    negative = Enum.map(negative, fn({:not, clause}) -> clause end)
    unsafe_filter_columns = Enum.map(negative, &where_clause_to_identifier/1)

    %{query | where: positive, where_not: negative, unsafe_filter_columns: unsafe_filter_columns}
  end
  defp partition_where_clauses(query), do: query

  defp verify_joins(query) do
    # Algorithm for finding improperly joined tables:
    #
    # 1. Create a DCG graph, where all uid columns are vertices.
    # 2. Add an edge for all where clauses shaped as `uid1 = uid2`
    # 3. Find the first pair (uid1, uid2) where there is no path from uid1 to uid2 in the graph.
    # 4. Report an error if something is found in the step 3

    column_key = fn(column) -> {column.name, column.table.db_name} end

    graph = :digraph.new([:private, :cyclic])
    try do
      # add uid columns as vertices
      uid_columns = Enum.map(query.selected_tables, &%Column{name: &1.user_id, table: &1})
      Enum.each(uid_columns, &:digraph.add_vertex(graph, column_key.(&1)))

      # add edges for all `uid1 = uid2` filters
      for {:comparison, column1, :=, column2} <- query.where,
          column1 != column2,
          column1.user_id?,
          column2.user_id?
      do
        :digraph.add_edge(graph, column_key.(column1), column_key.(column2))
        :digraph.add_edge(graph, column_key.(column2), column_key.(column1))
      end

      # Find first pair (uid1, uid2) which are not connected in the graph.
      uid_columns
      |> Stream.chunk(2, 1)
      |> Stream.filter(
            fn([uid1, uid2]) -> :digraph.get_path(graph, column_key.(uid1), column_key.(uid2)) == false end
          )
      |> Enum.take(1)
      |> case do
            [] ->
              # No such pair -> all tables are properly joined
              query

            [[column1, column2]] ->
              table1 = column1.table.name
              table2 = column2.table.name
              raise CompilationError,
                message:
                  "Missing where comparison for uid columns of tables `#{table1}` and `#{table2}`. " <>
                  "You can fix the error by adding `#{table1}.#{column1.name} = #{table2}.#{column2.name}` " <>
                  "condition to the `WHERE` clause."
          end
    after
      # digraph is powered by ets tables, so we need to make sure they are deleted once we don't need them
      :digraph.delete(graph)
    end
  end

  defp cast_where_clauses(%{where: [_|_] = clauses} = query) do
    %{query | where: Enum.map(clauses, &cast_where_clause/1)}
  end
  defp cast_where_clauses(query), do: query

  defp cast_where_clause(clause) do
    column = where_clause_to_identifier(clause)
    do_cast_where_clause(clause, column.type)
  end

  defp do_cast_where_clause({:not, subclause}, type) do
    {:not, do_cast_where_clause(subclause, type)}
  end
  defp do_cast_where_clause({:comparison, identifier, comparator, rhs}, :timestamp) do
    {:comparison, identifier, comparator, parse_time(rhs)}
  end
  defp do_cast_where_clause({:in, column, values}, :timestamp) do
    {:in, column, Enum.map(values, &parse_time/1)}
  end
  defp do_cast_where_clause(clause, _), do: clause

  defp parse_time(%Token{category: :constant, value: %{type: :string, value: string}}) do
    case Timex.parse(string, "{ISO}") do
      {:ok, value} -> value
      _ -> case Timex.parse(string, "{ISOdate}") do
        {:ok, value} -> value
        _ -> raise CompilationError, message: "Cannot cast `#{string}` to timestamp."
      end
    end
  end
  defp parse_time(%Token{value: %{value: value}}) do
    raise CompilationError, message: "Cannot cast `#{value}` to timestamp."
  end

  defp where_clause_to_identifier({:comparison, identifier, _, _}), do: identifier
  defp where_clause_to_identifier({:not, subclause}), do: where_clause_to_identifier(subclause)
  Enum.each([:in, :like, :ilike, :is], fn(keyword) ->
    defp where_clause_to_identifier({unquote(keyword), identifier, _}), do: identifier
  end)

  defp map_terminal_elements(query, mapper_fun) do
    %{query |
      columns: Enum.map(query.columns, &map_terminal_element(&1, mapper_fun)),
      group_by: Enum.map(query.group_by, &map_terminal_element(&1, mapper_fun)),
      where: Enum.map(query.where, &map_where_clause(&1, mapper_fun)),
      where_not: Enum.map(query.where_not, &map_where_clause(&1, mapper_fun)),
      order_by: Enum.map(query.order_by, &map_order_by(&1, mapper_fun)),
      db_columns: Enum.map(query.db_columns, &map_terminal_element(&1, mapper_fun)),
      property: Enum.map(query.property, &map_terminal_element(&1, mapper_fun)),
      aggregators: Enum.map(query.aggregators, &map_terminal_element(&1, mapper_fun))
    }
  end

  defp map_where_clause({:comparison, lhs, comparator, rhs}, mapper_fun) do
    {
      :comparison,
      map_terminal_element(lhs, mapper_fun),
      comparator,
      map_terminal_element(rhs, mapper_fun)
    }
  end
  defp map_where_clause({:not, subclause}, mapper_fun) do
    {:not, map_where_clause(subclause, mapper_fun)}
  end
  Enum.each([:in, :like, :ilike, :is], fn(keyword) ->
    defp map_where_clause({unquote(keyword), lhs, rhs}, mapper_fun) do
      {unquote(keyword), map_terminal_element(lhs, mapper_fun), map_terminal_element(rhs, mapper_fun)}
    end
  end)

  defp map_order_by({identifier, direction}, mapper_fun),
    do: {map_terminal_element(identifier, mapper_fun), direction}

  defp map_terminal_element(%Token{} = token, mapper_fun), do: mapper_fun.(token)
  defp map_terminal_element(%Column{} = column, mapper_fun), do: mapper_fun.(column)
  defp map_terminal_element({:identifier, _, _} = identifier, mapper_fun), do: mapper_fun.(identifier)
  defp map_terminal_element({:function, "count", :*} = function, _converter_fun), do: function
  defp map_terminal_element({:function, function, identifier}, converter_fun),
    do: {:function, function, map_terminal_element(identifier, converter_fun)}
  defp map_terminal_element({:distinct, identifier}, converter_fun),
    do: {:distinct, map_terminal_element(identifier, converter_fun)}
  defp map_terminal_element(elements, mapper_fun) when is_list(elements),
    do: Enum.map(elements, &map_terminal_element(&1, mapper_fun))
  defp map_terminal_element(constant, mapper_fun), do: mapper_fun.(constant)

  defp identifiers_to_columns(query) do
    columns_by_name =
      for table <- query.selected_tables, {column, type} <- table.columns do
        %Column{table: table, name: column, type: type, user_id?: table.user_id == column}
      end
      |> Enum.group_by(&(&1.name))

    map_terminal_elements(query, &(identifier_to_column(&1, columns_by_name, query)))
  end

  defp identifier_to_column({:identifier, :unknown, column_name}, _columns_by_name, %{from: {:subquery, _}}),
    do: %Column{name: column_name, table: :unknown}
  defp identifier_to_column({:identifier, :unknown, column_name}, columns_by_name, _query) do
    case Map.get(columns_by_name, column_name) do
      [column] -> column
      [_|_] -> raise CompilationError, message: "Column `#{column_name}` is ambiguous."
      nil ->
        columns_by_name
        |> Map.values()
        |> List.flatten()
        |> Enum.map(&(&1.table))
        |> Enum.uniq()
        |> case do
            [table] ->
              raise CompilationError, message: "Column `#{column_name}` doesn't exist in table `#{table.name}`."
            [_|_] ->
              raise CompilationError, message: "Column `#{column_name}` doesn't exist in any of the selected tables."
          end
    end
  end
  defp identifier_to_column({:identifier, table, column_name}, columns_by_name, query) do
    unless Enum.any?(query.selected_tables, &(&1.name == table)),
      do: raise CompilationError, message: "Missing FROM clause entry for table `#{table}`"

    case Map.fetch(columns_by_name, column_name) do
      :error ->
        raise CompilationError, message: "Column `#{column_name}` doesn't exist in table `#{table}`."
      {:ok, columns} ->
        case Enum.find(columns, &(&1.table.name == table)) do
          nil ->
            raise CompilationError, message: "Column `#{column_name}` doesn't exist in table `#{table}`."
          column ->
            column
        end
    end
  end
<<<<<<< HEAD

  defp do_convert_column(%Token{} = token, _converter_fun), do: token
  defp do_convert_column(%Column{} = column, _converter_fun), do: column
  defp do_convert_column({:function, "count", [:*]} = function, _converter_fun), do: function
  defp do_convert_column({:function, function, arguments}, converter_fun), do:
    {:function, function, Enum.map(arguments, &do_convert_column(&1, converter_fun))}
  defp do_convert_column({:distinct, identifier}, converter_fun), do:
    {:distinct, do_convert_column(identifier, converter_fun)}
  defp do_convert_column({:identifier, _, _} = identifier, converter_fun), do:
    converter_fun.(identifier)
  defp do_convert_column({:constant, %Token{value: %{type: type, value: value}}}, _converter_fun), do:
    Column.constant(type, value)

  defp qualify_where_clause({:comparison, lhs, comparator, rhs}, columns_by_name, query) do
    {
      :comparison,
      convert_column(lhs, columns_by_name, query),
      comparator,
      convert_column(rhs, columns_by_name, query)
    }
  end
  defp qualify_where_clause({:not, subclause}, columns_by_name, query) do
    {:not, qualify_where_clause(subclause, columns_by_name, query)}
  end
  Enum.each([:in, :like, :ilike, :is], fn(keyword) ->
    defp qualify_where_clause({unquote(keyword), identifier, any}, columns_by_name, query) do
      {unquote(keyword), convert_column(identifier, columns_by_name, query), any}
    end
  end)
=======
  defp identifier_to_column(other, _columns_by_name, _query), do: other
>>>>>>> cb20a462

  def column_title({:function, function, _}), do: function
  def column_title({:distinct, identifier}), do: column_title(identifier)
  def column_title({:identifier, _table, column}), do: column
  def column_title({:constant, _}), do: ""

  defp warn_on_selected_uids(query) do
    case selected_uid_columns(query) do
      [] -> query
      [_|_] = selected_uid_columns ->
        Enum.reduce(selected_uid_columns, query, &warn_on_selected_uid(&2, &1))
    end
  end

  defp selected_uid_columns(query) do
    query.columns
    |> Enum.flat_map(&extract_columns/1)
    |> Enum.filter(&(&1 != nil and &1.user_id?))
  end

  defp extract_columns(%Column{} = column), do: [column]
  defp extract_columns({:function, "count", [:*]}), do: [nil]
  defp extract_columns({:function, _function, arguments}), do: Enum.flat_map(arguments, &extract_columns/1)
  defp extract_columns({:distinct, expression}), do: extract_columns(expression)

  defp warn_on_selected_uid(query, column) do
    add_info_message(query,
      "Selecting #{Column.display_name(column)} will cause all values to be anonymized. " <>
      "Consider removing this column from the list of selected columns."
    )
  end

  defp add_info_message(query, info_message), do: %{query | info: [info_message | query.info]}

  defp calculate_db_columns(query) do
<<<<<<< HEAD
    %{query |
        db_columns:
          db_columns(query)
          |> Enum.flat_map(&extract_columns/1)
          |> Enum.reject(&(&1 == nil))
          |> Enum.reject(&(&1.constant?))
          |> Enum.uniq()
    }
=======
    query = %{query | db_columns: db_columns(query)}
    map_terminal_elements(query, &set_column_db_row_position(&1, query))
>>>>>>> cb20a462
  end

  defp db_columns(query) do
    query
    |> all_expressions_with_columns()
    |> Enum.map(&extract_column/1)
    |> Enum.reject(&(&1 == nil))
    |> Enum.uniq_by(&{&1.table, &1.name})
  end

  defp all_expressions_with_columns(%{command: :select, from: {:subquery, _}} = query) do
    # We don't know the name of the user_id column for an unsafe query, so we're generating
    # a fake one instead.
    fake_user_id = %Column{table: :unknown, name: "__aircloak_user_id__", user_id?: true}
    [fake_user_id] ++ query.columns ++ query.group_by
  end
  defp all_expressions_with_columns(%{command: :select, selected_tables: [table | _]} = query) do
    user_id = table.user_id
    {_, type} = Enum.find(table.columns, &match?({^user_id, _}, &1))
    user_id_column = %Column{table: table, name: user_id, type: type, user_id?: true}
    [user_id_column] ++ query.columns ++ query.group_by ++ query.unsafe_filter_columns
  end

  defp set_column_db_row_position(%Column{} = column, %{db_columns: db_columns}) do
    %Column{column |
      db_row_position: Enum.find_index(db_columns, &(&1.name == column.name && &1.table == column.table))
    }
  end
  defp set_column_db_row_position(other, _query), do: other
end<|MERGE_RESOLUTION|>--- conflicted
+++ resolved
@@ -504,39 +504,9 @@
         end
     end
   end
-<<<<<<< HEAD
-
-  defp do_convert_column(%Token{} = token, _converter_fun), do: token
-  defp do_convert_column(%Column{} = column, _converter_fun), do: column
-  defp do_convert_column({:function, "count", [:*]} = function, _converter_fun), do: function
-  defp do_convert_column({:function, function, arguments}, converter_fun), do:
-    {:function, function, Enum.map(arguments, &do_convert_column(&1, converter_fun))}
-  defp do_convert_column({:distinct, identifier}, converter_fun), do:
-    {:distinct, do_convert_column(identifier, converter_fun)}
-  defp do_convert_column({:identifier, _, _} = identifier, converter_fun), do:
-    converter_fun.(identifier)
-  defp do_convert_column({:constant, %Token{value: %{type: type, value: value}}}, _converter_fun), do:
+  defp identifier_to_column({:constant, %Token{value: %{type: type, value: value}}}, _columns_by_name, _query), do:
     Column.constant(type, value)
-
-  defp qualify_where_clause({:comparison, lhs, comparator, rhs}, columns_by_name, query) do
-    {
-      :comparison,
-      convert_column(lhs, columns_by_name, query),
-      comparator,
-      convert_column(rhs, columns_by_name, query)
-    }
-  end
-  defp qualify_where_clause({:not, subclause}, columns_by_name, query) do
-    {:not, qualify_where_clause(subclause, columns_by_name, query)}
-  end
-  Enum.each([:in, :like, :ilike, :is], fn(keyword) ->
-    defp qualify_where_clause({unquote(keyword), identifier, any}, columns_by_name, query) do
-      {unquote(keyword), convert_column(identifier, columns_by_name, query), any}
-    end
-  end)
-=======
   defp identifier_to_column(other, _columns_by_name, _query), do: other
->>>>>>> cb20a462
 
   def column_title({:function, function, _}), do: function
   def column_title({:distinct, identifier}), do: column_title(identifier)
@@ -572,26 +542,16 @@
   defp add_info_message(query, info_message), do: %{query | info: [info_message | query.info]}
 
   defp calculate_db_columns(query) do
-<<<<<<< HEAD
-    %{query |
-        db_columns:
-          db_columns(query)
-          |> Enum.flat_map(&extract_columns/1)
-          |> Enum.reject(&(&1 == nil))
-          |> Enum.reject(&(&1.constant?))
-          |> Enum.uniq()
-    }
-=======
     query = %{query | db_columns: db_columns(query)}
     map_terminal_elements(query, &set_column_db_row_position(&1, query))
->>>>>>> cb20a462
   end
 
   defp db_columns(query) do
     query
     |> all_expressions_with_columns()
-    |> Enum.map(&extract_column/1)
+    |> Enum.flat_map(&extract_columns/1)
     |> Enum.reject(&(&1 == nil))
+    |> Enum.reject(&(&1.constant?))
     |> Enum.uniq_by(&{&1.table, &1.name})
   end
 
