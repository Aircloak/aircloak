defmodule Cloak.SqlQuery.Compiler do
  @moduledoc "Makes the parsed SQL query ready for execution."

  alias Cloak.DataSource
  alias Cloak.SqlQuery.Column
  alias Cloak.SqlQuery.Parser
  alias Cloak.SqlQuery.Parsers.Token
  alias Cloak.SqlQuery.Function

  @type compiled_query :: %{
    data_source: DataSource.t,
    command: :select | :show,
    columns: [Column.t],
    column_titles: [String.t],
    property: [String.t],
    aggregators: [{String.t, String.t}],
    implicit_count: true,
    unsafe_filter_columns: [Column.t],
    group_by: [String.t],
    from: [String.t],
    where: [Parser.where_clause],
    where_not: [Parser.where_clause],
    order_by: [{pos_integer, :asc | :desc}],
    show: :tables | :columns,
    selected_tables: [String.t],
    db_columns: [Column.t]
  }

  defmodule CompilationError do
    @moduledoc false
    defexception message: "Error during compiling query"
  end


  # -------------------------------------------------------------------
  # API functions
  # -------------------------------------------------------------------

  @doc "Prepares the parsed SQL query for execution."
  @spec compile(atom, Parser.parsed_query) :: {:ok, compiled_query} | {:error, String.t}
  def compile(data_source, query) do
    defaults = %{data_source: data_source, where: [], where_not: [], unsafe_filter_columns: [],
      group_by: [], order_by: [], column_titles: [], info: [], selected_tables: [], db_columns: [],
      property: [], aggregators: []
    }
    compile_prepped_query(Map.merge(defaults, query))
  end


  # -------------------------------------------------------------------
  # Internal functions
  # -------------------------------------------------------------------

  # Due to the blackbox nature of the subquery, there are a whole lot
  # of validations we cannot do when using DS proxy. Conversely, there
  # are also built in cloak functionality that we cannot provide, like
  # regular, top level WHERE clauses.
  # We therefore perform custom DS proxy validations, in order to
  # keep the remaining validations clean, and free from having to
  # consider the DS Proxy case.
  defp compile_prepped_query(%{command: :select, from: {:subquery, _}} = query) do
    try do
      ds_proxy_validate_no_wildcard(query)
      ds_proxy_validate_no_where(query)
      query = query
      |> compile_columns()
      |> verify_columns()
      |> compile_order_by()
      |> partition_selected_columns()
      |> calculate_db_columns()
      {:ok, query}
    rescue
      e in CompilationError -> {:error, e.message}
    end
  end
  defp compile_prepped_query(%{command: :show} = query) do
    try do
      {:ok, compile_tables(query)}
    rescue
      e in CompilationError -> {:error, e.message}
    end
  end
  defp compile_prepped_query(query) do
    try do
      query = query
      |> compile_tables()
      |> compile_columns()
      |> verify_columns()
      |> compile_order_by()
      |> verify_joins()
      |> cast_where_clauses()
      |> partition_selected_columns()
      |> partition_where_clauses()
      |> calculate_db_columns()
      {:ok, query}
    rescue
      e in CompilationError -> {:error, e.message}
    end
  end


  # -------------------------------------------------------------------
  # DS Proxy validators.
  # -------------------------------------------------------------------

  defp ds_proxy_validate_no_wildcard(%{command: :select, columns: :*}) do
    raise CompilationError, message: "Unfortunately wildcard selects are not supported together with subselects"
  end
  defp ds_proxy_validate_no_wildcard(_), do: :ok

  defp ds_proxy_validate_no_where(%{where: []}), do: :ok
  defp ds_proxy_validate_no_where(_) do
    raise CompilationError, message: "WHERE-clause in outer SELECT is not allowed in combination with a subquery"
  end


  # -------------------------------------------------------------------
  # Normal validators and compilers
  # -------------------------------------------------------------------

  defp compile_tables(%{from: _} = query) do
    selected_table_names = from_clause_to_tables(query.from)
    available_table_names = Enum.map(DataSource.tables(query.data_source), &Atom.to_string/1)

    case selected_table_names -- available_table_names do
      [] ->
        %{query |
            selected_tables: Enum.map(selected_table_names, &DataSource.table(query.data_source, &1))
        }

      [table | _] ->
        raise CompilationError, message: "Table `#{table}` doesn't exist."
    end
  end
  defp compile_tables(query), do: query

  defp from_clause_to_tables({:cross_join, table, rest}), do: [table | from_clause_to_tables(rest)]
  defp from_clause_to_tables(table), do: [table]

  defp compile_aliases(%{columns: [_|_] = columns} = query) do
    verify_aliases(query)
    column_titles = Enum.map(columns, fn
      ({_column, :as, name}) -> name
      (column) -> column_title(column)
    end)
    aliases = (for {column, :as, name} <- columns, do: {{:identifier, :unknown, name}, column}) |> Enum.into(%{})
    columns = Enum.map(columns, fn
      ({column, :as, _name}) -> column
      (column) -> column
    end)
    order_by = for {column, direction} <- query.order_by, do: {Map.get(aliases, column, column), direction}
    group_by = for identifier <- query.group_by, do: Map.get(aliases, identifier, identifier)
    %{query | column_titles: column_titles, columns: columns, group_by: group_by, order_by: order_by}
  end
  defp compile_aliases(query), do: query

  # Subqueries can produce column-names that are not actually in the table. Without understanding what
  # is being produced by the subquery (currently it is being treated as a blackbox), we cannot validate
  # the outer column selections
  defp verify_aliases(%{command: :select, from: {:subquery, _}}), do: :ok
  defp verify_aliases(query) do
    aliases = for {_column, :as, name} <- query.columns, do: name
    all_identifiers = aliases ++ all_column_identifiers(query)
    referenced_names = (for {{:identifier, _table, name}, _direction} <- query.order_by, do: name) ++
      query.group_by
    ambiguous_names = for name <- referenced_names, Enum.count(all_identifiers, &name == &1) > 1, do: name
    case ambiguous_names do
      [] -> :ok
      [name | _rest] -> raise CompilationError, message: "Usage of `#{name}` is ambiguous."
    end
  end

  defp invalid_not_aggregated_columns(%{command: :select, group_by: [_|_]} = query) do
    query.columns
    |> Stream.reject(&aggregated_column?(&1, query))
    |> Enum.reject(fn(column) -> Enum.member?(query.group_by, column) end)
  end
  defp invalid_not_aggregated_columns(%{command: :select} = query) do
    case Enum.partition(query.columns, &aggregated_column?(&1, query)) do
      {[_|_] = _aggregates, [_|_] = non_aggregates} -> non_aggregates
      _ -> []
    end
  end

  defp aggregated_column?(column, query) do
    Column.constant?(column) ||
      Function.aggregate_function?(column) ||
      Enum.member?(query.group_by, column) ||
      (Function.function?(column) && Enum.all?(Function.arguments(column), &aggregated_column?(&1, query)))
  end

  defp compile_columns(query) do
    query
    |> expand_star_select()
    |> compile_aliases()
    |> identifiers_to_columns()
  end

  defp expand_star_select(%{columns: :*} = query) do
    columns = all_column_identifiers(query)
    column_names = for {:identifier, _table, name} <- columns, do: name
    %{query | columns: columns, column_titles: column_names}
  end
  defp expand_star_select(query), do: query

  defp filter_aggregators(columns), do: Enum.filter(columns, &Function.aggregate_function?/1)

  defp verify_columns(query) do
    verify_functions(query)
    verify_aggregated_columns(query)
    verify_group_by_functions(query)
    verify_function_arguments(query)
    warn_on_selected_uids(query)
  end

  defp verify_function_arguments(query) do
    query.columns
    |> Enum.filter(&Function.function?/1)
    |> Enum.reject(&Function.well_typed?/1)
    |> case do
      [] -> :ok
      [function_call | _rest] ->
        expected_types = Function.argument_types(function_call)
        actual_types = Function.arguments(function_call) |> Enum.map(&(&1.type))

        raise CompilationError, message: "Function `#{Function.name(function_call)}` requires arguments"
          <> " of type (#{quoted_list(expected_types)}), but got (#{quoted_list(actual_types)})"
    end
  end

  defp quoted_list(items), do:
    items |> Enum.map(&quoted_item/1) |> Enum.join(", ")

  defp quoted_item({:optional, type}), do: "[`#{type}`]"
  defp quoted_item(item), do: "`#{item}`"

  defp verify_aggregated_columns(query) do
    case invalid_not_aggregated_columns(query) do
      [] -> :ok
      [column | _rest] ->
        raise CompilationError, message: "#{aggregated_expression_display(column)} " <>
          "to appear in the `group by` clause or be used in an aggregate function."
    end
  end

  defp aggregated_expression_display({:function, _function, args}), do:
    "Columns (#{args |> Enum.map(&(&1.name)) |> quoted_list()}) need"
  defp aggregated_expression_display(%Column{} = column), do:
    "Column `#{column.name}` from table `#{column.table.name}` needs"

  defp verify_group_by_functions(query) do
    query.group_by
    |> Enum.filter(&Function.aggregate_function?/1)
    |> case do
      [] -> :ok
      [function | _] -> raise CompilationError, message: "Aggregate function `#{Function.name(function)}`"
        <> " used in the group by clause"
    end
  end

  defp verify_functions(query) do
    query.columns
    |> Enum.filter(&Function.function?/1)
    |> Enum.reject(&Function.valid_function?/1)
    |> case do
      [] -> :ok
      [{:function, invalid_function, _} | _rest] ->
        raise CompilationError, message: ~s/Unknown function `#{invalid_function}`./
    end
  end

  defp all_column_identifiers(query) do
    for table <- query.selected_tables, {column_name, _type} <- table.columns do
      {:identifier, table.name, column_name}
    end
  end

  defp partition_selected_columns(%{group_by: groups = [_|_], columns: columns} = query) do
    aggregators = filter_aggregators(columns)
    Map.merge(query, %{property: groups |> Enum.uniq(), aggregators: aggregators |> Enum.uniq()})
  end
  defp partition_selected_columns(%{columns: columns} = query) do
    aggregators = filter_aggregators(columns)
    partitioned_columns = case aggregators do
      [] -> %{property: columns |> Enum.uniq(), aggregators: [{:function, "count", [:*]}], implicit_count: true}
      _ -> %{property: [], aggregators: aggregators |> Enum.uniq()}
    end
    Map.merge(query, partitioned_columns)
  end
  defp partition_selected_columns(query), do: query

  defp compile_order_by(%{order_by: []} = query), do: query
  defp compile_order_by(%{columns: columns, order_by: order_by_spec} = query) do
    invalid_fields = Enum.reject(order_by_spec, fn ({column, _direction}) ->
      Enum.member?(columns, column)
    end)
    case invalid_fields do
      [] ->
        order_list = for {column, direction} <- order_by_spec do
          index = columns |> Enum.find_index(&(&1 == column))
          {index, direction}
        end
        %{query | order_by: order_list}
      [{column, _direction} | _rest] ->
        raise CompilationError, message:
          "Non-selected #{Column.display_name(column)} specified in `order by` clause."
    end
  end

  defp partition_where_clauses(%{where: clauses, where_not: [], unsafe_filter_columns: []} = query) do
    {positive, negative} = Enum.partition(clauses, fn
       {:not, {:is, _, :null}} -> true
       {:not, _} -> false
       _ -> true
    end)
    negative = Enum.map(negative, fn({:not, clause}) -> clause end)
    unsafe_filter_columns = Enum.map(negative, &where_clause_to_identifier/1)

    %{query | where: positive, where_not: negative, unsafe_filter_columns: unsafe_filter_columns}
  end
  defp partition_where_clauses(query), do: query

  defp verify_joins(query) do
    # Algorithm for finding improperly joined tables:
    #
    # 1. Create a DCG graph, where all uid columns are vertices.
    # 2. Add an edge for all where clauses shaped as `uid1 = uid2`
    # 3. Find the first pair (uid1, uid2) where there is no path from uid1 to uid2 in the graph.
    # 4. Report an error if something is found in the step 3

    column_key = fn(column) -> {column.name, column.table.db_name} end

    graph = :digraph.new([:private, :cyclic])
    try do
      # add uid columns as vertices
      uid_columns = Enum.map(query.selected_tables, &%Column{name: &1.user_id, table: &1})
      Enum.each(uid_columns, &:digraph.add_vertex(graph, column_key.(&1)))

      # add edges for all `uid1 = uid2` filters
      for {:comparison, column1, :=, column2} <- query.where,
          column1 != column2,
          column1.user_id?,
          column2.user_id?
      do
        :digraph.add_edge(graph, column_key.(column1), column_key.(column2))
        :digraph.add_edge(graph, column_key.(column2), column_key.(column1))
      end

      # Find first pair (uid1, uid2) which are not connected in the graph.
      uid_columns
      |> Stream.chunk(2, 1)
      |> Stream.filter(
            fn([uid1, uid2]) -> :digraph.get_path(graph, column_key.(uid1), column_key.(uid2)) == false end
          )
      |> Enum.take(1)
      |> case do
            [] ->
              # No such pair -> all tables are properly joined
              query

            [[column1, column2]] ->
              table1 = column1.table.name
              table2 = column2.table.name
              raise CompilationError,
                message:
                  "Missing where comparison for uid columns of tables `#{table1}` and `#{table2}`. " <>
                  "You can fix the error by adding `#{table1}.#{column1.name} = #{table2}.#{column2.name}` " <>
                  "condition to the `WHERE` clause."
          end
    after
      # digraph is powered by ets tables, so we need to make sure they are deleted once we don't need them
      :digraph.delete(graph)
    end
  end

  defp cast_where_clauses(%{where: [_|_] = clauses} = query) do
    %{query | where: Enum.map(clauses, &cast_where_clause/1)}
  end
  defp cast_where_clauses(query), do: query

  defp cast_where_clause(clause) do
    column = where_clause_to_identifier(clause)
    do_cast_where_clause(clause, column.type)
  end

  defp do_cast_where_clause({:not, subclause}, type) do
    {:not, do_cast_where_clause(subclause, type)}
  end
  defp do_cast_where_clause({:comparison, identifier, comparator, rhs}, :timestamp) do
    {:comparison, identifier, comparator, parse_time(rhs)}
  end
  defp do_cast_where_clause({:in, column, values}, :timestamp) do
    {:in, column, Enum.map(values, &parse_time/1)}
  end
  defp do_cast_where_clause(clause, _), do: clause

  defp parse_time(%Token{category: :constant, value: %{type: :string, value: string}}) do
    case Timex.parse(string, "{ISO}") do
      {:ok, value} -> value
      _ -> case Timex.parse(string, "{ISOdate}") do
        {:ok, value} -> value
        _ -> raise CompilationError, message: "Cannot cast `#{string}` to timestamp."
      end
    end
  end
  defp parse_time(%Token{value: %{value: value}}) do
    raise CompilationError, message: "Cannot cast `#{value}` to timestamp."
  end

  defp where_clause_to_identifier({:comparison, identifier, _, _}), do: identifier
  defp where_clause_to_identifier({:not, subclause}), do: where_clause_to_identifier(subclause)
  Enum.each([:in, :like, :ilike, :is], fn(keyword) ->
    defp where_clause_to_identifier({unquote(keyword), identifier, _}), do: identifier
  end)

  defp map_terminal_elements(query, mapper_fun) do
    %{query |
      columns: Enum.map(query.columns, &map_terminal_element(&1, mapper_fun)),
      group_by: Enum.map(query.group_by, &map_terminal_element(&1, mapper_fun)),
      where: Enum.map(query.where, &map_where_clause(&1, mapper_fun)),
      where_not: Enum.map(query.where_not, &map_where_clause(&1, mapper_fun)),
      order_by: Enum.map(query.order_by, &map_order_by(&1, mapper_fun)),
      db_columns: Enum.map(query.db_columns, &map_terminal_element(&1, mapper_fun)),
      property: Enum.map(query.property, &map_terminal_element(&1, mapper_fun)),
      aggregators: Enum.map(query.aggregators, &map_terminal_element(&1, mapper_fun))
    }
  end

  defp map_where_clause({:comparison, lhs, comparator, rhs}, mapper_fun) do
    {
      :comparison,
      map_terminal_element(lhs, mapper_fun),
      comparator,
      map_terminal_element(rhs, mapper_fun)
    }
  end
  defp map_where_clause({:not, subclause}, mapper_fun) do
    {:not, map_where_clause(subclause, mapper_fun)}
  end
  Enum.each([:in, :like, :ilike, :is], fn(keyword) ->
    defp map_where_clause({unquote(keyword), lhs, rhs}, mapper_fun) do
      {unquote(keyword), map_terminal_element(lhs, mapper_fun), map_terminal_element(rhs, mapper_fun)}
    end
  end)

  defp map_order_by({identifier, direction}, mapper_fun),
    do: {map_terminal_element(identifier, mapper_fun), direction}

  defp map_terminal_element(%Token{} = token, mapper_fun), do: mapper_fun.(token)
  defp map_terminal_element(%Column{} = column, mapper_fun), do: mapper_fun.(column)
  defp map_terminal_element({:identifier, _, _} = identifier, mapper_fun), do: mapper_fun.(identifier)
  defp map_terminal_element({:function, "count", :*} = function, _converter_fun), do: function
  defp map_terminal_element({:function, function, identifier}, converter_fun),
    do: {:function, function, map_terminal_element(identifier, converter_fun)}
  defp map_terminal_element({:distinct, identifier}, converter_fun),
    do: {:distinct, map_terminal_element(identifier, converter_fun)}
  defp map_terminal_element(elements, mapper_fun) when is_list(elements),
    do: Enum.map(elements, &map_terminal_element(&1, mapper_fun))
  defp map_terminal_element(constant, mapper_fun), do: mapper_fun.(constant)

  defp identifiers_to_columns(query) do
    columns_by_name =
      for table <- query.selected_tables, {column, type} <- table.columns do
        %Column{table: table, name: column, type: type, user_id?: table.user_id == column}
      end
      |> Enum.group_by(&(&1.name))

    map_terminal_elements(query, &(identifier_to_column(&1, columns_by_name, query)))
  end

  defp identifier_to_column({:identifier, :unknown, column_name}, _columns_by_name, %{from: {:subquery, _}}),
    do: %Column{name: column_name, table: :unknown}
  defp identifier_to_column({:identifier, :unknown, column_name}, columns_by_name, _query) do
    case Map.get(columns_by_name, column_name) do
      [column] -> column
      [_|_] -> raise CompilationError, message: "Column `#{column_name}` is ambiguous."
      nil ->
        columns_by_name
        |> Map.values()
        |> List.flatten()
        |> Enum.map(&(&1.table))
        |> Enum.uniq()
        |> case do
            [table] ->
              raise CompilationError, message: "Column `#{column_name}` doesn't exist in table `#{table.name}`."
            [_|_] ->
              raise CompilationError, message: "Column `#{column_name}` doesn't exist in any of the selected tables."
          end
    end
  end
  defp identifier_to_column({:identifier, table, column_name}, columns_by_name, query) do
    unless Enum.any?(query.selected_tables, &(&1.name == table)),
      do: raise CompilationError, message: "Missing FROM clause entry for table `#{table}`"

    case Map.fetch(columns_by_name, column_name) do
      :error ->
        raise CompilationError, message: "Column `#{column_name}` doesn't exist in table `#{table}`."
      {:ok, columns} ->
        case Enum.find(columns, &(&1.table.name == table)) do
          nil ->
            raise CompilationError, message: "Column `#{column_name}` doesn't exist in table `#{table}`."
          column ->
            column
        end
    end
  end
  defp identifier_to_column({:constant, %Token{value: %{type: type, value: value}}}, _columns_by_name, _query), do:
    Column.constant(type, value)
  defp identifier_to_column(other, _columns_by_name, _query), do: other

  def column_title({:function, function, _}), do: function
  def column_title({:distinct, identifier}), do: column_title(identifier)
  def column_title({:identifier, _table, column}), do: column
  def column_title({:constant, _}), do: ""

  defp warn_on_selected_uids(query) do
    case selected_uid_columns(query) do
      [] -> query
      [_|_] = selected_uid_columns ->
        Enum.reduce(selected_uid_columns, query, &warn_on_selected_uid(&2, &1))
    end
  end

  defp selected_uid_columns(query) do
    query.columns
    |> Enum.flat_map(&extract_columns/1)
    |> Enum.filter(&(&1 != nil and &1.user_id?))
  end

  defp extract_columns(%Column{} = column), do: [column]
  defp extract_columns({:function, "count", [:*]}), do: [nil]
  defp extract_columns({:function, _function, arguments}), do: Enum.flat_map(arguments, &extract_columns/1)
  defp extract_columns({:distinct, expression}), do: extract_columns(expression)

  defp warn_on_selected_uid(query, column) do
    add_info_message(query,
      "Selecting #{Column.display_name(column)} will cause all values to be anonymized. " <>
      "Consider removing this column from the list of selected columns."
    )
  end

  defp add_info_message(query, info_message), do: %{query | info: [info_message | query.info]}

  defp calculate_db_columns(query) do
    query = %{query | db_columns: db_columns(query)}
    map_terminal_elements(query, &set_column_db_row_position(&1, query))
  end

  defp db_columns(query) do
    query
    |> all_expressions_with_columns()
    |> Enum.flat_map(&extract_columns/1)
    |> Enum.reject(&(&1 == nil))
<<<<<<< HEAD
    |> Enum.reject(&(&1.constant?))
    |> Enum.uniq_by(&{&1.table, &1.name})
=======
    |> Enum.uniq_by(&db_column_name/1)
>>>>>>> d1b8baf8
  end

  defp all_expressions_with_columns(%{command: :select, from: {:subquery, _}} = query) do
    # We don't know the name of the user_id column for an unsafe query, so we're generating
    # a fake one instead.
    fake_user_id = %Column{table: :unknown, name: "__aircloak_user_id__", user_id?: true}
    [fake_user_id] ++ query.columns ++ query.group_by
  end
  defp all_expressions_with_columns(%{command: :select, selected_tables: [table | _]} = query) do
    user_id = table.user_id
    {_, type} = Enum.find(table.columns, &match?({^user_id, _}, &1))
    user_id_column = %Column{table: table, name: user_id, type: type, user_id?: true}
    [user_id_column] ++ query.columns ++ query.group_by ++ query.unsafe_filter_columns
  end

  defp set_column_db_row_position(%Column{} = column, %{db_columns: db_columns}) do
    %Column{column |
      db_row_position: Enum.find_index(db_columns, &(db_column_name(&1) == db_column_name(column)))
    }
  end
  defp set_column_db_row_position(other, _query), do: other

  defp db_column_name(%Column{table: :unknown, name: name}), do: name
  defp db_column_name(column), do: "#{column.table.db_name}.#{column.name}"
end<|MERGE_RESOLUTION|>--- conflicted
+++ resolved
@@ -551,12 +551,8 @@
     |> all_expressions_with_columns()
     |> Enum.flat_map(&extract_columns/1)
     |> Enum.reject(&(&1 == nil))
-<<<<<<< HEAD
     |> Enum.reject(&(&1.constant?))
-    |> Enum.uniq_by(&{&1.table, &1.name})
-=======
     |> Enum.uniq_by(&db_column_name/1)
->>>>>>> d1b8baf8
   end
 
   defp all_expressions_with_columns(%{command: :select, from: {:subquery, _}} = query) do
