defmodule Cloak.SqlQuery.Compiler do
  @moduledoc "Makes the parsed SQL query ready for execution."

  alias Cloak.DataSource
  alias Cloak.SqlQuery.Column
  alias Cloak.SqlQuery.Parser
  alias Cloak.SqlQuery.Parsers.Token
  alias Cloak.SqlQuery.Function

  @type compiled_query :: %{
    data_source: DataSource.t,
    command: :select | :show,
    columns: [Column.t],
    column_titles: [String.t],
    property: [String.t],
    aggregators: [{String.t, String.t}],
    implicit_count: true,
    unsafe_filter_columns: [Column.t],
    group_by: [String.t],
    from: [String.t],
    where: [Parser.where_clause],
    where_not: [Parser.where_clause],
    order_by: [{pos_integer, :asc | :desc}],
    show: :tables | :columns,
    selected_tables: [String.t],
    db_columns: [Column.t]
  }

  defmodule CompilationError do
    @moduledoc false
    defexception message: "Error during compiling query"
  end


  # -------------------------------------------------------------------
  # API functions
  # -------------------------------------------------------------------

  @doc "Prepares the parsed SQL query for execution."
  @spec compile(atom, Parser.parsed_query) :: {:ok, compiled_query} | {:error, String.t}
  def compile(data_source, query) do
    defaults = %{data_source: data_source, where: [], where_not: [], unsafe_filter_columns: [],
      group_by: [], order_by: [], column_titles: [], info: [], selected_tables: [], db_columns: []}
    compile_prepped_query(Map.merge(defaults, query))
  end


  # -------------------------------------------------------------------
  # Internal functions
  # -------------------------------------------------------------------

  # Due to the blackbox nature of the subquery, there are a whole lot
  # of validations we cannot do when using DS proxy. Conversely, there
  # are also built in cloak functionality that we cannot provide, like
  # regular, top level WHERE clauses.
  # We therefore perform custom DS proxy validations, in order to
  # keep the remaining validations clean, and free from having to
  # consider the DS Proxy case.
  defp compile_prepped_query(%{command: :select, from: {:subquery, _}} = query) do
    try do
      ds_proxy_validate_no_wildcard(query)
      ds_proxy_validate_no_where(query)
      query = query
      |> compile_columns()
      |> verify_columns()
      |> compile_order_by()
      |> partition_selected_columns()
      |> calculate_db_columns()
      {:ok, query}
    rescue
      e in CompilationError -> {:error, e.message}
    end
  end
  defp compile_prepped_query(%{command: :show} = query) do
    try do
      {:ok, compile_tables(query)}
    rescue
      e in CompilationError -> {:error, e.message}
    end
  end
  defp compile_prepped_query(query) do
    try do
      query = query
      |> compile_tables()
      |> compile_columns()
      |> verify_columns()
      |> compile_order_by()
      |> verify_joins()
      |> cast_where_clauses()
      |> partition_selected_columns()
      |> partition_where_clauses()
      |> calculate_db_columns()
      {:ok, query}
    rescue
      e in CompilationError -> {:error, e.message}
    end
  end


  # -------------------------------------------------------------------
  # DS Proxy validators.
  # -------------------------------------------------------------------

  defp ds_proxy_validate_no_wildcard(%{command: :select, columns: :*}) do
    raise CompilationError, message: "Unfortunately wildcard selects are not supported together with subselects"
  end
  defp ds_proxy_validate_no_wildcard(_), do: :ok

  defp ds_proxy_validate_no_where(%{where: []}), do: :ok
  defp ds_proxy_validate_no_where(_) do
    raise CompilationError, message: "WHERE-clause in outer SELECT is not allowed in combination with a subquery"
  end


  # -------------------------------------------------------------------
  # Normal validators and compilers
  # -------------------------------------------------------------------

  defp compile_tables(%{from: _} = query) do
    selected_table_names = from_clause_to_tables(query.from)
    available_table_names = Enum.map(DataSource.tables(query.data_source), &Atom.to_string/1)

    case selected_table_names -- available_table_names do
      [] ->
        %{query |
            selected_tables: Enum.map(selected_table_names, &DataSource.table(query.data_source, &1))
        }

      [table | _] ->
        raise CompilationError, message: "Table `#{table}` doesn't exist."
    end
  end
  defp compile_tables(query), do: query

  defp from_clause_to_tables({:cross_join, table, rest}), do: [table | from_clause_to_tables(rest)]
  defp from_clause_to_tables(table), do: [table]

  defp compile_aliases(%{columns: [_|_] = columns} = query) do
    verify_aliases(query)
    column_titles = Enum.map(columns, fn
      ({_column, :as, name}) -> name
      (column) -> column_title(column)
    end)
    aliases = (for {column, :as, name} <- columns, do: {{:identifier, :unknown, name}, column}) |> Enum.into(%{})
    columns = Enum.map(columns, fn
      ({column, :as, _name}) -> column
      (column) -> column
    end)
    order_by = for {column, direction} <- query.order_by, do: {Map.get(aliases, column, column), direction}
    group_by = for identifier <- query.group_by, do: Map.get(aliases, identifier, identifier)
    %{query | column_titles: column_titles, columns: columns, group_by: group_by, order_by: order_by}
  end
  defp compile_aliases(query), do: query

  # Subqueries can produce column-names that are not actually in the table. Without understanding what
  # is being produced by the subquery (currently it is being treated as a blackbox), we cannot validate
  # the outer column selections
  defp verify_aliases(%{command: :select, from: {:subquery, _}}), do: :ok
  defp verify_aliases(query) do
    aliases = for {_column, :as, name} <- query.columns, do: name
    all_identifiers = aliases ++ all_column_identifiers(query)
    referenced_names = (for {{:identifier, _table, name}, _direction} <- query.order_by, do: name) ++
      query.group_by
    ambiguous_names = for name <- referenced_names, Enum.count(all_identifiers, &name == &1) > 1, do: name
    case ambiguous_names do
      [] -> :ok
      [name | _rest] -> raise CompilationError, message: "Usage of `#{name}` is ambiguous."
    end
  end

  defp invalid_not_aggregated_columns(%{command: :select, group_by: [_|_]} = query) do
    query.columns
    |> Stream.reject(&aggregated_column?(&1, query))
    |> Enum.reject(fn(column) -> Enum.member?(query.group_by, column) end)
  end
  defp invalid_not_aggregated_columns(%{command: :select} = query) do
    case Enum.partition(query.columns, &aggregated_column?(&1, query)) do
      {[_|_] = _aggregates, [_|_] = non_aggregates} -> non_aggregates
      _ -> []
    end
  end

  defp aggregated_column?(column, query) do
    Column.constant?(column) ||
      Function.aggregate_function?(column) ||
      Enum.member?(query.group_by, column) ||
      (Function.function?(column) && Enum.all?(Function.arguments(column), &aggregated_column?(&1, query)))
  end

  defp compile_columns(query) do
    query
    |> expand_star_select()
    |> compile_aliases()
    |> transform_columns()
  end

  defp expand_star_select(%{columns: :*} = query) do
    columns = all_column_identifiers(query)
    column_names = for {:identifier, _table, name} <- columns, do: name
    %{query | columns: columns, column_titles: column_names}
  end
  defp expand_star_select(query), do: query

  defp filter_aggregators(columns), do: Enum.filter(columns, &Function.aggregate_function?/1)

  defp verify_columns(query) do
    verify_functions(query)
    verify_aggregated_columns(query)
    verify_group_by_functions(query)
    verify_function_arguments(query)
    warn_on_selected_uids(query)
  end

  defp verify_function_arguments(query) do
    query.columns
    |> Enum.filter(&Function.function?/1)
    |> Enum.reject(&Function.well_typed?/1)
    |> case do
      [] -> :ok
      [function_call | _rest] ->
        expected_types = Function.argument_types(function_call)
        actual_types = Function.arguments(function_call) |> Enum.map(&(&1.type))

<<<<<<< HEAD
        raise CompilationError, message: "Function `#{Function.name(function_call)}`"
          <> " requires (#{quoted_list(expected_types)}), but got (#{quoted_list(actual_types)})"
=======
        raise CompilationError, message: "Function `#{function_name}` requires `#{function_type}`,"
          <> " but used over column `#{column.name}` of type `#{column.type}` from table `#{column.table.name}`"
>>>>>>> 386d4be9
    end
  end

  defp quoted_list(items), do:
    items |> Enum.map(&quoted_item/1) |> Enum.join(", ")

  defp quoted_item({:optional, type}), do: "[`#{type}`]"
  defp quoted_item(item), do: "`#{item}`"

  defp verify_aggregated_columns(query) do
    case invalid_not_aggregated_columns(query) do
      [] -> :ok
      [column | _rest] ->
        raise CompilationError, message: "#{aggregated_expression_display(column)} " <>
          "to appear in the `group by` clause or be used in an aggregate function."
    end
  end

<<<<<<< HEAD
  defp aggregated_expression_display({:function, _function, args}), do:
    "Columns (#{args |> Enum.map(&(&1.name)) |> quoted_list()}) need"
  defp aggregated_expression_display(%Column{} = column), do:
    "Column `#{column.name}` from table `#{column.table.user_name}` needs"
=======
  defp aggregated_expression_display({:function, _function, column}) do
    aggregated_expression_display(column)
  end
  defp aggregated_expression_display(%Column{} = column) do
    "Column `#{column.name}` from table `#{column.table.name}`"
  end
>>>>>>> 386d4be9

  defp verify_group_by_functions(query) do
    query.group_by
    |> Enum.filter(&Function.aggregate_function?/1)
    |> case do
      [] -> :ok
      [function | _] -> raise CompilationError, message: "Aggregate function `#{Function.name(function)}`"
        <> " used in the group by clause"
    end
  end

  defp verify_functions(query) do
    query.columns
    |> Enum.filter(&Function.function?/1)
    |> Enum.reject(&Function.valid_function?/1)
    |> case do
      [] -> :ok
      [{:function, invalid_function, _} | _rest] ->
        raise CompilationError, message: ~s/Unknown function `#{invalid_function}`./
    end
  end

  defp all_column_identifiers(query) do
    for table <- query.selected_tables, {column_name, _type} <- table.columns do
      {:identifier, table.name, column_name}
    end
  end

  defp partition_selected_columns(%{group_by: groups = [_|_], columns: columns} = query) do
    aggregators = filter_aggregators(columns)
    Map.merge(query, %{property: groups |> Enum.uniq(), aggregators: aggregators |> Enum.uniq()})
  end
  defp partition_selected_columns(%{columns: columns} = query) do
    aggregators = filter_aggregators(columns)
    partitioned_columns = case aggregators do
      [] -> %{property: columns |> Enum.uniq(), aggregators: [{:function, "count", [:*]}], implicit_count: true}
      _ -> %{property: [], aggregators: aggregators |> Enum.uniq()}
    end
    Map.merge(query, partitioned_columns)
  end
  defp partition_selected_columns(query), do: query

  defp compile_order_by(%{order_by: []} = query), do: query
  defp compile_order_by(%{columns: columns, order_by: order_by_spec} = query) do
    columns_by_name = columns_by_name(query)
    qualified_columns = Enum.map(columns, &convert_column(&1, columns_by_name, query))
    invalid_fields = Enum.reject(order_by_spec, fn ({column, _direction}) ->
      Enum.member?(qualified_columns, convert_column(column, columns_by_name, query))
    end)
    case invalid_fields do
      [] ->
        order_list = for {column, direction} <- order_by_spec do
          qualified_column = convert_column(column, columns_by_name, query)
          index = qualified_columns |> Enum.find_index(&(&1 == qualified_column))
          {index, direction}
        end
        %{query | order_by: order_list}
      [{column, _direction} | _rest] ->
        raise CompilationError, message:
          "Non-selected #{Column.display_name(column)} specified in `order by` clause."
    end
  end

  defp partition_where_clauses(%{where: clauses, where_not: [], unsafe_filter_columns: []} = query) do
    {positive, negative} = Enum.partition(clauses, fn
       {:not, {:is, _, :null}} -> true
       {:not, _} -> false
       _ -> true
    end)
    negative = Enum.map(negative, fn({:not, clause}) -> clause end)
    unsafe_filter_columns = Enum.map(negative, &where_clause_to_identifier/1)

    %{query | where: positive, where_not: negative, unsafe_filter_columns: unsafe_filter_columns}
  end
  defp partition_where_clauses(query), do: query

  defp verify_joins(query) do
    # Algorithm for finding improperly joined tables:
    #
    # 1. Create a DCG graph, where all uid columns are vertices.
    # 2. Add an edge for all where clauses shaped as `uid1 = uid2`
    # 3. Find the first pair (uid1, uid2) where there is no path from uid1 to uid2 in the graph.
    # 4. Report an error if something is found in the step 3

    column_key = fn(column) -> {column.name, column.table.db_name} end

    graph = :digraph.new([:private, :cyclic])
    try do
      # add uid columns as vertices
      uid_columns = Enum.map(query.selected_tables, &%Column{name: &1.user_id, table: &1})
      Enum.each(uid_columns, &:digraph.add_vertex(graph, column_key.(&1)))

      # add edges for all `uid1 = uid2` filters
      for {:comparison, column1, :=, column2} <- query.where,
          column1 != column2,
          column1.user_id?,
          column2.user_id?
      do
        :digraph.add_edge(graph, column_key.(column1), column_key.(column2))
        :digraph.add_edge(graph, column_key.(column2), column_key.(column1))
      end

      # Find first pair (uid1, uid2) which are not connected in the graph.
      uid_columns
      |> Stream.chunk(2, 1)
      |> Stream.filter(
            fn([uid1, uid2]) -> :digraph.get_path(graph, column_key.(uid1), column_key.(uid2)) == false end
          )
      |> Enum.take(1)
      |> case do
            [] ->
              # No such pair -> all tables are properly joined
              query

            [[column1, column2]] ->
              table1 = column1.table.name
              table2 = column2.table.name
              raise CompilationError,
                message:
                  "Missing where comparison for uid columns of tables `#{table1}` and `#{table2}`. " <>
                  "You can fix the error by adding `#{table1}.#{column1.name} = #{table2}.#{column2.name}` " <>
                  "condition to the `WHERE` clause."
          end
    after
      # digraph is powered by ets tables, so we need to make sure they are deleted once we don't need them
      :digraph.delete(graph)
    end
  end

  defp cast_where_clauses(%{where: [_|_] = clauses} = query) do
    %{query | where: Enum.map(clauses, &cast_where_clause/1)}
  end
  defp cast_where_clauses(query), do: query

  defp cast_where_clause(clause) do
    column = where_clause_to_identifier(clause)
    do_cast_where_clause(clause, column.type)
  end

  defp do_cast_where_clause({:not, subclause}, type) do
    {:not, do_cast_where_clause(subclause, type)}
  end
  defp do_cast_where_clause({:comparison, identifier, comparator, rhs}, :timestamp) do
    {:comparison, identifier, comparator, parse_time(rhs)}
  end
  defp do_cast_where_clause({:in, column, values}, :timestamp) do
    {:in, column, Enum.map(values, &parse_time/1)}
  end
  defp do_cast_where_clause(clause, _), do: clause

  defp parse_time(%Token{category: :constant, value: %{type: :string, value: string}}) do
    case Timex.parse(string, "{ISO}") do
      {:ok, value} -> value
      _ -> case Timex.parse(string, "{ISOdate}") do
        {:ok, value} -> value
        _ -> raise CompilationError, message: "Cannot cast `#{string}` to timestamp."
      end
    end
  end
  defp parse_time(%Token{value: %{value: value}}) do
    raise CompilationError, message: "Cannot cast `#{value}` to timestamp."
  end

  defp where_clause_to_identifier({:comparison, identifier, _, _}), do: identifier
  defp where_clause_to_identifier({:not, subclause}), do: where_clause_to_identifier(subclause)
  Enum.each([:in, :like, :ilike, :is], fn(keyword) ->
    defp where_clause_to_identifier({unquote(keyword), identifier, _}), do: identifier
  end)

  defp transform_columns(%{from: {:subquery, _}} = query),
    do: transform_columns(query, nil)
  defp transform_columns(query),
    do: transform_columns(query, columns_by_name(query))

  defp transform_columns(query, columns_by_name) do
    %{query |
      columns: Enum.map(query.columns, &(convert_column(&1, columns_by_name, query))),
      group_by: Enum.map(query.group_by, &(convert_column(&1, columns_by_name, query))),
      where: Enum.map(query.where, &(qualify_where_clause(&1, columns_by_name, query))),
      where_not: Enum.map(query.where_not, &(qualify_where_clause(&1, columns_by_name, query))),
      order_by: Enum.map(query.order_by, fn({identifier, direction}) ->
        {convert_column(identifier, columns_by_name, query), direction}
      end)
    }
  end

  defp columns_by_name(query) do
    for table <- query.selected_tables, {column, type} <- table.columns do
      %Column{table: table, name: column, type: type, user_id?: table.user_id == column}
    end
    |> Enum.group_by(&(&1.name))
  end

  defp convert_column(column, nil, _query) do
    do_convert_column(column, &convert_column_for_unsafe_query(&1))
  end
  defp convert_column(column, columns_by_name, query) do
    do_convert_column(column, &convert_column_for_parsed_query(&1, columns_by_name, query))
  end

  defp convert_column_for_unsafe_query({:identifier, :unknown, column_name}) do
    %Column{name: column_name, table: :unknown}
  end

  defp convert_column_for_parsed_query({:identifier, :unknown, column_name}, columns_by_name, _query) do
    case Map.get(columns_by_name, column_name) do
      [column] -> column
      [_|_] -> raise CompilationError, message: "Column `#{column_name}` is ambiguous."
      nil ->
        columns_by_name
        |> Map.values()
        |> List.flatten()
        |> Enum.map(&(&1.table))
        |> Enum.uniq()
        |> case do
            [table] ->
              raise CompilationError, message: "Column `#{column_name}` doesn't exist in table `#{table.name}`."
            [_|_] ->
              raise CompilationError, message: "Column `#{column_name}` doesn't exist in any of the selected tables."
          end
    end
  end
  defp convert_column_for_parsed_query({:identifier, table, column_name}, columns_by_name, query) do
    unless Enum.any?(query.selected_tables, &(&1.name == table)),
      do: raise CompilationError, message: "Missing FROM clause entry for table `#{table}`"

    case Map.fetch(columns_by_name, column_name) do
      :error ->
        raise CompilationError, message: "Column `#{column_name}` doesn't exist in table `#{table}`."
      {:ok, columns} ->
        case Enum.find(columns, &(&1.table.name == table)) do
          nil ->
            raise CompilationError, message: "Column `#{column_name}` doesn't exist in table `#{table}`."
          column ->
            column
        end
    end
  end

  defp do_convert_column(%Token{} = token, _converter_fun), do: token
  defp do_convert_column(%Column{} = column, _converter_fun), do: column
  defp do_convert_column({:function, "count", [:*]} = function, _converter_fun), do: function
  defp do_convert_column({:function, function, arguments}, converter_fun), do:
    {:function, function, Enum.map(arguments, &do_convert_column(&1, converter_fun))}
  defp do_convert_column({:distinct, identifier}, converter_fun), do:
    {:distinct, do_convert_column(identifier, converter_fun)}
  defp do_convert_column({:identifier, _, _} = identifier, converter_fun), do:
    converter_fun.(identifier)
  defp do_convert_column({:constant, %Token{value: %{type: type, value: value}}}, _converter_fun), do:
    Column.constant(type, value)

  defp qualify_where_clause({:comparison, lhs, comparator, rhs}, columns_by_name, query) do
    {
      :comparison,
      convert_column(lhs, columns_by_name, query),
      comparator,
      convert_column(rhs, columns_by_name, query)
    }
  end
  defp qualify_where_clause({:not, subclause}, columns_by_name, query) do
    {:not, qualify_where_clause(subclause, columns_by_name, query)}
  end
  Enum.each([:in, :like, :ilike, :is], fn(keyword) ->
    defp qualify_where_clause({unquote(keyword), identifier, any}, columns_by_name, query) do
      {unquote(keyword), convert_column(identifier, columns_by_name, query), any}
    end
  end)

  def column_title({:function, function, _}), do: function
  def column_title({:distinct, identifier}), do: column_title(identifier)
  def column_title({:identifier, _table, column}), do: column
  def column_title({:constant, _}), do: ""

  defp warn_on_selected_uids(query) do
    case selected_uid_columns(query) do
      [] -> query
      [_|_] = selected_uid_columns ->
        Enum.reduce(selected_uid_columns, query, &warn_on_selected_uid(&2, &1))
    end
  end

  defp selected_uid_columns(query) do
    query.columns
    |> Enum.flat_map(&extract_columns/1)
    |> Enum.filter(&(&1 != nil and &1.user_id?))
  end

  defp extract_columns(%Column{} = column), do: [column]
  defp extract_columns({:function, "count", [:*]}), do: [nil]
  defp extract_columns({:function, _function, arguments}), do: Enum.flat_map(arguments, &extract_columns/1)
  defp extract_columns({:distinct, expression}), do: extract_columns(expression)

  defp warn_on_selected_uid(query, column) do
    add_info_message(query,
      "Selecting #{Column.display_name(column)} will cause all values to be anonymized. " <>
      "Consider removing this column from the list of selected columns."
    )
  end

  defp add_info_message(query, info_message), do: %{query | info: [info_message | query.info]}

  defp calculate_db_columns(query) do
    %{query |
        db_columns:
          db_columns(query)
          |> Enum.flat_map(&extract_columns/1)
          |> Enum.reject(&(&1 == nil))
          |> Enum.reject(&(&1.constant?))
          |> Enum.uniq()
    }
  end

  defp db_columns(%{command: :select, from: {:subquery, _}} = query) do
    [%Column{table: :unknown, name: "user_id", user_id?: true}] ++ query.columns ++ query.group_by
  end
  defp db_columns(%{command: :select, selected_tables: [table | _]} = query) do
    user_id = table.user_id
    {_, type} = Enum.find(table.columns, &match?({^user_id, _}, &1))
    user_id_column = %Column{table: table, name: user_id, type: type, user_id?: true}
    [user_id_column] ++ query.columns ++ query.group_by ++ query.unsafe_filter_columns
  end
end<|MERGE_RESOLUTION|>--- conflicted
+++ resolved
@@ -221,13 +221,8 @@
         expected_types = Function.argument_types(function_call)
         actual_types = Function.arguments(function_call) |> Enum.map(&(&1.type))
 
-<<<<<<< HEAD
         raise CompilationError, message: "Function `#{Function.name(function_call)}`"
           <> " requires (#{quoted_list(expected_types)}), but got (#{quoted_list(actual_types)})"
-=======
-        raise CompilationError, message: "Function `#{function_name}` requires `#{function_type}`,"
-          <> " but used over column `#{column.name}` of type `#{column.type}` from table `#{column.table.name}`"
->>>>>>> 386d4be9
     end
   end
 
@@ -246,19 +241,10 @@
     end
   end
 
-<<<<<<< HEAD
   defp aggregated_expression_display({:function, _function, args}), do:
     "Columns (#{args |> Enum.map(&(&1.name)) |> quoted_list()}) need"
   defp aggregated_expression_display(%Column{} = column), do:
-    "Column `#{column.name}` from table `#{column.table.user_name}` needs"
-=======
-  defp aggregated_expression_display({:function, _function, column}) do
-    aggregated_expression_display(column)
-  end
-  defp aggregated_expression_display(%Column{} = column) do
-    "Column `#{column.name}` from table `#{column.table.name}`"
-  end
->>>>>>> 386d4be9
+    "Column `#{column.name}` from table `#{column.table.name}` needs"
 
   defp verify_group_by_functions(query) do
     query.group_by
