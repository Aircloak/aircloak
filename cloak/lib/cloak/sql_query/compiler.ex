--- conflicted
+++ resolved
@@ -494,13 +494,8 @@
           end
     end
   end
-<<<<<<< HEAD
   defp identifier_to_column({:identifier, table, column_name}, columns_by_name, query) do
-    unless Enum.any?(query.selected_tables, &(&1.user_name == table)),
-=======
-  defp convert_column_for_parsed_query({:identifier, table, column_name}, columns_by_name, query) do
     unless Enum.any?(query.selected_tables, &(&1.name == table)),
->>>>>>> 386d4be9
       do: raise CompilationError, message: "Missing FROM clause entry for table `#{table}`"
 
     case Map.fetch(columns_by_name, column_name) do
