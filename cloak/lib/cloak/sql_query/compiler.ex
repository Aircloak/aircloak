--- conflicted
+++ resolved
@@ -8,29 +8,6 @@
   alias Cloak.SqlQuery.Parsers.Token
   alias Cloak.SqlQuery.Function
 
-<<<<<<< HEAD
-=======
-  @type compiled_query :: %{
-    data_source: DataSource.t,
-    command: :select | :show,
-    columns: [Column.t],
-    column_titles: [String.t],
-    property: [String.t],
-    aggregators: [{String.t, String.t}],
-    implicit_count: true,
-    unsafe_filter_columns: [Column.t],
-    group_by: [String.t],
-    from: Parser.from_clause,
-    where: [Parser.where_clause],
-    where_not: [Parser.where_clause],
-    order_by: [{pos_integer, :asc | :desc}],
-    show: :tables | :columns,
-    selected_tables: [String.t],
-    db_id_columns: [Column.t],
-    db_data_columns: [Column.t]
-  }
-
->>>>>>> 7974c22b
   defmodule CompilationError do
     @moduledoc false
     defexception message: "Error during compiling query"
@@ -42,21 +19,11 @@
   # -------------------------------------------------------------------
 
   @doc "Prepares the parsed SQL query for execution."
-<<<<<<< HEAD
   @spec compile(atom, Parser.parsed_query) :: {:ok, SqlQuery.t} | {:error, String.t}
   def compile(data_source, parsed_query) do
     parsed_query
     |> to_prepped_query(data_source)
     |> compile_prepped_query()
-=======
-  @spec compile(atom, Parser.parsed_query) :: {:ok, compiled_query} | {:error, String.t}
-  def compile(data_source, query) do
-    defaults = %{data_source: data_source, where: [], where_not: [], unsafe_filter_columns: [],
-      group_by: [], order_by: [], column_titles: [], info: [], selected_tables: [],
-      db_id_columns: [], db_data_columns: [], property: [], aggregators: []
-    }
-    compile_prepped_query(Map.merge(defaults, query))
->>>>>>> 7974c22b
   end
 
 
@@ -212,13 +179,8 @@
     |> Stream.reject(&aggregated_column?(&1, query))
     |> Enum.reject(fn(column) -> Enum.member?(query.group_by, column) end)
   end
-<<<<<<< HEAD
   defp invalid_not_aggregated_columns(%SqlQuery{command: :select} = query) do
-    case Enum.partition(query.columns, &Function.aggregate_function?/1) do
-=======
-  defp invalid_not_aggregated_columns(%{command: :select} = query) do
     case Enum.partition(query.columns, &aggregated_column?(&1, query)) do
->>>>>>> 7974c22b
       {[_|_] = _aggregates, [_|_] = non_aggregates} -> non_aggregates
       _ -> []
     end
@@ -317,35 +279,18 @@
     end
   end
 
-<<<<<<< HEAD
-  defp select_clause_to_identifier({:function, _function, identifier}),
-    do: select_clause_to_identifier(identifier)
-  defp select_clause_to_identifier({:distinct, identifier}), do: identifier
-  defp select_clause_to_identifier(identifier), do: identifier
-
   defp partition_selected_columns(%SqlQuery{group_by: groups = [_|_], columns: columns} = query) do
-=======
-  defp partition_selected_columns(%{group_by: groups = [_|_], columns: columns} = query) do
->>>>>>> 7974c22b
     aggregators = filter_aggregators(columns)
     %SqlQuery{query | property: groups |> Enum.uniq(), aggregators: aggregators |> Enum.uniq()}
   end
-<<<<<<< HEAD
   defp partition_selected_columns(%SqlQuery{columns: columns} = query) do
     case filter_aggregators(columns) do
       [] ->
         %SqlQuery{query |
-          property: columns |> Enum.uniq(), aggregators: [{:function, "count", :*}], implicit_count: true
+          property: columns |> Enum.uniq(), aggregators: [{:function, "count", [:*]}], implicit_count: true
         }
       aggregators ->
         %SqlQuery{query | property: [], aggregators: aggregators |> Enum.uniq()}
-=======
-  defp partition_selected_columns(%{columns: columns} = query) do
-    aggregators = filter_aggregators(columns)
-    partitioned_columns = case aggregators do
-      [] -> %{property: columns |> Enum.uniq(), aggregators: [{:function, "count", [:*]}], implicit_count: true}
-      _ -> %{property: [], aggregators: aggregators |> Enum.uniq()}
->>>>>>> 7974c22b
     end
   end
   defp partition_selected_columns(query), do: query
@@ -436,10 +381,6 @@
     end
   end
 
-<<<<<<< HEAD
-  defp cast_where_clauses(%SqlQuery{where: [_|_] = clauses} = query) do
-    %SqlQuery{query | where: Enum.map(clauses, &cast_where_clause/1)}
-=======
   @spec comparisons_from_joins(Parser.from_clause) :: [Parser.where_clause]
   defp comparisons_from_joins({:join, :cross_join, clause1, clause2}) do
     comparisons_from_joins(clause1) ++ comparisons_from_joins(clause2)
@@ -449,9 +390,8 @@
   end
   defp comparisons_from_joins(_), do: []
 
-  defp cast_where_clauses(%{where: [_|_] = clauses} = query) do
-    %{query | where: Enum.map(clauses, &cast_where_clause/1)}
->>>>>>> 7974c22b
+  defp cast_where_clauses(%SqlQuery{where: [_|_] = clauses} = query) do
+    %SqlQuery{query | where: Enum.map(clauses, &cast_where_clause/1)}
   end
   defp cast_where_clauses(query), do: query
 
@@ -491,12 +431,7 @@
   end)
 
   defp map_terminal_elements(query, mapper_fun) do
-<<<<<<< HEAD
     %SqlQuery{query |
-=======
-    %{query |
-      from: map_join_conditions_columns(query.from, mapper_fun),
->>>>>>> 7974c22b
       columns: Enum.map(query.columns, &map_terminal_element(&1, mapper_fun)),
       group_by: Enum.map(query.group_by, &map_terminal_element(&1, mapper_fun)),
       where: Enum.map(query.where, &map_where_clause(&1, mapper_fun)),
@@ -507,6 +442,7 @@
       property: Enum.map(query.property, &map_terminal_element(&1, mapper_fun)),
       aggregators: Enum.map(query.aggregators, &map_terminal_element(&1, mapper_fun))
     }
+    |> Map.put(:from, map_join_conditions_columns(query.from, mapper_fun))
   end
 
   defp map_join_conditions_columns(from, mapper_fun) when is_list(from), do:
@@ -640,55 +576,27 @@
   defp add_info_message(query, info_message), do: %SqlQuery{query | info: [info_message | query.info]}
 
   defp calculate_db_columns(query) do
-<<<<<<< HEAD
-    query = %SqlQuery{query | db_columns: db_columns(query)}
-    map_terminal_elements(query, &set_column_db_row_position(&1, query))
-  end
-
-  defp db_columns(query) do
-    query
-    |> all_expressions_with_columns()
-    |> Enum.map(&extract_column/1)
-=======
     id_columns = all_id_columns_from_tables(query)
     data_columns = all_data_columns_from_expressions(query)
     |> Enum.reject(&Enum.member?(id_columns, &1))
     |> Enum.flat_map(&extract_columns/1)
->>>>>>> 7974c22b
     |> Enum.reject(&(&1 == nil))
     |> Enum.reject(&(&1.constant?))
     |> Enum.uniq_by(&db_column_name/1)
 
-    query = %{query |
+    query = %SqlQuery{query |
       db_id_columns: id_columns,
       db_data_columns: data_columns,
     }
     map_terminal_elements(query, &set_column_db_row_position(&1, query))
   end
 
-<<<<<<< HEAD
-  defp all_expressions_with_columns(%SqlQuery{command: :select, mode: :unparsed} = query) do
-=======
-  defp all_id_columns_from_tables(%{command: :select, from: {:subquery, _}}) do
->>>>>>> 7974c22b
+  defp all_id_columns_from_tables(%SqlQuery{command: :select, mode: :unparsed}) do
     # We don't know the name of the user_id column for an unsafe query, so we're generating
     # a fake one instead.
     [%Column{table: :unknown, name: "__aircloak_user_id__", user_id?: true}]
   end
-<<<<<<< HEAD
-  defp all_expressions_with_columns(%SqlQuery{command: :select, selected_tables: [table | _]} = query) do
-    user_id = table.user_id
-    {_, type} = Enum.find(table.columns, &match?({^user_id, _}, &1))
-    user_id_column = %Column{table: table, name: user_id, type: type, user_id?: true}
-    [user_id_column] ++ query.columns ++ query.group_by ++ query.unsafe_filter_columns
-  end
-
-  defp set_column_db_row_position(%Column{} = column, %SqlQuery{db_columns: db_columns}) do
-    %Column{column |
-      db_row_position: Enum.find_index(db_columns, &(&1.name == column.name && &1.table == column.table))
-    }
-=======
-  defp all_id_columns_from_tables(%{command: :select, selected_tables: tables}) do
+  defp all_id_columns_from_tables(%SqlQuery{command: :select, selected_tables: tables}) do
     Enum.map(tables, fn(table) ->
       user_id = table.user_id
       {_, type} = Enum.find(table.columns, &match?({^user_id, _}, &1))
@@ -696,10 +604,10 @@
     end)
   end
 
-  defp all_data_columns_from_expressions(%{command: :select, from: {:subquery, _}} = query) do
+  defp all_data_columns_from_expressions(%SqlQuery{command: :select, mode: :unparsed} = query) do
     query.columns ++ query.group_by
   end
-  defp all_data_columns_from_expressions(%{command: :select} = query) do
+  defp all_data_columns_from_expressions(%SqlQuery{command: :select} = query) do
     query.columns ++ query.group_by ++ query.unsafe_filter_columns
   end
 
@@ -707,7 +615,7 @@
     # the user-id columns will collectively all be available in the first position
     %Column{column | db_row_position: 0}
   end
-  defp set_column_db_row_position(%Column{} = column, %{db_data_columns: data_columns}) do
+  defp set_column_db_row_position(%Column{} = column, %SqlQuery{db_data_columns: data_columns}) do
     case Enum.find_index(data_columns, &(db_column_name(&1) == db_column_name(column))) do
       # It's not actually a selected column, so ignore for the purpose of positioning
       nil -> column
@@ -715,7 +623,6 @@
       # hence the other columns are offset by 1
       position -> %Column{column | db_row_position: position + 1}
     end
->>>>>>> 7974c22b
   end
   defp set_column_db_row_position(other, _query), do: other
 
