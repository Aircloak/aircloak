--- conflicted
+++ resolved
@@ -17,13 +17,9 @@
 
   @type where_clause ::
         {:comparison, String.t, comparator, any}
-<<<<<<< HEAD
       | like
       | {:not, like}
       | {:not, {:comparison, String.t, :=, any}}
-=======
-      | like | {:not, like}
->>>>>>> e82b42c6
       | {:in, String.t, [any]}
       | is | {:not, is}
 
@@ -179,12 +175,9 @@
           {[identifier, nil, :ilike], [string_constant]} -> {:ilike, identifier, string_constant}
           {[identifier, :not, :ilike], [string_constant]} -> {:not, {:ilike, identifier, string_constant}}
           {[identifier, :in], [in_values]} -> {:in, identifier, in_values}
-<<<<<<< HEAD
           {[identifier, :<>], [value]} -> {:not, {:comparison, identifier, :=, value}}
-=======
           {[identifier, :is, nil], [:null]} -> {:is, identifier, :null}
           {[identifier, :is, :not], [:null]} -> {:not, {:is, identifier, :null}}
->>>>>>> e82b42c6
           {[identifier, comparator], [value]} -> {:comparison, identifier, comparator, value}
         end)
   end
