--- conflicted
+++ resolved
@@ -44,12 +44,11 @@
   # -------------------------------------------------------------------
 
   defp columns_string(query) do
-<<<<<<< HEAD
-    id_column = case Enum.map(query.db_id_columns, &Cloak.SqlQuery.Column.alias/1) do
+    id_column = case Enum.map(query.db_id_columns, &column_name/1) do
       [id_column] -> id_column
       id_columns -> "COALESCE(#{Enum.join(id_columns, ", ")})"
     end
-    data_columns = Enum.map(query.db_data_columns, &Cloak.SqlQuery.Column.alias/1)
+    data_columns = Enum.map(query.db_data_columns, &column_name/1)
     Enum.join([id_column | data_columns], ",")
   end
 
@@ -61,28 +60,17 @@
       "(", from_clause(clause1, query), join_name(join_type), from_clause(clause2, query),
       " ON ", conditions_to_fragments(conditions), ")"
     ]
-=======
-    query.db_columns
-    |> Enum.map(&column_name/1)
-    |> Enum.join(",")
-  end
-
-  defp from_clause(query) do
-    query.selected_tables
-    |> Enum.map(&table_to_from/1)
-    |> Enum.join(" CROSS JOIN ")
->>>>>>> 5780dd44
   end
   defp from_clause(table_name, query) do
-    table = Enum.find(query.selected_tables, &(&1.name == table_name))
-    table.db_name
+    query.selected_tables
+    |> Enum.find(&(&1.name == table_name))
+    |> table_to_from()
   end
 
   defp join_name(:inner_join), do: " INNER JOIN "
   defp join_name(:full_outer_join), do: " FULL OUTER JOIN "
   defp join_name(:left_outer_join), do: " LEFT OUTER JOIN "
   defp join_name(:right_outer_join), do: " RIGHT OUTER JOIN "
-
 
   defp table_to_from(%{name: table_name, db_name: table_name}), do: table_name
   defp table_to_from(table), do: "#{table.db_name} AS #{table.name}"
