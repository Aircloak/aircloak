defmodule Cloak.SqlQuery.Column do
  @moduledoc "Represents a column in a compiled query."

  @type t :: %__MODULE__{
    table: :unknown | Cloak.DataSource.table,
    name: String.t,
    type: Cloak.DataSource.data_type | nil,
    user_id?: boolean,
<<<<<<< HEAD
    in_scope?: boolean,
  }
  defstruct [:table, :name, :type, :user_id?, :in_scope?]
=======
    db_row_position: nil | non_neg_integer
  }
  defstruct [:table, :name, :type, :user_id?, :db_row_position]
>>>>>>> 3132f960

  @doc """
  Returns the column alias.

  The alias is unique in the query scope, and can be used by data source drivers
  to uniquely distinguish between different names.
  """
  @spec alias(t) :: String.t
  def alias(%__MODULE__{table: :unknown, name: name}), do: name
  def alias(column), do: "#{column.table.name}.#{column.name}"

  @doc """
  Returns a display name of the column.

  This function should mostly be used when producing error messages.
  """
  @spec display_name(t) :: String.t
  def display_name(column) do
    "column `#{column.name}` from table `#{column.table.name}`"
  end

  @doc "Returns the column value of a database row."
  @spec value(t, DataSource.row) :: DataSource.field
  def value(column, row), do: Enum.at(row, column.db_row_position)
end<|MERGE_RESOLUTION|>--- conflicted
+++ resolved
@@ -6,15 +6,10 @@
     name: String.t,
     type: Cloak.DataSource.data_type | nil,
     user_id?: boolean,
-<<<<<<< HEAD
     in_scope?: boolean,
-  }
-  defstruct [:table, :name, :type, :user_id?, :in_scope?]
-=======
     db_row_position: nil | non_neg_integer
   }
-  defstruct [:table, :name, :type, :user_id?, :db_row_position]
->>>>>>> 3132f960
+  defstruct [:table, :name, :type, :user_id?, :db_row_position, :in_scope?]
 
   @doc """
   Returns the column alias.
