defmodule Cloak.SqlQuery.Column do
  @moduledoc "Represents a column in a compiled query."

  @type column_type :: Cloak.DataSource.data_type | nil
  @type t :: %__MODULE__{
    table: :unknown | Cloak.DataSource.table,
    name: String.t,
<<<<<<< HEAD
    type: column_type,
    user_id?: boolean,
    constant?: boolean,
    value: any,
  }
  defstruct [table: :unknown, name: nil, type: nil, user_id?: false, constant?: false, value: nil]

  @doc "Returns a column struct representing the constant `value`."
  @spec constant(column_type, any) :: t
  def constant(type, value) do
    %__MODULE__{table: :unknown, name: :constant, type: type, user_id?: false, constant?: true, value: value}
  end

  @doc "Returns true if the given term is a constant column, false otherwise."
  @spec constant?(Cloak.SqlQuery.Parser.column | t) :: boolean
  def constant?(%__MODULE__{constant?: true}), do: true
  def constant?(_), do: false
=======
    type: Cloak.DataSource.data_type | nil,
    user_id?: boolean,
    db_row_position: nil | non_neg_integer
  }
  defstruct [:table, :name, :type, :user_id?, :db_row_position]
>>>>>>> cb20a462

  @doc """
  Returns the column alias.

  The alias is unique in the query scope, and can be used by data source drivers
  to uniquely distinguish between different names.
  """
  @spec alias(t) :: String.t
  def alias(%__MODULE__{table: :unknown, name: name}), do: name
  def alias(column), do: "#{column.table.name}.#{column.name}"

  @doc """
  Returns a display name of the column.

  This function should mostly be used when producing error messages.
  """
  @spec display_name(t) :: String.t
  def display_name(column) do
    "column `#{column.name}` from table `#{column.table.name}`"
  end

  @doc "Returns the column value of a database row."
  @spec value(t, DataSource.row) :: DataSource.field
  def value(column, row), do: Enum.at(row, column.db_row_position)
end<|MERGE_RESOLUTION|>--- conflicted
+++ resolved
@@ -5,13 +5,13 @@
   @type t :: %__MODULE__{
     table: :unknown | Cloak.DataSource.table,
     name: String.t,
-<<<<<<< HEAD
     type: column_type,
     user_id?: boolean,
+    db_row_position: nil | non_neg_integer,
     constant?: boolean,
     value: any,
   }
-  defstruct [table: :unknown, name: nil, type: nil, user_id?: false, constant?: false, value: nil]
+  defstruct [table: :unknown, name: nil, type: nil, user_id?: false, db_row_position: nil, constant?: false, value: nil]
 
   @doc "Returns a column struct representing the constant `value`."
   @spec constant(column_type, any) :: t
@@ -23,13 +23,6 @@
   @spec constant?(Cloak.SqlQuery.Parser.column | t) :: boolean
   def constant?(%__MODULE__{constant?: true}), do: true
   def constant?(_), do: false
-=======
-    type: Cloak.DataSource.data_type | nil,
-    user_id?: boolean,
-    db_row_position: nil | non_neg_integer
-  }
-  defstruct [:table, :name, :type, :user_id?, :db_row_position]
->>>>>>> cb20a462
 
   @doc """
   Returns the column alias.
@@ -53,5 +46,6 @@
 
   @doc "Returns the column value of a database row."
   @spec value(t, DataSource.row) :: DataSource.field
+  def value(%__MODULE__{constant?: true, value: value}, _row), do: value
   def value(column, row), do: Enum.at(row, column.db_row_position)
 end