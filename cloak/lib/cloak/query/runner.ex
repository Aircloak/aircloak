defmodule Cloak.Query.Runner do
  @moduledoc "Cloak query runner."
  import Record, only: [defrecord: 2, extract: 2]
  defrecord :bucket, extract(:bucket, from_lib: "cloak/include/cloak.hrl")

  alias Cloak.{LCFData, DataSource, Processor}

  @type bucket :: record(:bucket, property: [any], noisy_count: pos_integer)

  @doc "Runs the query and returns the result."
  @spec run(Cloak.Query.t) :: {:ok, {:buckets, [DataSource.column], [bucket]}} | {:error, any}
  def run(query) do
    with {:ok, sql_query} <- Cloak.SqlQuery.parse(query.statement), :ok <- validate(sql_query) do
       execute_sql_query(sql_query)
    end
  end


  ## ----------------------------------------------------------------
  ## Internal functions
  ## ----------------------------------------------------------------

  defp validate(sql_query) do
    with :ok <- validate_from(sql_query), :ok <- validate_columns(sql_query), do: :ok
  end

  defp validate_from(%{from: table_identifier}) do
    case Enum.find_index(DataSource.tables(:local), &(Atom.to_string(&1) === table_identifier)) do
      nil -> {:error, ~s/Table "#{table_identifier}" doesn't exist./}
      _ -> :ok
    end
  end
  defp validate_from(%{}), do: :ok

  defp validate_columns(%{command: :select, columns: selected_columns, from: table_identifier}) do
    table_id = String.to_existing_atom(table_identifier)
    invalid_columns = Enum.reject(selected_columns, &valid_column?(&1, DataSource.columns(:local, table_id)))
    case invalid_columns do
      [] -> :ok
      [invalid_column | _rest] -> {:error, ~s/Column "#{invalid_column}" doesn't exist./}
    end
  end
  defp validate_columns(%{}), do: :ok

<<<<<<< HEAD
  defp valid_column?({:count, :star}, _), do: true
  defp valid_column?(name, columns) do
    columns
    |> Enum.any?(fn {column, _} -> name == column end)
  end

  defp execute_sql_query(%{statement: :show, show: :tables}) do
=======
  defp execute_sql_query(%{command: :show, show: :tables}) do
>>>>>>> eea6c016
    tables = DataSource.tables(:local)
    buckets = for table <- tables, do: bucket(property: [table], noisy_count: 1)
    {:ok, {:buckets, ["name"], buckets}}
  end
  defp execute_sql_query(%{command: :show, show: :columns, from: table_identifier}) do
    table_id = String.to_existing_atom(table_identifier)
    columns = DataSource.columns(:local, table_id)
    buckets = for {name, type} <- columns, do: bucket(property: [name, type], noisy_count: 1)
    {:ok, {:buckets, ["name", "type"], buckets}}
  end
  defp execute_sql_query(%{command: :select} = select_query) do
    with {:ok, {_count, [_user_id | columns], rows}} <- DataSource.select(:local, select_query) do
      lcf_data = LCFData.new()

      reportable_buckets = try do
        group_by_user(rows)
        |> Processor.AccumulateCount.pre_process()
        |> anonymize(lcf_data)
        |> post_process(lcf_data, length(columns))
      after
        LCFData.delete(lcf_data)
      end

      {:ok, {:buckets, columns, reportable_buckets}}
    end
  end

  defp anonymize(properties, lcf_data) do
    aggregator = :aggregator.new(lcf_data)

    for {user_id, property} <- properties, do: :aggregator.add_property(property, user_id, aggregator)
    aggregated_buckets = :aggregator.buckets(aggregator)
    anonymized_buckets = :anonymizer.anonymize(aggregated_buckets, lcf_data)

    :aggregator.delete(aggregator)

    anonymized_buckets
  end

  defp post_process(buckets, lcf_data, columns_count) do
    post_processed_buckets = Processor.AccumulateCount.post_process(buckets)

    # We also want to account for the number of low count filtered properties
    lcf_property = List.duplicate("*", columns_count)
    low_count_filter_data = LCFData.filtered_property_counts(lcf_data)
    |> Enum.map(fn({user, count}) -> {user, List.duplicate(lcf_property, count)} end)

    lcf_buckets = Processor.AccumulateCount.pre_process(low_count_filter_data)
    |> anonymize(:undefined)
    |> Processor.AccumulateCount.post_process

    post_processed_buckets ++ lcf_buckets
  end

  defp group_by_user(rows) do
    rows
    |> Enum.reduce(%{}, fn([user | property], accumulator) ->
        Map.update(accumulator, user, [property], fn(existing_properties) -> [property | existing_properties] end)
      end)
    |> Enum.to_list
  end
end<|MERGE_RESOLUTION|>--- conflicted
+++ resolved
@@ -42,17 +42,13 @@
   end
   defp validate_columns(%{}), do: :ok
 
-<<<<<<< HEAD
   defp valid_column?({:count, :star}, _), do: true
   defp valid_column?(name, columns) do
     columns
     |> Enum.any?(fn {column, _} -> name == column end)
   end
 
-  defp execute_sql_query(%{statement: :show, show: :tables}) do
-=======
   defp execute_sql_query(%{command: :show, show: :tables}) do
->>>>>>> eea6c016
     tables = DataSource.tables(:local)
     buckets = for table <- tables, do: bucket(property: [table], noisy_count: 1)
     {:ok, {:buckets, ["name"], buckets}}
