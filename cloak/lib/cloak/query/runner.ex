defmodule Cloak.Query.Runner do
  @moduledoc """
  Cloak query runner.

  This module implements the main server process which starts the queries concurrently,
  waits for it to respond, and sends the result back. If the query terminates abnormally,
  the server will send an error result back.
  """

  use GenServer
  require Logger
  alias Cloak.{Sql.Query, DataSource, Query.Runner.Engine, ResultSender}

  @supervisor_name Module.concat(__MODULE__, Supervisor)
  @registry_name Module.concat(__MODULE__, Registry)

  defmodule RuntimeError do
    @moduledoc """
    An error that occurred while running the query.

    This error can be used to signal an error that will be caught by the runner
    and reported to the user.

    You're advised to not overuse this mechanism. However, sometimes it can be
    quite complicated to bubble up an error from a deep nested stack of maps,
    reduces, and other transformations. In such cases, you can raise this error
    with a descriptive message which will be reported to the end-user.
    """

    defexception [:message]
  end


  # -------------------------------------------------------------------
  # API functions
  # -------------------------------------------------------------------

  @doc "Returns the supervisor specification for the query runner supervisor."
  @spec supervisor_spec() :: Supervisor.Spec.spec
  def supervisor_spec() do
    import Supervisor.Spec, warn: false

    supervisor(Supervisor, [
      [
        supervisor(Registry, [:unique, @registry_name]),
        supervisor(Supervisor, [
          [worker(GenServer, [__MODULE__], restart: :temporary)],
          [id: @supervisor_name, name: @supervisor_name, strategy: :simple_one_for_one]
        ])
      ],
      [id: Module.concat(__MODULE__, TopLevelSupervisor), strategy: :rest_for_one]
    ])
  end

  @doc """
  Starts the query execution concurrently.

  This function returns as soon as the query runner process is started. The result
  is sent to the required destination. If an error occurs, the result will contain
  error information.
  """
  @spec start(String.t, DataSource.t, String.t, [DataSource.field], Query.view_map,
    Cloak.ResultSender.target) :: :ok
  def start(query_id, data_source, statement, parameters, views, result_target \\ :air_socket) do
    {:ok, _} = Supervisor.start_child(@supervisor_name,
      [{query_id, data_source, statement, parameters, views, result_target}, [name: worker_name(query_id)]])
    :ok
  end

  @spec stop(String.t | pid, :cancel | :oom) :: :ok
  def stop(query_pid, reason) when is_pid(query_pid), do:
    GenServer.cast(query_pid, {:stop_query, reason})
  def stop(query_id, reason), do:
    GenServer.cast(worker_name(query_id), {:stop_query, reason})


  # -------------------------------------------------------------------
  # GenServer callbacks
  # -------------------------------------------------------------------

  @doc false
  def init({query_id, data_source, statement, parameters, views, result_target}) do
    Logger.metadata(query_id: query_id)
    Process.flag(:trap_exit, true)
    cancel_callback = Cloak.MemoryReader.register_query()
    {:ok, %{
      query_id: query_id,
      result_target: result_target,
      start_time: :erlang.monotonic_time(:milli_seconds),
      execution_time: nil,
      # We're starting the runner as a direct child.
      # This GenServer will wait for the runner to return or crash. Such approach allows us to
      # detect a failure no matter how the query fails (even if the runner process is for example killed).
<<<<<<< HEAD
      runner: Task.async(fn() ->
        run_query(query_id, data_source, statement, parameters, views, cancel_callback)
      end)
=======
      runner: Task.async(fn() -> run_query(query_id, data_source, statement, parameters, views, result_target) end)
>>>>>>> 4a24e84e
    }}
  end

  @doc false
  def handle_info({:EXIT, runner_pid, reason}, %{runner: %Task{pid: runner_pid}} = state) do
    if reason != :normal do
      report_result(state, {:error, "Unknown cloak error."})
    end

    # Note: we're always exiting with a reason normal. If a query crashed, the error will be
    # properly logged, so no need to add more noise.
    {:stop, :normal, state}
  end
  def handle_info({runner_ref, result}, %{runner: %Task{ref: runner_ref}} = state) do
    report_result(state, result)
    {:noreply, state}
  end
  def handle_info(_other, state), do:
    {:noreply, state}

  def handle_cast({:stop_query, reason}, %{runner: task} = state) do
    Task.shutdown(task)
<<<<<<< HEAD
    case reason do
      :cancel -> report_result(state, {:error, "Cancelled."})
      :oom -> report_result(state, {:error, "Query aborted due to low memory."})
    end
=======
    report_result(state, :cancelled)
>>>>>>> 4a24e84e
    {:stop, :normal, %{state | runner: nil}}
  end


  # -------------------------------------------------------------------
  # Query running
  # -------------------------------------------------------------------

<<<<<<< HEAD
  defp run_query(query_id, data_source, statement, parameters, views, query_killing_cancel_callback) do
    Logger.metadata(query_id: query_id)
    Logger.debug("Parsing statement `#{statement}` ...")
    with {:ok, query} <- Query.make(data_source, statement, parameters, views),
         {:ok, result} <- Engine.run(query) do
      query_killing_cancel_callback.()
      {:ok, result, Query.info_messages(query)}
    end
=======
  defp run_query(query_id, data_source, statement, parameters, views, result_target) do
    Logger.metadata(query_id: query_id)
    Logger.debug("Running statement `#{statement}` ...")

    Engine.run(data_source, statement, parameters, views, &ResultSender.send_state(result_target, query_id, &1))
>>>>>>> 4a24e84e
  end


  # -------------------------------------------------------------------
  # Result reporting
  # -------------------------------------------------------------------

  defp report_result(state, result) do
    result =
      result
      |> format_result()
      |> Map.put(:query_id, state.query_id)
      |> Map.put(:execution_time, :erlang.monotonic_time(:milli_seconds) - state.start_time)
    log_completion(result)
    # send execution time in seconds, to avoid timing attacks
    result = %{result | execution_time: div(result.execution_time, 1000)}
    Cloak.ResultSender.send_result(state.result_target, result)
  end

  defp log_completion(result) do
    message = Poison.encode!(%{
      query_id: result.query_id,
      type: :query_complete,
      execution_time: result.execution_time,
      status: result[:error] || "Successful.",
    })

    Logger.info("JSON_LOG #{message}")
  end

  defp format_result({:ok, result, info}), do:
    %{
      columns: result.columns,
      rows: result.buckets,
      info: info,
      users_count: result.users_count,
      features: result.features,
    }
  defp format_result({:error, reason}) when is_binary(reason), do:
    %{error: reason}
  defp format_result(:cancelled), do:
    %{cancelled: true}
  defp format_result({:error, reason}) do
    Logger.error("Unknown query error: #{inspect(reason)}")
    format_result({:error, "Unknown cloak error."})
  end


  # -------------------------------------------------------------------
  # Test support
  # -------------------------------------------------------------------

  if Mix.env == :test do
    # tests run the same query in parallel, so we make the process name unique to avoid conflicts
    def worker_name(_query_id), do: {:via, Registry, {@registry_name, :erlang.unique_integer()}}
  else
    def worker_name(query_id), do: {:via, Registry, {@registry_name, query_id}}
  end
end<|MERGE_RESOLUTION|>--- conflicted
+++ resolved
@@ -67,7 +67,7 @@
     :ok
   end
 
-  @spec stop(String.t | pid, :cancel | :oom) :: :ok
+  @spec stop(String.t | pid, :cancelled | :oom) :: :ok
   def stop(query_pid, reason) when is_pid(query_pid), do:
     GenServer.cast(query_pid, {:stop_query, reason})
   def stop(query_id, reason), do:
@@ -91,13 +91,9 @@
       # We're starting the runner as a direct child.
       # This GenServer will wait for the runner to return or crash. Such approach allows us to
       # detect a failure no matter how the query fails (even if the runner process is for example killed).
-<<<<<<< HEAD
       runner: Task.async(fn() ->
-        run_query(query_id, data_source, statement, parameters, views, cancel_callback)
+        run_query(query_id, data_source, statement, parameters, views, result_target, cancel_callback)
       end)
-=======
-      runner: Task.async(fn() -> run_query(query_id, data_source, statement, parameters, views, result_target) end)
->>>>>>> 4a24e84e
     }}
   end
 
@@ -120,14 +116,8 @@
 
   def handle_cast({:stop_query, reason}, %{runner: task} = state) do
     Task.shutdown(task)
-<<<<<<< HEAD
-    case reason do
-      :cancel -> report_result(state, {:error, "Cancelled."})
-      :oom -> report_result(state, {:error, "Query aborted due to low memory."})
-    end
-=======
-    report_result(state, :cancelled)
->>>>>>> 4a24e84e
+    Logger.warn("Asked to stop query. Reason: #{inspect reason}")
+    report_result(state, reason)
     {:stop, :normal, %{state | runner: nil}}
   end
 
@@ -136,22 +126,13 @@
   # Query running
   # -------------------------------------------------------------------
 
-<<<<<<< HEAD
-  defp run_query(query_id, data_source, statement, parameters, views, query_killing_cancel_callback) do
-    Logger.metadata(query_id: query_id)
-    Logger.debug("Parsing statement `#{statement}` ...")
-    with {:ok, query} <- Query.make(data_source, statement, parameters, views),
-         {:ok, result} <- Engine.run(query) do
-      query_killing_cancel_callback.()
-      {:ok, result, Query.info_messages(query)}
-    end
-=======
-  defp run_query(query_id, data_source, statement, parameters, views, result_target) do
+  defp run_query(query_id, data_source, statement, parameters, views, result_target, query_killing_cancel_callback) do
     Logger.metadata(query_id: query_id)
     Logger.debug("Running statement `#{statement}` ...")
 
-    Engine.run(data_source, statement, parameters, views, &ResultSender.send_state(result_target, query_id, &1))
->>>>>>> 4a24e84e
+    result = Engine.run(data_source, statement, parameters, views, &ResultSender.send_state(result_target, query_id, &1))
+    query_killing_cancel_callback.()
+    result
   end
 
 
@@ -192,6 +173,8 @@
     }
   defp format_result({:error, reason}) when is_binary(reason), do:
     %{error: reason}
+  defp format_result(:oom), do:
+    %{error: "Query aborted due to low memory."}
   defp format_result(:cancelled), do:
     %{cancelled: true}
   defp format_result({:error, reason}) do
