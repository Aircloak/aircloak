--- conflicted
+++ resolved
@@ -12,11 +12,7 @@
 
   alias Cloak.Aql.{Query, Column, Comparison}
   alias Cloak.DataSource
-<<<<<<< HEAD
-  alias Cloak.Query.{Aggregator, LCFConditions, Sorter, Result, DataDecoder, RowSplitters, DBEmulator}
-=======
-  alias Cloak.Query.{Aggregator, LCFConditions, ShrinkAndDrop, Sorter, Result, DataDecoder, RowSplitters}
->>>>>>> 20620b64
+  alias Cloak.Query.{Aggregator, LCFConditions, ShrinkAndDrop, Sorter, Result, DataDecoder, RowSplitters, DBEmulator}
 
   @supervisor_name Module.concat(__MODULE__, Supervisor)
 
