defmodule Cloak.Query.Runner do
  @moduledoc """
  Cloak query runner.

  This module implements the main server process which starts the queries concurrently,
  waits for it to respond, and sends the result back. If the query terminates abnormally,
  the server will send an error result back.
  """

  use GenServer
  require Logger

  alias Cloak.Aql.{Query, Column, Comparison}
  alias Cloak.DataSource
<<<<<<< HEAD
  alias Cloak.Query.{Aggregator, LCFConditions, ShrinkAndDrop, Sorter, Result}
=======
  alias Cloak.Query.{Aggregator, LCFConditions, Sorter, Result, DataDecoder}
>>>>>>> 28c4c244

  @supervisor_name Module.concat(__MODULE__, Supervisor)

  defmodule RuntimeError do
    @moduledoc """
    An error that occurred while running the query.

    This error can be used to signal an error that will be caught by the runner
    and reported to the user.

    You're advised to not overuse this mechanism. However, sometimes it can be
    quite complicated to bubble up an error from a deep nested stack of maps,
    reduces, and other transformations. In such cases, you can raise this error
    with a descriptive message which will be reported to the end-user.
    """

    defexception [:message]
  end


  # -------------------------------------------------------------------
  # API functions
  # -------------------------------------------------------------------

  @doc "Returns the supervisor specification for the query runner supervisor."
  @spec supervisor_spec() :: Supervisor.Spec.spec
  def supervisor_spec() do
    import Supervisor.Spec, warn: false

    supervisor(Supervisor, [
      [worker(GenServer, [__MODULE__], restart: :temporary)],
      [id: @supervisor_name, name: @supervisor_name, strategy: :simple_one_for_one]
    ])
  end

  @doc """
  Starts the query execution concurrently.

  This function returns as soon as the query runner process is started. The result
  is sent to the required destination. If an error occurs, the result will contain
  error information.
  """
  @spec start(String.t, DataSource.t, String.t, [DataSource.field], Cloak.ResultSender.target) :: :ok
  def start(query_id, data_source, statement, parameters, result_target \\ :air_socket) do
    {:ok, _} = Supervisor.start_child(@supervisor_name,
      [{query_id, data_source, statement, parameters, result_target}, [name: worker_name(query_id)]])
    :ok
  end

  @spec stop(String.t) :: :ok
  def stop(query_id), do:
    query_id |> worker_name() |> GenServer.cast(:stop_query)


  # -------------------------------------------------------------------
  # GenServer callbacks
  # -------------------------------------------------------------------

  @doc false
  def init({query_id, data_source, statement, parameters, result_target}) do
    Process.flag(:trap_exit, true)
    {:ok, %{
      query_id: query_id,
      result_target: result_target,
      start_time: :erlang.monotonic_time(:milli_seconds),
      execution_time: nil,
      # We're starting the runner as a direct child.
      # This GenServer will wait for the runner to return or crash. Such approach allows us to
      # detect a failure no matter how the query fails (even if the runner process is for example killed).
      runner: Task.async(fn() -> run_query(data_source, statement, parameters) end)
    }}
  end

  @doc false
  def handle_info({:EXIT, runner_pid, reason}, %{runner: %Task{pid: runner_pid}} = state) do
    if reason != :normal do
      report_result(state, {:error, "Unknown cloak error."})
    end

    # Note: we're always exiting with a reason normal. If a query crashed, the error will be
    # properly logged, so no need to add more noise.
    {:stop, :normal, state}
  end
  def handle_info({runner_ref, result}, %{runner: %Task{ref: runner_ref}} = state) do
    report_result(state, result)
    {:noreply, state}
  end
  def handle_info(_other, state), do:
    {:noreply, state}

  def handle_cast(:stop_query, %{runner: task} = state) do
    Task.shutdown(task)
    report_result(state, {:error, "Cancelled."})
    {:stop, :normal, %{state | runner: nil}}
  end


  ## ----------------------------------------------------------------
  ## Query runner
  ## ----------------------------------------------------------------

  defp run_query(data_source, statement, parameters) do
    Logger.debug("Parsing statement `#{statement}` ...")
    with {:ok, sql_query} <- Query.make(data_source, statement, parameters) do
      execute_sql_query(sql_query)
    end
  end

  defp execute_sql_query(%Query{command: :show, show: :tables} = query) do
    query = %Query{query | columns: [%Column{table: :unknown, constant?: true, name: "name", type: :text}]}
    buckets = for {id, _table} <- query.data_source.tables, do: %{occurrences: 1, row: [id]}
    successful_result(
      %Result{columns: ["name"], buckets: buckets, features: Query.extract_features(query)},
      query
    )
  end
  defp execute_sql_query(%Query{command: :show, show: :columns} = query) do
    columns = ["name", "type"]
    query = %Query{query | columns: Enum.map(
      columns,
      &%Column{table: :unknown, constant?: true, name: &1, type: :text}
    )}
    [table] = query.selected_tables
    buckets = for {name, type} <- table.columns, do: %{occurrences: 1, row: [name, type]}
    successful_result(
      %Result{buckets: buckets, columns: columns, features: Query.extract_features(query)},
      query
    )
  end
  defp execute_sql_query(%Query{command: :select} = query) do
    try do
      with {:ok, result} <- select_rows(query) do
        result = %Result{result |
          columns: query.column_titles,
          features: Query.extract_features(query),
        }
        successful_result(result, query)
      end
    rescue e in [RuntimeError] ->
      {:error, e.message}
    end
  end

  defp select_rows(query), do:
    DataSource.select(query, fn(rows) ->
      Logger.debug("Processing rows ...")
      rows
      |> DataDecoder.decode(query)
      |> filter_on_encoded_columns(query)
      |> LCFConditions.apply(query)
      |> ShrinkAndDrop.apply(query)
      |> Aggregator.aggregate(query)
      |> Sorter.order(query)
      |> distinct(query)
      |> offset(query)
      |> limit(query)
    end)

  defp successful_result(result, query), do: {:ok, result, Enum.reverse(query.info)}


  # -------------------------------------------------------------------
  # Result reporting
  # -------------------------------------------------------------------

  defp report_result(state, result) do
    result =
      result
      |> format_result()
      |> Map.put(:query_id, state.query_id)
      |> Map.put(:execution_time, execution_time_in_seconds(state))
    log_completion(result)
    Cloak.ResultSender.send_result(state.result_target, result)
  end

  defp log_completion(result) do
    message = Poison.encode!(%{
      query_id: result.query_id,
      type: :query_complete,
      execution_time: result.execution_time,
      status: result[:error] || "Successful.",
    })

    Logger.info("JSON_LOG #{message}")
  end

  defp format_result({:ok, result, info}), do:
    %{
      columns: result.columns,
      rows: result.buckets,
      info: info,
      users_count: result.users_count,
      features: result.features,
    }
  defp format_result({:error, reason}) when is_binary(reason), do:
    %{error: reason}
  defp format_result({:error, reason}) do
    Logger.error("Unknown query error: #{inspect(reason)}")
    format_result({:error, "Unknown cloak error."})
  end

  defp execution_time_in_seconds(state), do:
    div(:erlang.monotonic_time(:milli_seconds) - state.start_time, 1000)

  defp limit(result, %Query{limit: nil}), do: result
  defp limit(%Result{buckets: buckets} = result, %Query{limit: amount}) do
    limited_buckets = buckets
      |> take(amount, [])
      |> Enum.reverse()
    %Result{result | buckets: limited_buckets}
  end

  defp take([], _amount, acc), do: acc
  defp take([%{occurrences: occurrences} = bucket | rest], amount, acc) when occurrences < amount, do:
    take(rest, amount - occurrences, [bucket | acc])
  defp take([%{} = bucket | _rest], amount, acc), do: [%{bucket | occurrences: amount} | acc]

  defp offset(%Result{buckets: buckets} = result, %Query{offset: amount}) do
    %Result{result | buckets: drop(buckets, amount)}
  end

  defp drop(buckets, 0), do: buckets
  defp drop([], _amount), do: []
  defp drop([%{occurrences: occurrences} | rest], amount) when occurrences <= amount, do:
    drop(rest, amount - occurrences)
  defp drop([%{occurrences: occurrences} = bucket | rest], amount), do:
    [%{bucket | occurrences: occurrences - amount} | rest]

  defp distinct(%Result{buckets: buckets} = result, %Query{distinct: true}), do:
    %Result{result | buckets: Enum.map(buckets, &Map.put(&1, :occurrences, 1))}
  defp distinct(result, %Query{distinct: false}), do: result

  defp filter_on_encoded_columns(stream, %Query{encoded_where: []}), do: stream
  defp filter_on_encoded_columns(stream, %Query{encoded_where: conditions}) do
    filters = Enum.map(conditions, &Comparison.to_function/1)
    Stream.filter(stream, &Enum.all?(filters, fn (filter) -> filter.(&1) end))
  end


  # -------------------------------------------------------------------
  # Test support
  # -------------------------------------------------------------------

  if Mix.env == :test do
    def run_sync(data_source, statement, parameters), do: run_query(data_source, statement, parameters)
    # tests run the same query in parallel, so we make the process name unique to avoid conflicts
    def worker_name(_query_id), do: {:via, :gproc, {:n, :l, {__MODULE__, :erlang.unique_integer()}}}
  else
    def worker_name(query_id), do: {:via, :gproc, {:n, :l, {__MODULE__, query_id}}}
  end
end<|MERGE_RESOLUTION|>--- conflicted
+++ resolved
@@ -12,11 +12,7 @@
 
   alias Cloak.Aql.{Query, Column, Comparison}
   alias Cloak.DataSource
-<<<<<<< HEAD
-  alias Cloak.Query.{Aggregator, LCFConditions, ShrinkAndDrop, Sorter, Result}
-=======
-  alias Cloak.Query.{Aggregator, LCFConditions, Sorter, Result, DataDecoder}
->>>>>>> 28c4c244
+  alias Cloak.Query.{Aggregator, LCFConditions, ShrinkAndDrop, Sorter, Result, DataDecoder}
 
   @supervisor_name Module.concat(__MODULE__, Supervisor)
 
