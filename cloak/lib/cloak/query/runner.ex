--- conflicted
+++ resolved
@@ -34,7 +34,6 @@
   end
   defp validate_from(%{}), do: :ok
 
-<<<<<<< HEAD
   defp validate_aggregation(%{command: :select, columns: columns} = query) do
     if invalid = Enum.find(columns, fn column -> !valid_aggregation?(column, query) end) do
       {
@@ -67,15 +66,9 @@
   defp grouped_column?(column, %{group_by: group_bys}), do: Enum.member?(group_bys, column)
   defp grouped_column?(_, _), do: false
 
-  defp validate_columns(%{command: :select, columns: selected_columns, from: table_identifier} = query) do
-    table_id = String.to_existing_atom(table_identifier)
-    selected_columns = selected_columns ++ Map.get(query, :group_by, [])
-    invalid_columns = Enum.reject(selected_columns, &valid_column?(&1, DataSource.columns(:local, table_id)))
-=======
   defp validate_columns(%{command: :select, from: table_identifier} = query) do
     table_id = String.to_existing_atom(table_identifier)
     invalid_columns = Enum.reject(all_columns(query), &valid_column?(&1, DataSource.columns(:local, table_id)))
->>>>>>> 0cc57a7b
     case invalid_columns do
       [] -> :ok
       [invalid_column | _rest] -> {:error, ~s/Column "#{invalid_column}" doesn't exist./}
@@ -90,10 +83,12 @@
   end
 
   defp all_columns(%{columns: selected_columns} = query) do
-    case query[:where] do
-      nil -> selected_columns
-      clauses -> selected_columns ++ Enum.map(clauses, &where_clause_to_identifier/1)
-    end
+    where_columns = Map.get(query, :where, [])
+    |> Enum.map(&where_clause_to_identifier/1)
+
+    group_by_columns = Map.get(query, :group_by, [])
+
+    selected_columns ++ where_columns ++ group_by_columns
   end
 
   defp where_clause_to_identifier({:comparison, identifier, _, _}), do: identifier
