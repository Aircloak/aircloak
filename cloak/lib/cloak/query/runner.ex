--- conflicted
+++ resolved
@@ -21,14 +21,9 @@
 
   defp validate(sql_query) do
     with :ok <- validate_from(sql_query),
-<<<<<<< HEAD
          :ok <- validate_columns(sql_query),
          :ok <- validate_aggregation(sql_query),
-      do: :ok
-=======
-      :ok <- validate_columns(sql_query),
-      :ok <- validate_order_by(sql_query), do: :ok
->>>>>>> 23734728
+         :ok <- validate_order_by(sql_query), do: :ok
   end
 
   defp validate_from(%{from: table_identifier}) do
@@ -100,14 +95,10 @@
         group_by_user(rows)
         |> Processor.AccumulateCount.pre_process()
         |> anonymize(lcf_data)
-<<<<<<< HEAD
-        |> post_process(lcf_data, length(columns))
-        |> Result.expand(select_query)
-=======
         |> Processor.AccumulateCount.post_process()
         |> order_buckets(select_query)
         |> add_lcf_buckets(lcf_data, length(columns))
->>>>>>> 23734728
+        |> Result.expand(select_query)
       after
         LCFData.delete(lcf_data)
       end
