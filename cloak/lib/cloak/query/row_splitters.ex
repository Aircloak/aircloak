defmodule Cloak.Query.RowSplitters do
  @moduledoc """
  Implements functionality for splitting rows.
  If multiple splitters are supplied for the same function, then they are applied
  from the inner most outwards. More specifically:

    `splitter1(splitter2(value))`

  executes `splitter2` on value, and then `splitter1` on each return value of
  `splitter2` individually.

  If two splitters are provided at the same level, then a cross product is produced:

    `function1(splitter1, splitter2)`

  applies `function1` with each combination of the return values of `splitter1` and
  `splitter2`.

  This module also applies functions that are nested within row splitters:

    `splitter(function1(function2(value)))`
  """

  alias Cloak.Aql.{Query, Expression, Function}


  # -------------------------------------------------------------------
  # API
  # -------------------------------------------------------------------

  @doc "Splits individual rows into multiple rows based on applied splitter functions"
  @spec split(Enumerable.t, Query.t) :: Enumerable.t
  def split(rows, %Query{row_splitters: []}), do: rows
  def split(rows, query), do: Stream.flat_map(rows, &split_row(&1, query))


  #-----------------------------------------------------------------------------------------------------------
  # Internal functions
  #-----------------------------------------------------------------------------------------------------------

  defp split_row(row, query) do
    Enum.reduce(query.row_splitters, [row], fn(splitter, rows_acc) ->
      Enum.flat_map(rows_acc, &apply_top_most_row_splitter(&1, splitter))
    end)
  end

  defp apply_top_most_row_splitter(row, splitter) do
    row = row ++ List.duplicate(nil, splitter.row_index - (length(row) - 1))
    for cell_value <- apply_function(row, splitter.function_spec), do:
      List.replace_at(row, splitter.row_index, cell_value)
  end

  defp apply_function(row, {:function, _, args} = function_spec) do
    inner_functions_results = for arg <- args, do: apply_function(row, arg)
    inputs = all_input_combinations(inner_functions_results)
    if Function.row_splitting_function?(function_spec) do
      Enum.flat_map(inputs, &Function.apply(&1, function_spec))
    else
      Enum.map(inputs, &Function.apply(&1, function_spec))
    end
  end
<<<<<<< HEAD
  defp apply_function(_row, %Expression{constant?: true, value: value}), do: [value]
  defp apply_function(row, %Expression{constant?: false, row_index: index}), do:
    [Enum.at(row, index)]
=======
  defp apply_function(_row, %Column{constant?: true, value: value}), do: [value]
  defp apply_function(row, %Column{constant?: false, row_index: row_index}), do:
    [Enum.at(row, row_index)]
>>>>>>> 83ad88b8

  # Given a list of lists, it will create another list of lists where
  # each sublist contains an item from each of the input sublists, in
  # such a way that all possible combinations are produced.
  #
  #   iex(3)> all_input_combinations([[:a], [:b, :c], [true, false]])
  #   [
  #     [:a, :c, false],
  #     [:a, :c, true],
  #     [:a, :b, false],
  #     [:a, :b, true]
  #   ]
  #
  def all_input_combinations(args, acc \\ [], accs \\ [])
  # Done :)
  def all_input_combinations([], [], accs), do: accs
  # We have a completed sequence with one value from each input category, keep it
  def all_input_combinations([], acc, accs), do: [Enum.reverse(acc) | accs]
  # We ran out of options for the first value, hence the acc is incomplete and must be discarded
  def all_input_combinations([[] | _options], _acc, accs), do: accs
  # We attempt once with the first value in the first category, and once skipping the first value
  def all_input_combinations([[option | other_options] | later_options], acc, accs), do:
    all_input_combinations([other_options | later_options], acc,
      all_input_combinations(later_options, [option | acc], accs))
end<|MERGE_RESOLUTION|>--- conflicted
+++ resolved
@@ -59,15 +59,9 @@
       Enum.map(inputs, &Function.apply(&1, function_spec))
     end
   end
-<<<<<<< HEAD
   defp apply_function(_row, %Expression{constant?: true, value: value}), do: [value]
-  defp apply_function(row, %Expression{constant?: false, row_index: index}), do:
-    [Enum.at(row, index)]
-=======
-  defp apply_function(_row, %Column{constant?: true, value: value}), do: [value]
-  defp apply_function(row, %Column{constant?: false, row_index: row_index}), do:
+  defp apply_function(row, %Expression{constant?: false, row_index: row_index}), do:
     [Enum.at(row, row_index)]
->>>>>>> 83ad88b8
 
   # Given a list of lists, it will create another list of lists where
   # each sublist contains an item from each of the input sublists, in
