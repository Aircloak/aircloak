defmodule Cloak.Query.Runner.Engine do
  @moduledoc "Execution of SQL queries."
  alias Cloak.{Sql, DataSource, Query, ResultSender}
  require Logger

  @type state_updater :: (ResultSender.query_state -> any)


  # -------------------------------------------------------------------
  # API functions
  # -------------------------------------------------------------------

  @doc "Executes the SQL query and returns the query result with info messages or the corresponding error."
  @spec run(DataSource.t, String.t, [DataSource.field], Sql.Query.view_map, state_updater) ::
    {:ok, Sql.Query.Result.t, [String.t]} | {:error, String.t}
  def run(data_source, statement, parameters, views, state_updater) do
    try do
<<<<<<< HEAD
      with state_updater.(:parsing),
        {:ok, parsed} <- Sql.Parser.parse(statement),
        state_updater.(:compiling),
        {:ok, query} <- Sql.Compiler.compile(data_source, parsed, parameters, views),
        state_updater.(:awaiting_data),
      do: {:ok, run_statement(query, state_updater), Sql.Query.info_messages(query)}
    rescue e in [Query.Runner.RuntimeError] ->
=======
      {:ok, run_statement(query)}
    rescue e in [Query.Runner.RuntimeError, RuntimeError] ->
>>>>>>> 2815d35e
      {:error, e.message}
    end
  end


  # -------------------------------------------------------------------
  # Internal functions
  # -------------------------------------------------------------------

  defp run_statement(%Sql.Query{command: :show, show: :tables} = query, _state_updater), do:
    Query.Result.new(query,
      Enum.map(
        (Map.keys(query.data_source.tables) ++ Map.keys(query.views)),
        &%{occurrences: 1, row: [to_string(&1)]}
      )
    )
  defp run_statement(%Sql.Query{command: :show, show: :columns, selected_tables: [table]} = query, _state_updater), do:
    Query.Result.new(query,
      Enum.map(table.columns, fn({name, type}) -> %{occurrences: 1, row: [name, type]} end)
    )
  defp run_statement(%Sql.Query{command: :select} = query, state_updater), do:
    select_rows(query, state_updater)


  # -------------------------------------------------------------------
  # Handling of `SELECT` statement
  # -------------------------------------------------------------------

  defp select_rows(%Sql.Query{emulated?: false} = query, state_updater) do
    DataSource.select!(query, fn(rows) ->
      rows
      |> Query.DataDecoder.decode(query)
      |> process_final_rows(%Sql.Query{query | where: query.emulated_where}, state_updater)
    end)
  end
  defp select_rows(%Sql.Query{emulated?: true} = query, state_updater) do
    Logger.debug("Emulating query ...")
    query
    |> Query.DbEmulator.select()
    |> process_final_rows(query, state_updater)
  end

  defp process_final_rows(rows, query, state_updater) do
    Logger.debug("Processing final rows ...")

    rows
    |> Cloak.Stream.side_effect_after_first(fn() -> state_updater.(:processing) end)
    |> Query.RowSplitters.split(query)
    |> Query.Rows.filter(Enum.map(query.where, &Sql.Comparison.to_function/1))
    |> Query.ShrinkAndDrop.apply(query)
    |> Query.Aggregator.aggregate(query)
    |> Query.Sorter.order_buckets(query)
    |> Query.Result.distinct(query.distinct?)
    |> Query.Result.offset(query.offset)
    |> Query.Result.limit(query.limit)
  end
end<|MERGE_RESOLUTION|>--- conflicted
+++ resolved
@@ -15,18 +15,13 @@
     {:ok, Sql.Query.Result.t, [String.t]} | {:error, String.t}
   def run(data_source, statement, parameters, views, state_updater) do
     try do
-<<<<<<< HEAD
       with state_updater.(:parsing),
         {:ok, parsed} <- Sql.Parser.parse(statement),
         state_updater.(:compiling),
         {:ok, query} <- Sql.Compiler.compile(data_source, parsed, parameters, views),
         state_updater.(:awaiting_data),
       do: {:ok, run_statement(query, state_updater), Sql.Query.info_messages(query)}
-    rescue e in [Query.Runner.RuntimeError] ->
-=======
-      {:ok, run_statement(query)}
     rescue e in [Query.Runner.RuntimeError, RuntimeError] ->
->>>>>>> 2815d35e
       {:error, e.message}
     end
   end
