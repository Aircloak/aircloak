--- conflicted
+++ resolved
@@ -80,12 +80,7 @@
     Logger.debug("Processing final rows ...")
     rows
     |> Query.RowSplitters.split(query)
-<<<<<<< HEAD
     |> Query.Rows.filter(Sql.Comparison.to_function(query.emulated_where))
-    |> Query.ShrinkAndDrop.apply(query)
-=======
-    |> Query.Rows.filter(Enum.map(query.emulated_where, &Sql.Comparison.to_function/1))
->>>>>>> d5014218
     |> Query.Aggregator.aggregate(query, state_updater)
   end
 end