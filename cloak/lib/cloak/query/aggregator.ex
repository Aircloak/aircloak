defmodule Cloak.Query.Aggregator do
  @moduledoc "This module aggregates the values into an anonymized result. See `aggregate/2` for details."
  alias Cloak.DataSource
  alias Cloak.SqlQuery
  alias Cloak.Query.Anonymizer

  @typep property_values :: [DataSource.field | :*]
  @typep user_id :: DataSource.field
  @typep properties :: [{property_values, Anonymizer.t, %{user_id => DataSource.row}}]
  @type bucket :: %{row: [DataSource.field], occurrences: pos_integer}


  # -------------------------------------------------------------------
  # API
  # -------------------------------------------------------------------

  @doc """
  Transforms the non-anonymized rows returned from the database into an
  anonymized result. This is done in following steps:

  1. Rows are groupped per distinct property. A property is collection of
     selected columns, as well as columns listed in the `group by` clause.
     Additionally, inside each distinct property, rows are groupped per user.

  2. Distinct properties for which there are not enough distinct users are discarded.
     A low-count substitute property is generated for all such properties to indicate
     the amount of rows which are filtered out. This property is reported, but only
     if there are enough of users which are filtered out.

  3. Aggregation functions (e.g. `sum`, `count`) are computed for each distinct property.
     The resulting values are anonymized using the `Anonymizer` module.

  Each output row will consist of all property values together with
  computed anonymized aggregates (count, sum, ...). For example, in the following
  query:

  ```
  select foo, count(*), avg(bar) from baz group by foo
  ```

  Each output row will consist of columns `foo`, `count(*)`, and `avg(bar)`.
  """
  @spec aggregate([DataSource.row], [DataSource.column], SqlQuery.t) :: [bucket]
  def aggregate(rows, columns, query) do
    rows
    |> group_by_property(columns, query)
    |> process_low_count_users(query)
    |> aggregate_properties(query)
    |> make_buckets(query)
  end


  ## ----------------------------------------------------------------
  ## Internal functions
  ## ----------------------------------------------------------------

  # We store values for aggregation in a column-oriented format for easier retrival.
  defp add_values_to_columns([], []), do: []
  defp add_values_to_columns([[] | rest_values], [prev_values | rest_prev_values]) do
    [prev_values | add_values_to_columns(rest_values, rest_prev_values)]
  end
  defp add_values_to_columns([[value] | rest_values], [prev_values | rest_prev_values]) do
    [[value | prev_values] | add_values_to_columns(rest_values, rest_prev_values)]
  end

  @spec group_by_property([DataSource.row], [DataSource.column], SqlQuery.t) :: properties
  defp group_by_property(rows, columns, query) do
    rows
    |> Enum.reduce(%{}, fn(row, accumulator) ->
      property = grouping_property(row, columns, query)
      user_id = user_id(row)
      values = for {:function, _function, column} <- query.aggregators do
        case value(row, columns, column) do
          nil -> []
          value -> [value]
        end
      end
      Map.update(accumulator, property, %{user_id => values}, fn (user_values_map) ->
        Map.update(user_values_map, user_id, values, &add_values_to_columns(values, &1))
      end)
    end)
    |> init_anonymizer()
  end

  defp grouping_property(row, columns, query) do
    query_properties = Enum.map(query.property, &SqlQuery.full_column_name/1)
    Enum.map(query_properties, &DataSource.fetch_value!(row, columns, &1))
  end

  defp user_id([user_id | _rest]), do: user_id

  defp init_anonymizer(grouped_rows) do
    for {property, users_rows} <- grouped_rows,
      do: {property, Anonymizer.new(users_rows), users_rows}
  end

  defp low_users_count?({_property, anonymizer, users_rows}),
    do: low_users_count?(users_rows, anonymizer)

  defp low_users_count?(count, anonymizer) when is_number(count) do
    {sufficiently_large?, _} = Anonymizer.sufficiently_large?(anonymizer, count)
    not sufficiently_large?
  end
  defp low_users_count?(values, anonymizer) do
    {sufficiently_large?, _} = Anonymizer.sufficiently_large?(anonymizer, Enum.count(values))
    not sufficiently_large?
  end

  @spec process_low_count_users(properties, SqlQuery.t) :: properties
  defp process_low_count_users(rows, query) do
    {low_count_rows, high_count_rows} = Enum.partition(rows, &low_users_count?/1)
    lcf_users_rows = Enum.reduce(low_count_rows, %{},
      fn ({_property, _anonymizer, users_rows}, accumulator) ->
        Map.merge(accumulator, users_rows, fn (_user, values1, values2) -> values1 ++ values2 end)
      end)
    anonymizer = Anonymizer.new(lcf_users_rows)
    lcf_property = List.duplicate(:*, length(query.property))
    lcf_row = {lcf_property, anonymizer, lcf_users_rows}
    case low_users_count?(lcf_row) do
      false -> [lcf_row | high_count_rows]
      true -> high_count_rows
    end
  end

  @spec aggregate_properties(properties, SqlQuery.t) :: [DataSource.row]
  defp aggregate_properties(properties, query) do
    Enum.map(properties, &aggregate_property(&1, query))
  end

  defp aggregate_property({property_values, anonymizer, users_rows}, query) do
    all_users_rows = Map.values(users_rows)

    aggregation_results = for {{:function, function, column}, index}  <- Enum.with_index(query.aggregators) do
      aggregated_values = all_users_rows |> Stream.map(&Enum.at(&1, index)) |> Stream.reject(&[] === &1)
      case low_users_count?(aggregated_values, anonymizer) do
        true  -> nil
        false -> aggregated_values |> preprocess_for_aggregation(column) |> aggregate_by(function, anonymizer)
      end
    end

    property_values ++ aggregation_results
  end

  # See docs/anonymization.md for details
  defp preprocess_for_aggregation(values, {:distinct, _column}) do
    values
    |> Enum.sort_by(&Enum.count/1)
    |> Stream.with_index()
    |> Stream.flat_map(fn ({row, index}) ->
      Enum.map(row, &{index, &1})
    end)
    |> Stream.uniq(fn ({_index, value}) -> value end)
    |> Enum.reduce(%{}, fn({index, value}, accumulator) ->
      Map.update(accumulator, index, [value], fn (values) -> [value | values] end)
    end)
    |> Map.values()
  end
  defp preprocess_for_aggregation(values, _column), do: values

<<<<<<< HEAD
  defp extract_values(rows, columns, column) do
    column = SqlQuery.full_column_name(column)
    rows
    |> Enum.map(fn(user_rows) ->
      user_rows
      |> Enum.map(fn(row) -> value(row, columns, column) end)
      |> Enum.reject(&(&1 === nil))
    end)
    |> Enum.reject(&Enum.empty?/1)
  end

  defp value(_row, _columns, "*"), do: "*"
=======
  defp value(_row, _columns, :*), do: :*
  defp value(row, columns, {:distinct, column}), do: value(row, columns, column)
>>>>>>> 452b17a9
  defp value(row, columns, column), do: DataSource.fetch_value!(row, columns, column)

  defp aggregate_by(aggregation_data, "count", anonymizer), do: Anonymizer.count(anonymizer, aggregation_data)
  defp aggregate_by(aggregation_data, "sum", anonymizer), do: Anonymizer.sum(anonymizer, aggregation_data)
  defp aggregate_by(aggregation_data, "min", anonymizer), do: Anonymizer.min(anonymizer, aggregation_data)
  defp aggregate_by(aggregation_data, "max", anonymizer), do: Anonymizer.max(anonymizer, aggregation_data)
  defp aggregate_by(aggregation_data, "avg", anonymizer), do: Anonymizer.avg(anonymizer, aggregation_data)
  defp aggregate_by(aggregation_data, "stddev", anonymizer), do: Anonymizer.stddev(anonymizer, aggregation_data)
  defp aggregate_by(aggregation_data, "median", anonymizer), do: Anonymizer.median(anonymizer, aggregation_data)
  defp aggregate_by(_, unknown_aggregator, _) do
    raise "Aggregator '#{unknown_aggregator}' is not implemented yet!"
  end

  defp make_buckets([], %{property: []} = query) do
    # If there are no results for a global aggregation, we'll produce one row.
    # All results will be `nil`-ed except for `count` which will have the value of 0.
    aggregated_values = Enum.map(query.aggregators, fn
      {_, "count", _} -> 0
      _ -> nil
    end)
    [%{row: aggregated_values, occurrences: 1}]
  end
  defp make_buckets(rows, query) do
    columns = query.property ++ query.aggregators
    Enum.map(rows, &%{row: selected_values(&1, columns, query), occurrences: occurrences(&1, columns, query)})
  end

  defp selected_values(row, columns, query), do:
    for selected_column <- query.columns, do: DataSource.fetch_value!(row, columns, selected_column)

  defp occurrences(row, columns, %{implicit_count: true}), do:
    DataSource.fetch_value!(row, columns, {:function, "count", :*})
  defp occurrences(_row, _columns, _query), do: 1
end<|MERGE_RESOLUTION|>--- conflicted
+++ resolved
@@ -157,23 +157,11 @@
   end
   defp preprocess_for_aggregation(values, _column), do: values
 
-<<<<<<< HEAD
-  defp extract_values(rows, columns, column) do
-    column = SqlQuery.full_column_name(column)
-    rows
-    |> Enum.map(fn(user_rows) ->
-      user_rows
-      |> Enum.map(fn(row) -> value(row, columns, column) end)
-      |> Enum.reject(&(&1 === nil))
-    end)
-    |> Enum.reject(&Enum.empty?/1)
-  end
-
-  defp value(_row, _columns, "*"), do: "*"
-=======
   defp value(_row, _columns, :*), do: :*
   defp value(row, columns, {:distinct, column}), do: value(row, columns, column)
->>>>>>> 452b17a9
+  # The following is to allow results from DS Proxy which aren't fully qualified
+  defp value(row, columns, {:identifier, :unknown, column}), do: value(row, columns, column)
+  defp value(row, columns, {:identifier, table, column}), do: value(row, columns, "#{table}.#{column}")
   defp value(row, columns, column), do: DataSource.fetch_value!(row, columns, column)
 
   defp aggregate_by(aggregation_data, "count", anonymizer), do: Anonymizer.count(anonymizer, aggregation_data)
