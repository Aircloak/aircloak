defmodule Cloak.Query.Aggregator do
  @moduledoc "This module aggregates the values into an anonymized result. See `aggregate/2` for details."
  alias Cloak.DataSource.Row
  alias Cloak.SqlQuery
  alias Cloak.Query.Anonymizer

  @typep property_values :: [Cloak.DataSource.field | :*]
  @typep user_id :: Cloak.DataSource.field
  @typep properties :: [{property_values, Anonymizer.t, %{user_id => [Row.t]}}]


  # -------------------------------------------------------------------
  # API
  # -------------------------------------------------------------------

  @doc """
  Transforms the non-anonymized rows returned from the database into an
  anonymized result. This is done in following steps:

  1. Rows are groupped per distinct property. A property is collection of
     selected columns, as well as columns listed in the `group by` clause.
     Additionally, inside each distinct property, rows are groupped per user.

  2. Distinct properties for which there are not enough distinct users are discarded.
     A low-count substitute property is generated for all such properties to indicate
     the amount of rows which are filtered out. This property is reported, but only
     if there are enough of users which are filtered out.

  3. Aggregation functions (e.g. `sum`, `count`) are computed for each distinct property.
     The resulting values are anonymized using the `Anonymizer` module.

  Each output row will consist of all property values together with
  computed anonymized aggregates (count, sum, ...). For example, in the following
  query:

  ```
  select foo, count(*), avg(bar) from baz group by foo
  ```

  Each output row will consist of columns `foo`, `count(*)`, and `avg(bar)`.
  """
  @spec aggregate([Row.t], SqlQuery.t) :: [Row.t]
  def aggregate(rows, query) do
    rows
    |> group_by_property(query)
    |> process_low_count_users(query)
    |> aggregate_properties(query)
    |> normalize(query)
  end


  ## ----------------------------------------------------------------
  ## Internal functions
  ## ----------------------------------------------------------------

  @spec group_by_property([Row.t], SqlQuery.t) :: properties
  defp group_by_property(rows, query) do
    Enum.reduce(rows, %{}, fn(row, accumulator) ->
      property_values = for column <- query.property, do: Row.fetch!(row, column)
      user_id = user_id(row)
      Map.update(accumulator, property_values, %{user_id => [row]}, fn (user_values_map) ->
        Map.update(user_values_map, user_id, [row], &([row | &1]))
      end)
    end)
    |> init_anonymizer()
  end

  defp user_id(row) do
    Row.fetch!(row, hd(row.columns))
  end

  defp init_anonymizer(grouped_rows) do
    for {property, users_rows} <- grouped_rows,
      do: {property, Anonymizer.new(users_rows), users_rows}
  end

  defp low_users_count?({_property, anonymizer, users_rows}),
    do: low_users_count?(users_rows, anonymizer)

  defp low_users_count?(count, anonymizer) when is_number(count) do
    {sufficiently_large?, _} = Anonymizer.sufficiently_large?(anonymizer, count)
    not sufficiently_large?
  end
  defp low_users_count?(values, anonymizer) do
    {sufficiently_large?, _} = Anonymizer.sufficiently_large?(anonymizer, Enum.count(values))
    not sufficiently_large?
  end

  @spec process_low_count_users(properties, SqlQuery.t) :: properties
  defp process_low_count_users(rows, query) do
    {low_count_rows, high_count_rows} = Enum.partition(rows, &low_users_count?/1)
    lcf_users_rows = Enum.reduce(low_count_rows, %{},
      fn ({_property, _anonymizer, users_rows}, accumulator) ->
        Map.merge(accumulator, users_rows, fn (_user, values1, values2) -> values1 ++ values2 end)
      end)
    anonymizer = Anonymizer.new(lcf_users_rows)
    lcf_property = List.duplicate(:*, length(query.property))
    lcf_row = {lcf_property, anonymizer, lcf_users_rows}
    case low_users_count?(lcf_row) do
      false -> [lcf_row | high_count_rows]
      true -> high_count_rows
    end
  end

  @spec aggregate_properties(properties, SqlQuery.t) :: [Row.t]
  defp aggregate_properties(properties, query) do
    Enum.map(properties, &aggregate_property(&1, query))
  end

  defp aggregate_property({property_values, anonymizer, users_rows}, query) do
    all_users_rows = Map.values(users_rows)

    aggregated_values =
      for {:function, function, column} <- query.aggregators do
        aggregation_data = aggregation_data(all_users_rows, column)

        case low_users_count?(aggregation_data, anonymizer) do
          true -> nil
          false -> aggregate_by(function, anonymizer, aggregation_data)
        end
      end

    make_row(query, property_values, aggregated_values)
  end

  defp aggregation_data(all_users_rows, column) do
    all_users_rows
    |> Enum.map(&values_for_aggregation(&1, column))
    |> Enum.filter(&(&1 != [])) # drop users with no values for aggregation
  end

  defp values_for_aggregation(rows, column) do
    rows
    |> Enum.map(&value(&1, column))
    |> Enum.filter(&(&1 != nil)) # `nil` values do not participate in the aggregation
  end

  defp value(_row, :*), do: :*
  defp value(row, column), do: Row.fetch!(row, column)

  defp aggregate_by("count", anonymizer, aggregation_data) do
    {count, _anonymizer} = Anonymizer.count(anonymizer, aggregation_data)
    count
  end
  defp aggregate_by("distinct_count", anonymizer, aggregation_data) do
    aggregation_data
    |> user_counts_by_value()
    |> Enum.reject(fn({_value, count}) -> low_users_count?(count, anonymizer) end)
    |> Enum.count()
  end
  defp aggregate_by("sum", anonymizer, aggregation_data) do
    {sum, _anonymizer} = Anonymizer.sum(anonymizer, aggregation_data)
    Float.round(sum, 3)
  end
  defp aggregate_by("min", anonymizer, aggregation_data) do
    {margin_average, _anonymizer} = Anonymizer.min(anonymizer, aggregation_data)
    Float.round(margin_average, 3)
  end
  defp aggregate_by("max", anonymizer, aggregation_data) do
    {margin_average, _anonymizer} = Anonymizer.max(anonymizer, aggregation_data)
    Float.round(margin_average, 3)
  end
  defp aggregate_by("avg", anonymizer, aggregation_data) do
    {avg, _anonymizer} = Anonymizer.avg(anonymizer, aggregation_data)
    Float.round(avg, 3)
  end
  defp aggregate_by(unknown_aggregator, _, _) do
    raise "Aggregator '#{unknown_aggregator}' is not implemented yet!"
  end

<<<<<<< HEAD
  defp user_counts_by_value(aggregation_data) do
    Enum.reduce(aggregation_data, %{}, fn(user_values, accumulator) ->
      Enum.reduce(Enum.uniq(user_values), accumulator, fn(value, accumulator) ->
        Map.update(accumulator, value, 1, &(&1 + 1))
      end)
    end)
  end

=======
  @spec normalize([Row.t], SqlQuery.t) :: nonempty_list(Row.t)
>>>>>>> 14f86d5a
  defp normalize([], query) do
    # If there are no results, we'll produce one row.
    # All values will be `nil`-ed except for `count` which will have
    # the value of 0.
    property_values = Enum.map(query.property, fn(_) -> nil end)
    aggregated_values = Enum.map(query.aggregators, fn
      {_, "count", _} -> 0
      _ -> nil
    end)

    [make_row(query, property_values, aggregated_values)]
  end
  defp normalize([_|_] = rows, _query), do: rows

  defp make_row(query, property_values, aggregated_values) do
    Row.new(
      query.property ++ query.aggregators,
      property_values ++ aggregated_values
    )
  end
end<|MERGE_RESOLUTION|>--- conflicted
+++ resolved
@@ -168,7 +168,6 @@
     raise "Aggregator '#{unknown_aggregator}' is not implemented yet!"
   end
 
-<<<<<<< HEAD
   defp user_counts_by_value(aggregation_data) do
     Enum.reduce(aggregation_data, %{}, fn(user_values, accumulator) ->
       Enum.reduce(Enum.uniq(user_values), accumulator, fn(value, accumulator) ->
@@ -177,9 +176,7 @@
     end)
   end
 
-=======
   @spec normalize([Row.t], SqlQuery.t) :: nonempty_list(Row.t)
->>>>>>> 14f86d5a
   defp normalize([], query) do
     # If there are no results, we'll produce one row.
     # All values will be `nil`-ed except for `count` which will have
