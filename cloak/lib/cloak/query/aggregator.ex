--- conflicted
+++ resolved
@@ -198,13 +198,8 @@
     end
   end
 
-<<<<<<< HEAD
   defp occurrences(row, columns, %SqlQuery{implicit_count: true}), do:
-    fetch_bucket_value!(row, columns, {:function, "count", :*})
-=======
-  defp occurrences(row, columns, %{implicit_count: true}), do:
     fetch_bucket_value!(row, columns, {:function, "count", [:*]})
->>>>>>> 7974c22b
   defp occurrences(_row, _columns, _query), do: 1
 
   defp fetch_bucket_value!(row, columns, {:function, _, args} = function), do:
