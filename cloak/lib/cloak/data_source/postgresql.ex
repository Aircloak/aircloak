--- conflicted
+++ resolved
@@ -171,9 +171,6 @@
   defp where_clause_to_fragments([_|_] = and_clauses) do
     ["(", and_clauses |> Enum.map(&where_clause_to_fragments/1) |> join(" AND "), ")"]
   end
-  defp where_clause_to_fragments({:not, clause}) do
-    [" NOT ", where_clause_to_fragments(clause)]
-  end
   defp where_clause_to_fragments({:comparison, what, comparator, value}) do
     [to_fragment(what), to_fragment(comparator), to_fragment(value)]
   end
@@ -183,10 +180,7 @@
   Enum.each([
     {:like, " LIKE "},
     {:ilike, " ILIKE "},
-<<<<<<< HEAD
-=======
     {:is, " IS "},
->>>>>>> e82b42c6
   ], fn({keyword, fragment}) ->
     defp where_clause_to_fragments({unquote(keyword), what, match}) do
       [to_fragment(what), unquote(fragment), to_fragment(match)]
