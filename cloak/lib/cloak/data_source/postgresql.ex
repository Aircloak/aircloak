--- conflicted
+++ resolved
@@ -72,10 +72,7 @@
   defp parse_type(type), do: {:unsupported, type}
 
   defp select_query_to_string(%{columns: fields_list, from: table} = query) do
-<<<<<<< HEAD
     fields_list = fields_list ++ (Map.get(query, :group_by, []) -- fields_list)
-=======
->>>>>>> 23734728
     fields_str = Enum.map_join(fields_list, ",", &select_column_to_string/1)
     "SELECT #{fields_str} FROM #{table} #{where_sql(query[:where])}"
   end
