defmodule Cloak.DataSource.Table do
  @moduledoc "Provides functionality for working with tables."

  alias Cloak.DataSource
  alias Cloak.Query.ExecutionError
  alias Cloak.Sql.{Compiler, Parser, Query.Lenses, CompilationError, Expression, Query}

  require Logger

  @type data_type :: :text | :integer | :real | :boolean | :datetime | :time | :date | :interval | :unknown
  @type column :: %{name: String.t(), type: data_type, visible?: boolean}

  @type t :: %{
          # table name as seen by the user
          :name => String.t(),
          # table name in the database
          :db_name => String.t() | nil,
          :user_id => String.t(),
          # the SQL query for a virtual table
          :query => Query.t() | nil,
          :columns => [column],
          :keys => Map.t(),
          :content_type => :private | :public,
          :auto_isolating_column_classification => boolean,
          :isolating_columns => Map.t(),
<<<<<<< HEAD
          :maintain_shadow_db => boolean,
=======
          :status => :created | :creating | :create_error,
>>>>>>> 8801d29e
          optional(any) => any
        }

  @type projection :: %{table: String.t(), primary_key: String.t(), foreign_key: String.t()}

  @type option ::
          {:db_name, String.t()}
          | {:columns, [column]}
          | {:decoders, [Map.t()]}
          | {:projection, projection}
          | {:keys, Map.t()}
          | {:query, Query.t()}
          | {:content_type, :private | :public}
          | {atom, any}

  # -------------------------------------------------------------------
  # API
  # -------------------------------------------------------------------

  @doc "Creates the new table instance."
  @spec new(String.t(), String.t() | nil, [option] | Map.t()) :: t
  def new(name, user_id_column_name, opts \\ []),
    do:
      Map.merge(
        %{
          name: name,
          user_id: user_id_column_name,
          db_name: nil,
          columns: [],
          decoders: [],
          projection: nil,
          keys: %{},
          content_type: if(user_id_column_name == nil, do: :public, else: :private),
          query: nil,
          auto_isolating_column_classification: true,
          isolating_columns: %{},
<<<<<<< HEAD
          maintain_shadow_db: true
=======
          status: :created
>>>>>>> 8801d29e
        },
        Map.new(opts)
      )

  @doc "Creates the column entry in the table specification."
  @spec column(String.t(), data_type, visible?: boolean) :: column
  def column(name, type, optional_params \\ []),
    do: %{name: name, type: type, visible?: Keyword.get(optional_params, :visible?, true)}

  @doc "Given a data source and a connection to it, it will load all configured tables from the data set. "
  @spec load(DataSource.t(), DataSource.Driver.connection()) :: DataSource.t()
  def load(data_source, connection),
    do:
      data_source
      |> scan_tables(connection)
      |> resolve_projected_tables()
      |> translate_projections_and_decoders()
      |> scan_virtual_tables(connection)
      |> resolve_tables_keys()

  @doc "Maps configured tables into the proper table structure."
  @spec map_tables(Map.t()) :: Map.t()
  def map_tables(data_source) do
    %{data_source | tables: data_source.tables |> Enum.map(&map_table/1) |> Enum.into(%{})}
  end

  # -------------------------------------------------------------------
  # Internal functions
  # -------------------------------------------------------------------

  defp scan_virtual_tables(data_source, connection) do
    tables = Enum.map(data_source.tables, &parse_virtual_table/1)
    # in order to compile the raw SQL queries that generate virtual tables,
    # we need to create a virtual data source containing the real database tables referenced by those queries
    virtual_tables =
      tables
      |> Enum.flat_map(&get_db_tables_for_virtual_query/1)
      |> Enum.uniq_by(fn {id, _} -> id end)
      |> Enum.reduce(%{}, fn {id, table}, acc ->
        if id in Map.keys(acc) do
          acc
        else
          case data_source.tables[id] do
            %{columns: [_ | _]} = loaded_table -> Map.put(acc, id, Map.put(loaded_table, :query, nil))
            _ -> data_source |> load_tables(connection, {id, table}) |> Enum.into(acc)
          end
        end
      end)

    virtual_data_source = %{data_source | tables: virtual_tables}
    tables = Enum.map(tables, &compile_virtual_table(&1, virtual_data_source))
    %{data_source | tables: Enum.into(tables, %{})}
  end

  defp parse_virtual_table({name, %{query: statement} = table}) when statement != nil do
    case Parser.parse(statement) do
      {:ok, parsed_query} ->
        {name, %{table | query: parsed_query}}

      {:error, reason} ->
        raise ExecutionError, message: "Failed to parse the query for virtual table `#{name}`: `#{reason}`"
    end
  end

  defp parse_virtual_table(table), do: table

  defp get_db_tables_for_virtual_query({_, %{query: parsed_query} = table}) when parsed_query != nil,
    do:
      Lenses.all_queries()
      |> Lenses.ast_tables()
      |> Lens.to_list(parsed_query)
      |> Enum.map(&{&1 |> ast_table_name() |> String.to_atom(), Map.take(table, [:sample_rate])})

  defp get_db_tables_for_virtual_query(_), do: []

  defp ast_table_name({_, name}), do: name
  defp ast_table_name({table, :as, _alias}), do: ast_table_name(table)

  defp compile_virtual_table({name, config = %{query: parsed_query, user_id: user_id}}, data_source)
       when parsed_query != nil do
    compiled_query =
      try do
        parsed_query
        |> Map.put(:subquery?, true)
        |> Compiler.compile_standard!(nil, data_source)
        |> drop_duplicate_columns()
        |> drop_constant_columns()
      rescue
        error in CompilationError ->
          reason = Exception.message(error)

          # credo:disable-for-next-line Credo.Check.Warning.RaiseInsideRescue
          raise ExecutionError, message: "Failed to compile the query for virtual table `#{name}`: `#{reason}`"
      end

    Enum.each(compiled_query.column_titles, &verify_column_name(name, &1))

    columns =
      Enum.zip(compiled_query.column_titles, compiled_query.columns)
      |> Enum.map(fn {title, column} -> %{name: title, type: column.type, visible?: true} end)

    table = new(to_string(name), user_id, Map.merge(config, %{query: compiled_query, columns: columns}))
    verify_columns(data_source, table)
    {name, table}
  end

  defp compile_virtual_table(table, _data_source), do: table

  defp verify_column_name(table, name) do
    if not Expression.valid_alias?(name) do
      raise ExecutionError,
        message:
          "Invalid column name `#{name}` in virtual table `#{table}`. " <>
            "Complex selected expressions have to be aliased with a valid column name."
    end
  end

  defp drop_duplicate_columns(query) do
    {column_titles, columns} =
      Enum.zip(query.column_titles, query.columns)
      |> Enum.uniq_by(fn {title, _column} -> title end)
      |> Enum.unzip()

    %Query{query | columns: columns, column_titles: column_titles}
  end

  defp drop_constant_columns(query) do
    {column_titles, columns} =
      Enum.zip(query.column_titles, query.columns)
      |> Enum.reject(fn {_title, column} -> Expression.constant?(column) end)
      |> Enum.unzip()

    %Query{query | columns: columns, column_titles: column_titles}
  end

  defp scan_tables(%{errors: existing_errors} = data_source, connection) do
    {tables, errors} =
      Enum.reduce(data_source.tables, {[], []}, fn {table_id, _table_definition} = table, {tables, errors} ->
        try do
          # The `public.` prefix is forbidden to prevent ambiguity when handling `select ... from public.some_table`.
          if to_string(table_id) =~ ~r/^public\./,
            do: raise(ExecutionError, message: "table name can't start with `public.`")

          {tables ++ load_tables(data_source, connection, table), errors}
        rescue
          error in ExecutionError ->
            message =
              "Load error for table `#{table_id}`: #{Exception.message(error)}. " <>
                "Please check that the specified database table exists, it has the correct spelling, " <>
                "and that the specified database user has sufficient rights to access it."

            Logger.error("Data source `#{data_source.name}`: #{message}")
            {tables, errors ++ [message]}
        end
      end)

    %{data_source | errors: existing_errors ++ errors, tables: Enum.into(tables, %{})}
  end

  defp load_tables(_data_source, _connection, {_, %{query: query}} = table) when query != nil, do: [table]

  defp load_tables(data_source, connection, {table_id, table}) do
    table_id = to_string(table_id)
    table = new(table_id, Map.get(table, :user_id), [db_name: table_id] ++ Map.to_list(table))

    data_source.driver.load_tables(connection, table)
    |> Enum.map(&parse_columns(data_source, &1))
    |> Enum.map(&{String.to_atom(&1.name), &1})
  end

  defp parse_columns(data_source, table) do
    table.columns
    |> Enum.reject(&supported?/1)
    |> validate_unsupported_columns(data_source, table)

    columns = for column <- table.columns, do: if(supported?(column), do: column, else: %{column | type: :unknown})

    table = %{table | columns: columns}
    verify_columns(data_source, table)
    table
  end

  defp verify_columns(data_source, table) do
    verify_user_id(data_source, table)
    if table.columns == [], do: raise(ExecutionError, message: "no data columns found in table")
  end

  defp verify_user_id(_data_source, %{user_id: nil}), do: :ok

  defp verify_user_id(data_source, %{projection: projection} = table)
       when not is_nil(projection) do
    projected_uid_name = get_uid_name(data_source, projection.table, projection)

    case Enum.find(table.columns, &(&1.name == projected_uid_name)) do
      %{} ->
        raise ExecutionError,
          message:
            "the projected uid-column named `#{projected_uid_name}` conflicts with an " <>
              "identically named column in the table. Rename the projected uid-column using the `user_id_alias` " <>
              "option in the projection section of your cloak configuration"

      nil ->
        :ok
    end
  end

  defp verify_user_id(_data_source, table) do
    case Enum.find(table.columns, &(&1.name == table.user_id)) do
      %{} = column ->
        unless column.type in [:integer, :text, :real, :unknown],
          do: raise(ExecutionError, message: "unsupported user id type: #{column.type}")

      nil ->
        columns_string =
          table.columns
          |> Enum.map(&"`#{&1.name}`")
          |> Enum.join(", ")

        raise ExecutionError,
          message:
            "the user id column `#{table.user_id}` for table `#{table.name}` does not exist. " <>
              "Available columns are: #{columns_string}."
    end
  end

  defp get_uid_name(data_source, table_name, nil) do
    table = table_from_datasource(data_source, table_name)
    table.user_id
  end

  defp get_uid_name(_data_source, _table, %{user_id_alias: alias}), do: alias

  defp get_uid_name(data_source, _table, %{table: table_name}) do
    table = table_from_datasource(data_source, table_name)
    get_uid_name(data_source, table_name, table[:projection])
  end

  defp table_from_datasource(data_source, table_name), do: DataSource.table(data_source, String.to_atom(table_name))

  defp supported?(%{type: {:unsupported, _db_type}}), do: false
  defp supported?(_column), do: true

  defp validate_unsupported_columns([], _data_source, _table), do: :ok

  defp validate_unsupported_columns(unsupported, data_source, table) do
    columns_string =
      unsupported
      |> Enum.map(fn column -> "`#{column.name}`::#{inspect(column.type)}" end)
      |> Enum.join(", ")

    Logger.warn(
      "The following columns from table `#{table[:db_name]}` in data source `#{data_source.name}` " <>
        "have unsupported types:\n" <> columns_string
    )

    :ok
  end

  defp resolve_projected_tables(data_source) do
    # remove the set user_id for projected tables
    tables =
      data_source.tables
      |> Enum.map(fn
        {id, %{projection: %{}} = table} -> {id, %{table | user_id: nil}}
        {id, table} -> {id, table}
      end)
      |> Enum.into(%{})

    data_source = %{data_source | tables: tables}

    tables
    |> Map.keys()
    |> Enum.reduce(data_source, &resolve_projected_table(Map.fetch!(&2.tables, &1), &2))
  end

  defp resolve_projected_table(%{query: query}, data_source) when query != nil, do: data_source
  defp resolve_projected_table(%{projection: nil}, data_source), do: data_source

  defp resolve_projected_table(%{user_id: uid, columns: [%{name: uid} | _]}, data_source),
    # uid column is resolved
    do: data_source

  defp resolve_projected_table(table, data_source) do
    case validate_projection(data_source.tables, table) do
      {:ok, referenced_table} ->
        # recursively resolve dependent table (this allows the dependent table to be projected as well)
        data_source = resolve_projected_table(referenced_table, data_source)
        # refetch the table, since it's maybe updated
        referenced_table = Map.fetch!(data_source.tables, String.to_atom(referenced_table.name))

        uid_column_name = referenced_table.user_id

        uid_column =
          referenced_table.columns
          |> Enum.find(&(&1.name == uid_column_name))
          |> set_display_name(table)

        table =
          table
          |> Map.put(:user_id, uid_column.name)
          |> Map.put(:columns, [uid_column | table.columns])

        tables = Map.put(data_source.tables, String.to_atom(table.name), table)
        %{data_source | tables: tables}

      {:error, reason} ->
        message = "Projection error in table `#{table.name}`: #{reason}."
        Logger.error("Data source `#{data_source.name}`: #{message}")
        tables = Map.delete(data_source.tables, String.to_atom(table.name))
        %{data_source | tables: tables, errors: data_source.errors ++ [message]}
    end
  end

  defp set_display_name(column, %{projection: %{user_id_alias: alias}}), do: %{column | name: alias}

  defp set_display_name(column, _), do: column

  defp validate_projection(tables_map, table) do
    with :ok <- validate_foreign_key(table),
         {:ok, referenced_table} <- validate_referenced_table(tables_map, table),
         :ok <- validate_primary_key(table, referenced_table),
         do: {:ok, referenced_table}
  end

  defp validate_referenced_table(tables_map, table) do
    case Map.fetch(tables_map, String.to_atom(table.projection.table)) do
      :error -> {:error, "referenced table `#{table.projection.table}` not found."}
      {:ok, referenced_table} -> {:ok, referenced_table}
    end
  end

  defp validate_foreign_key(table) do
    case Enum.find(table.columns, &(&1.name == table.projection.foreign_key)) do
      nil -> {:error, "foreign key column `#{table.projection.foreign_key}` doesn't exist"}
      _ -> :ok
    end
  end

  defp validate_primary_key(table, referenced_table) do
    projection = table.projection
    foreign_key_type = find_key_type(table, projection.foreign_key)

    case find_key_type(referenced_table, projection.primary_key) do
      nil ->
        {:error, "primary key column `#{projection.primary_key}` not found in table `#{referenced_table.db_name}`"}

      ^foreign_key_type ->
        :ok

      primary_key_type ->
        {:error, "foreign key type is `#{foreign_key_type}` while primary key type is `#{primary_key_type}`"}
    end
  end

  defp find_key_type(table, key_name) do
    column = Enum.find(table.columns, &(&1.name == key_name))

    Enum.reduce(table.decoders, column.type, fn %{columns: columns, method: method}, type ->
      if key_name in columns, do: decoder_type(method), else: type
    end)
  end

  defp translate_projections_and_decoders(%{tables: tables} = data_source),
    do: %{data_source | tables: Enum.map(tables, &translate_projection_and_decoders(&1, tables))}

  defp translate_projection_and_decoders({id, %{projection: projection, decoders: decoders} = table}, tables)
       when is_map(projection) or (is_list(decoders) and length(decoders) > 0) do
    {user_id, alias, source} = translate_projection({id, table}, tables)

    columns =
      decoders
      |> translate_decoders(id)
      |> Enum.reduce("\"#{id}\".*\n", fn {name, expression}, acc ->
        "#{expression} AS \"#{name}\",\n #{acc}"
      end)

    query = "SELECT #{user_id} AS #{alias},\n #{columns} FROM #{source}"
    {id, table |> Map.drop([:projection, :decoders]) |> Map.put(:query, query)}
  end

  defp translate_projection_and_decoders(table, _tables), do: table

  defp translate_decoders(decoders, table_name) do
    Enum.reduce(decoders, %{}, fn decoder, acc ->
      Enum.reduce(decoder.columns, acc, fn column, acc ->
        current_expression = Map.get(acc, column, "\"#{table_name}\".\"#{column}\"")
        Map.put(acc, column, translate_decoder(decoder, current_expression))
      end)
    end)
  end

  defp translate_decoder(%{method: "aes_cbc_128", key: key}, column) when key != nil,
    do: "dec_aes_cbc128(#{column}, '#{String.replace(key, "'", "''")}')"

  defp translate_decoder(%{method: "aes_cbc_128"}, column) do
    key = Application.get_env(:cloak, :aes_key)

    if key == nil,
      do: raise(ExecutionError, message: "No global `aes_key` value specified for key-less `aes_cbc_128` decoder")

    "dec_aes_cbc128(#{column}, '#{String.replace(key, "'", "''")}')"
  end

  defp translate_decoder(%{method: "to_text"}, column), do: "CAST(#{column} AS text)"
  defp translate_decoder(%{method: "text_to_integer"}, column), do: "CAST(#{column} AS integer)"
  defp translate_decoder(%{method: "real_to_integer"}, column), do: "CAST(#{column} AS integer)"
  defp translate_decoder(%{method: "text_to_real"}, column), do: "CAST(#{column} AS real)"
  defp translate_decoder(%{method: "text_to_datetime"}, column), do: "CAST(#{column} AS datetime)"
  defp translate_decoder(%{method: "text_to_date"}, column), do: "CAST(#{column} AS date)"
  defp translate_decoder(%{method: "text_to_boolean"}, column), do: "CAST(#{column} AS boolean)"
  defp translate_decoder(%{method: "real_to_boolean"}, column), do: "CAST(#{column} AS boolean)"
  defp translate_decoder(%{method: "base64"}, column), do: "dec_b64(#{column})"

  defp translate_decoder(%{method: "substring", from: from, for: for}, column)
       when is_integer(from) and is_integer(for),
       do: "substring(#{column} FROM #{from} FOR #{for})"

  defp translate_decoder(%{method: method}, _column),
    do: raise(ExecutionError, message: "Invalid decoding method specified: `#{method}`")

  defp decoder_type("text_to_integer"), do: :integer
  defp decoder_type("real_to_integer"), do: :integer
  defp decoder_type("text_to_real"), do: :real
  defp decoder_type("text_to_datetime"), do: :datetime
  defp decoder_type("text_to_date"), do: :date
  defp decoder_type("text_to_boolean"), do: :boolean
  defp decoder_type("real_to_boolean"), do: :boolean
  defp decoder_type("base64"), do: :text
  defp decoder_type("to_text"), do: :text
  defp decoder_type("substring"), do: :text
  defp decoder_type("dec_aes_cbc128"), do: :text
  defp decoder_type(method), do: raise(ExecutionError, message: "Invalid decoding method specified: `#{method}`")

  defp quote_db_name(name), do: ~s/"#{String.replace(name, ~s/"/, ~s/""/)}"/

  defp translate_projection({id, %{projection: nil, user_id: user_id, db_name: db_name}}, _tables),
    do: {~s/"#{id}"."#{user_id}"/, ~s/"#{user_id}"/, ~s/#{quote_db_name(db_name)} AS "#{id}"/}

  defp translate_projection({id, %{projection: projection, db_name: db_name}}, tables) do
    projection_id = String.to_atom(projection.table)
    {user_id, alias, from} = translate_projection({projection_id, tables[projection_id]}, tables)
    referenced_table = tables[projection_id]

    {user_id, alias, from} =
      if referenced_table.projection != nil do
        # for mongodb data sources, it is faster to use a subquery here as the driver doesn't support complex joins
        from =
          ~s/(SELECT #{user_id} AS #{alias}, "#{projection_id}"."#{projection.primary_key}" / <>
            ~s/FROM #{from}) AS "#{projection_id}"/

        {~s/"#{projection_id}".#{alias}/, alias, from}
      else
        {user_id, alias, from}
      end

    primary_key =
      referenced_table.decoders
      |> translate_decoders(projection_id)
      |> Enum.find_value(fn {name, expression} ->
        if name == projection.primary_key, do: expression, else: nil
      end)
      |> case do
        nil -> ~s/"#{projection_id}"."#{projection.primary_key}"/
        expression -> expression
      end

    from = ~s/#{from} JOIN #{quote_db_name(db_name)} AS "#{id}" ON "#{id}"."#{projection.foreign_key}" = #{primary_key}/

    alias = if projection[:user_id_alias] != nil, do: ~s/"#{projection.user_id_alias}"/, else: alias

    {user_id, alias, from}
  end

  defp resolve_tables_keys(data_source) do
    %{data_source | tables: data_source.tables |> Enum.map(&resolve_table_keys/1) |> Enum.into(%{})}
  end

  defp resolve_table_keys({name, %{keys: keys} = table}) do
    column_names = Enum.map(table.columns, & &1.name)

    keys
    |> Enum.map(fn {name, _tag} -> name end)
    |> Enum.reject(&(&1 in column_names))
    |> case do
      [] ->
        :ok

      [invalid_name | _] ->
        raise(ExecutionError, message: "Invalid key name: column `#{invalid_name}` doesn't exist in table `#{name}`")
    end

    keys = if table.user_id != nil, do: Map.put(keys, table.user_id, :user_id), else: keys

    user_id =
      Enum.filter(keys, fn {_name, type} -> type == :user_id end)
      |> case do
        [{user_id, :user_id} | _] -> user_id
        [] -> nil
      end

    {name, %{table | keys: keys, user_id: user_id}}
  end

  defp map_table({name, table}) do
    {name, table}
    |> map_isolators()
    |> map_content_type()
    |> map_keys()
  end

  def map_isolators({name, %{isolating_columns: _} = table}),
    do: {name, update_in(table, [Lens.key(:isolating_columns) |> Lens.map_keys()], &to_string/1)}

  def map_isolators({name, table}), do: {name, table}

  defp map_content_type({name, %{user_id: _} = table}), do: {name, Map.delete(table, :content_type)}

  defp map_content_type({name, table}) do
    if table[:content_type] == "non-personal" do
      {name, Map.put(table, :content_type, :public)}
    else
      true = table[:content_type] in [nil, "personal"]
      {name, Map.put(table, :content_type, :private)}
    end
  end

  defp map_keys({name, %{keys: keys} = table}) do
    keys = keys |> Enum.map(&map_key(&1, name)) |> Enum.into(%{})
    {name, %{table | keys: keys}}
  end

  defp map_keys({name, table}), do: {name, table}

  defp map_key(%{} = key, table_name) do
    if Map.size(key) != 1 do
      raise ExecutionError,
        message: ~s(Invalid key entry for table `#{table_name}`. A key has the format `{"key_type": "column_name"}`.)
    end

    [type] = Map.keys(key)
    [column] = Map.values(key)
    {column, type}
  end
end<|MERGE_RESOLUTION|>--- conflicted
+++ resolved
@@ -23,11 +23,8 @@
           :content_type => :private | :public,
           :auto_isolating_column_classification => boolean,
           :isolating_columns => Map.t(),
-<<<<<<< HEAD
           :maintain_shadow_db => boolean,
-=======
           :status => :created | :creating | :create_error,
->>>>>>> 8801d29e
           optional(any) => any
         }
 
@@ -64,11 +61,8 @@
           query: nil,
           auto_isolating_column_classification: true,
           isolating_columns: %{},
-<<<<<<< HEAD
-          maintain_shadow_db: true
-=======
+          maintain_shadow_db: true,
           status: :created
->>>>>>> 8801d29e
         },
         Map.new(opts)
       )
