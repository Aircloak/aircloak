--- conflicted
+++ resolved
@@ -43,11 +43,10 @@
   defdelegate select(connection, sql_query, result_processor), to: ODBC
 
   @impl Driver
-<<<<<<< HEAD
   defdelegate driver_info(connection), to: ODBC
-=======
+
+  @impl Driver
   defdelegate supports_connection_sharing?(), to: ODBC
->>>>>>> 0c2cebda
 
 
   # -------------------------------------------------------------------
