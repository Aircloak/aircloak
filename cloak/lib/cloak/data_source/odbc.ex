--- conflicted
+++ resolved
@@ -70,11 +70,10 @@
   end
 
   @impl Driver
-<<<<<<< HEAD
   def driver_info(_connection), do: nil
-=======
+
+  @impl Driver
   def supports_connection_sharing?(), do: false
->>>>>>> 0c2cebda
 
 
   # -------------------------------------------------------------------
