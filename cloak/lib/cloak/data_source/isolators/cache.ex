defmodule Cloak.DataSource.Isolators.Cache do
  @moduledoc """
  Implementation of the cache which holds the isolator property of all known columns of all data sources.
  """

  @refresh_interval :timer.hours(24)

  use Parent.GenServer
  require Logger
  alias Cloak.DataSource.Isolators.{Queue, CacheOwner}

  # -------------------------------------------------------------------
  # API functions
  # -------------------------------------------------------------------

  @doc "Returns true if the given column in the given table is isolating, false otherwise."
  @spec isolates_users?(atom | pid, Cloak.DataSource.t(), String.t(), String.t()) :: boolean
  def isolates_users?(cache_ref \\ __MODULE__, data_source, table_name, column_name) do
    column = {data_source.name, table_name, column_name}

    with :error <- CacheOwner.lookup(column),
         :error <- GenServer.call(cache_ref, {:fetch_isolation, column}, :infinity) do
      raise RuntimeError, "Cannot determine isolated property of #{table_name}.#{column_name}"
    else
      {:ok, isolates?} -> isolates?
    end
  end

  @doc "Invoked when data sources have been changed."
  @spec data_sources_changed(atom | pid) :: :ok
  def data_sources_changed(cache_ref \\ __MODULE__), do: GenServer.cast(cache_ref, :data_sources_changed)

  # -------------------------------------------------------------------
  # GenServer callbacks
  # -------------------------------------------------------------------

  @impl GenServer
  def init(opts) do
    enqueue_next_refresh()
    known_columns = MapSet.new(opts.columns_provider.())
    state = %{known_columns: known_columns, queue: Queue.new(known_columns), waiting: %{}, opts: opts}
    {:ok, start_next_computation(state)}
  end

  @impl GenServer
  def handle_call({:fetch_isolation, column}, from, state) do
    cond do
      not MapSet.member?(state.known_columns, column) ->
        {:reply, :error, state}

      # doing another lookup, because property might have become available while this request was in the queue
      match?({:ok, _}, CacheOwner.lookup(column)) ->
        {:ok, isolates?} = CacheOwner.lookup(column)
        {:reply, {:ok, isolates?}, state}

      computing_isolation?(column) or not Queue.processed?(state.queue, column) ->
        {:noreply, add_waiting_request(state, column, from)}

      true ->
        {:reply, :error, state}
    end
  end

  @impl GenServer
  def handle_cast(:data_sources_changed, state) do
    known_columns = MapSet.new(state.opts.columns_provider.())
    CacheOwner.remove_unknown_columns(known_columns)
    state = %{state | known_columns: known_columns}
    state = update_in(state.queue, &Queue.update_known_columns(&1, known_columns))
    state = respond_error_on_missing_columns(state, known_columns)
    {:noreply, maybe_start_next_computation(state)}
  end

  @impl GenServer
  def handle_info(:refresh, state) do
    # Refresh is handled by resetting the queue (see `Queue.reset/1` for details), which means that the previously
    # processed columns are moved to the back of the queue.
    # This gives us a simple solution to the overload problem. If we can't compute all columns during the refresh
    # interval, we'll end up constantly refreshing, but tail columns won't starve, and no queue will grow indefinitely.
    state = maybe_start_next_computation(update_in(state.queue, &Queue.reset/1))
    enqueue_next_refresh()
    {:noreply, state}
  end

  def handle_info(other, state), do: super(other, state)

  @impl Parent.GenServer
  def handle_child_terminated(:compute_isolation_job, meta, _pid, _reason, state) do
    result = CacheOwner.lookup(meta.column)
    state.waiting |> Map.get(meta.column, []) |> Enum.each(&GenServer.reply(&1, result))
    {:noreply, start_next_computation(state)}
  end

  # -------------------------------------------------------------------
  # Internal functions
  # -------------------------------------------------------------------

  defp maybe_start_next_computation(state) do
    if Parent.GenServer.child?(:compute_isolation_job), do: state, else: start_next_computation(state)
  end

  defp start_next_computation(state) do
    case Queue.next_column(state.queue) do
      {column, queue} ->
        Parent.GenServer.start_child(%{
          id: :compute_isolation_job,
          start: fn -> start_compute_isolation(column, state.opts.compute_isolation_fun) end,
          meta: %{column: column}
        })

        %{state | queue: queue}

      :error ->
        state
    end
  end

  defp start_compute_isolation(column, compute_isolation_fun) do
    Task.start_link(fn ->
      Logger.debug(fn -> "computing isolated for #{inspect(column)}" end)
      isolated = compute_isolation_fun.(column)
      CacheOwner.store(column, isolated)
    end)
  end

  defp compute_column_isolation({data_source_name, table_name, column_name}) do
    {:ok, data_source} = Cloak.DataSource.fetch(data_source_name)
    Cloak.DataSource.Isolators.Query.isolates_users?(data_source, table_name, column_name)
  end

  defp known_columns(), do: Enum.flat_map(Cloak.DataSource.all(), &data_source_columns/1)

  defp data_source_columns(data_source), do: Enum.flat_map(data_source.tables, &table_columns(data_source, &1))

  defp table_columns(data_source, {_table_id, table}),
    do: Enum.map(table.columns, &{data_source.name, table.name, &1.name})

<<<<<<< HEAD
  defp lookup_cache(column) do
    if column in known_columns() do
      do_lookup_cache(column)
    else
      raise "Unknown column #{inspect(column)}."
    end
  end

  defp do_lookup_cache(column) do
    case :ets.match(__MODULE__, {column, :"$1"}) do
      [[isolates?]] -> {:ok, isolates?}
      [] -> :error
    end
  end

=======
>>>>>>> d15adb14
  defp add_waiting_request(state, column, from) do
    queue = if computing_isolation?(column), do: state.queue, else: Queue.set_high_priority(state.queue, column)
    waiting = Map.update(state.waiting, column, [from], &[from | &1])
    %{state | waiting: waiting, queue: queue}
  end

  defp computing_isolation?(column),
    do: match?({:ok, %{column: ^column}}, Parent.GenServer.child_meta(:compute_isolation_job))

  defp respond_error_on_missing_columns(state, known_columns) do
    known_columns = MapSet.new(known_columns)
    {good, missing} = Enum.split_with(state.waiting, fn {column, _clients} -> MapSet.member?(known_columns, column) end)
    Enum.each(missing, fn {_column, clients} -> Enum.each(clients, &GenServer.reply(&1, :error)) end)
    %{state | waiting: Map.new(good)}
  end

  defp enqueue_next_refresh(), do: Process.send_after(self(), :refresh, @refresh_interval)

  # -------------------------------------------------------------------
  # Supervision tree
  # -------------------------------------------------------------------

  @doc false
  def start_link(opts \\ []) do
    opts =
      [columns_provider: &known_columns/0, compute_isolation_fun: &compute_column_isolation/1, registered?: true]
      |> Keyword.merge(opts)
      |> Map.new()

    gen_server_opts = if opts.registered?, do: [name: __MODULE__], else: []
    Parent.GenServer.start_link(__MODULE__, opts, gen_server_opts)
  end
end<|MERGE_RESOLUTION|>--- conflicted
+++ resolved
@@ -135,24 +135,6 @@
   defp table_columns(data_source, {_table_id, table}),
     do: Enum.map(table.columns, &{data_source.name, table.name, &1.name})
 
-<<<<<<< HEAD
-  defp lookup_cache(column) do
-    if column in known_columns() do
-      do_lookup_cache(column)
-    else
-      raise "Unknown column #{inspect(column)}."
-    end
-  end
-
-  defp do_lookup_cache(column) do
-    case :ets.match(__MODULE__, {column, :"$1"}) do
-      [[isolates?]] -> {:ok, isolates?}
-      [] -> :error
-    end
-  end
-
-=======
->>>>>>> d15adb14
   defp add_waiting_request(state, column, from) do
     queue = if computing_isolation?(column), do: state.queue, else: Queue.set_high_priority(state.queue, column)
     waiting = Map.update(state.waiting, column, [from], &[from | &1])
