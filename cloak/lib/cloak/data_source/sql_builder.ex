defmodule Cloak.DataSource.SqlBuilder do
  @moduledoc "Provides functionality for constructing an SQL query from a compiled query."

  alias Cloak.Sql.{Query, Expression}
  alias Cloak.DataSource.SqlBuilder.{Support, SQLServer, SAPIQ, MySQL}

  # -------------------------------------------------------------------
  # API
  # -------------------------------------------------------------------

  @spec build(Query.t()) :: String.t()
  @doc "Constructs a parametrized SQL query that can be executed against a backend."
  def build(query),
    do: to_string(build_fragments(query))

  @doc "Makes sure the specified partial or full table name is quoted."
  @spec quote_table_name(String.t(), integer) :: String.t()
  def quote_table_name(table_name, quote_char \\ ?")

  def quote_table_name(<<quote_char::utf8, _::binary>> = table_name, quote_char), do: table_name

  def quote_table_name(table_name, quote_char),
    do:
      table_name
      |> String.split(".")
      |> Enum.map(&quote_name(&1, quote_char))
      |> Enum.join(".")

  # -------------------------------------------------------------------
  # Transformation of query AST to query specification
  # -------------------------------------------------------------------

  defp sql_dialect_module(query), do: driver(query).sql_dialect_module

  defp driver(query), do: query.data_source.driver

  defp column_name(%Expression{table: :unknown, name: name}, quote_char), do: quote_name(name, quote_char)

  defp column_name(column, quote_char),
    do: "#{quote_table_name(column.table.name, quote_char)}.#{quote_name(column.name, quote_char)}"

  defp build_fragments(query) do
    common_clauses = [
      columns_sql(query.db_columns, query),
      " FROM ",
      from_clause(query.from, query),
      where_fragments(query.where, query),
      group_by_fragments(query),
      having_fragments(query),
      order_by_fragments(query)
    ]

    range_clause = range_fragments(query)

    if sql_dialect_module(query).range_at_statement_start?() do
      ["SELECT ", range_clause, " ", common_clauses]
    else
      ["SELECT ", common_clauses, range_clause]
    end
  end

  defp columns_sql(columns, query) do
    columns
    |> Enum.map(&column_sql(&1, query))
    |> Enum.intersperse(?,)
  end

  defp column_sql(:*, _query), do: "*"

  defp column_sql({:distinct, column}, query),
    do: ["DISTINCT ", column_sql(column, query)]

  defp column_sql(%Expression{alias: alias} = column, query)
       when alias != nil and alias != "",
       do: [
         column_sql(%Expression{column | alias: nil}, query),
         " AS ",
         quote_name(alias, sql_dialect_module(query).quote_char())
       ]

  defp column_sql(
         %Expression{function?: true, function: fun_name, type: type, function_args: args},
         query
       )
       when fun_name in ["+", "-"] and type in [:time, :date, :datetime],
       do:
         sql_dialect_module(query).time_arithmetic_expression(
           fun_name,
           Enum.map(args, &to_fragment(&1, query))
         )

  defp column_sql(
         %Expression{
           function?: true,
           function: "-",
           type: :interval,
           function_args: args
         },
         query
       ),
       do: sql_dialect_module(query).date_subtraction_expression(Enum.map(args, &to_fragment(&1, query)))

  defp column_sql(
         %Expression{function: {:cast, to_type}, function_args: [arg]},
         query
       ),
       do: arg |> to_fragment(query) |> sql_dialect_module(query).cast_sql(arg.type, to_type)

  defp column_sql(expression = %Expression{function: "date_trunc", type: :date}, query) do
    column_sql(
      Expression.function({:cast, :date}, [%{expression | type: :datetime}], :date),
      query
    )
  end

  defp column_sql(
         %Expression{function?: true, function: fun_name, function_args: args},
         query
       ),
       do:
         Support.function_sql(
           fun_name,
           Enum.map(args, &to_fragment(&1, query)),
           sql_dialect_module(query)
         )

  defp column_sql(
         %Expression{constant?: true, type: :like_pattern, value: value},
         _query
       ),
       do: like_pattern_to_fragment(value)

  defp column_sql(%Expression{constant?: true, value: value}, query),
    do: constant_to_fragment(value, query)

  defp column_sql(%Expression{function?: false, constant?: false} = column, query),
    do: column |> column_name(sql_dialect_module(query).quote_char()) |> cast_type(column.type, query)

  defp cast_type(value, :unknown, query), do: sql_dialect_module(query).cast_sql(value, :unknown, :text)

  defp cast_type(value, :text, query) do
    if driver(query).cast_to_text?(), do: sql_dialect_module(query).cast_sql(value, :text, :text), else: value
  end

  defp cast_type(value, _type, _query), do: value

  defp from_clause({:join, join}, query) do
    [
<<<<<<< HEAD
      "(",
      from_clause(join.lhs, query),
      " ",
      join_sql(join.type),
      " ",
      from_clause(join.rhs, query),
      on_clause(join.conditions, query),
      ")"
=======
      " ",
      from_clause(join.lhs, query, sql_dialect_module, driver),
      " ",
      join_sql(join.type),
      " ",
      from_clause(join.rhs, query, sql_dialect_module, driver),
      on_clause(join.conditions, sql_dialect_module, driver),
      " "
>>>>>>> e7814e58
    ]
  end

  defp from_clause({:subquery, subquery}, query) do
    [
      "(",
      build_fragments(subquery.ast),
      ") AS ",
      quote_name(subquery.alias, sql_dialect_module(query).quote_char)
    ]
  end

  defp from_clause(table_name, query) when is_binary(table_name) do
    query.selected_tables
    |> Enum.find(&(&1.name == table_name))
    |> table_to_from(sql_dialect_module(query).quote_char())
  end

  defp on_clause(nil, _query), do: []

  defp on_clause(condition, query),
    do: [" ON ", conditions_to_fragments(condition, query)]

  defp join_sql(:cross_join), do: "CROSS JOIN"
  defp join_sql(:inner_join), do: "INNER JOIN"
  defp join_sql(:left_outer_join), do: "LEFT OUTER JOIN"
  defp join_sql(:right_outer_join), do: "RIGHT OUTER JOIN"

  defp table_to_from(%{name: table_name, db_name: table_name}, quote_char), do: quote_table_name(table_name, quote_char)

  defp table_to_from(table, quote_char),
    do: "#{quote_table_name(table.db_name, quote_char)} AS #{quote_name(table.name, quote_char)}"

  defp where_fragments(nil, _query), do: []

  defp where_fragments(where_clause, query),
    do: [" WHERE ", conditions_to_fragments(where_clause, query)]

  defp conditions_to_fragments(expression, query),
    do: conditions_to_fragments(expression, sql_dialect_module(query), query)

  defp conditions_to_fragments({:and, lhs, rhs}, sql_dialect_module, query),
    do: [
      "(",
      conditions_to_fragments(lhs, sql_dialect_module, query),
      ") AND (",
      conditions_to_fragments(rhs, sql_dialect_module, query),
      ")"
    ]

  defp conditions_to_fragments({:or, lhs, rhs}, sql_dialect_module, query),
    do: [
      "(",
      conditions_to_fragments(lhs, sql_dialect_module, query),
      ") OR (",
      conditions_to_fragments(rhs, sql_dialect_module, query),
      ")"
    ]

  defp conditions_to_fragments(
         {:comparison, %Expression{type: :text} = what, comparator, value},
         sql_dialect_module,
         query
       )
       when sql_dialect_module in [SQLServer, SAPIQ, MySQL],
       # Some servers ignore trailing spaces during text comparisons.
       do: [
         "(",
         what |> dot_terminate() |> to_fragment(query),
         " #{comparator} ",
         value |> dot_terminate() |> to_fragment(query),
         ")"
       ]

  defp conditions_to_fragments({:comparison, what, comparator, value}, _sql_dialect_module, query),
    do: [
      to_fragment(what, query),
      " #{comparator} ",
      to_fragment(value, query)
    ]

  defp conditions_to_fragments({:in, %Expression{type: :text} = what, values}, sql_dialect_module, query)
       when sql_dialect_module in [SQLServer, SAPIQ, MySQL],
       # Some servers ignore trailing spaces during text comparisons.
       do: [
         what |> dot_terminate() |> to_fragment(query),
         " IN (",
         Enum.map(values, &(&1 |> dot_terminate() |> to_fragment(query))) |> join(", "),
         ")"
       ]

  defp conditions_to_fragments({:in, what, values}, _sql_dialect_module, query),
    do: [
      to_fragment(what, query),
      " IN (",
      Enum.map(values, &to_fragment(&1, query)) |> join(", "),
      ")"
    ]

  defp conditions_to_fragments({:like, what, match}, sql_dialect_module, query),
    do:
      sql_dialect_module.like_sql(
        to_fragment(what, query),
        to_fragment(match, query)
      )

  defp conditions_to_fragments({:ilike, what, match}, sql_dialect_module, query) do
    if sql_dialect_module.native_support_for_ilike?() do
<<<<<<< HEAD
      sql_dialect_module.ilike_sql(
        to_fragment(what, query),
        to_fragment(match, query)
      )
=======
      sql_dialect_module.ilike_sql(to_fragment(what, sql_dialect_module, driver), match.value)
>>>>>>> e7814e58
    else
      conditions_to_fragments(
        {:like, Expression.lowercase(what), Expression.lowercase(match)},
        sql_dialect_module,
        query
      )
    end
  end

  defp conditions_to_fragments({:is, what, match}, _sql_dialect_module, query),
    do: [to_fragment(what, query), " IS ", to_fragment(match, query)]

  defp conditions_to_fragments({:not, condition}, sql_dialect_module, query),
    do: ["NOT (", conditions_to_fragments(condition, sql_dialect_module, query), ")"]

  defp to_fragment(string, _query) when is_binary(string), do: string

  defp to_fragment(atom, _query) when is_atom(atom), do: to_string(atom) |> String.upcase()

  defp to_fragment(distinct = {:distinct, _}, query),
    do: column_sql(distinct, query)

  defp to_fragment(%Expression{alias: alias} = column, query)
       when alias != nil and alias != "",
       do: column_sql(%Expression{column | alias: nil}, query)

  defp to_fragment(%Expression{} = column, query),
    do: column_sql(column, query)

  defp constant_to_fragment(%NaiveDateTime{} = value, _query), do: [?', to_string(value), ?']

  defp constant_to_fragment(%Time{} = value, _query), do: [?', to_string(value), ?']
  defp constant_to_fragment(%Date{} = value, _query), do: [?', to_string(value), ?']

  defp constant_to_fragment(%Timex.Duration{} = value, query),
    do: sql_dialect_module(query).interval_literal(value)

  defp constant_to_fragment(value, _query) when is_number(value), do: to_string(value)

  defp constant_to_fragment(value, query) when is_boolean(value),
    do: sql_dialect_module(query).boolean_literal(value)

  defp constant_to_fragment(value, query) when is_binary(value),
    do: sql_dialect_module(query).unicode_literal(escape_string(value))

  defp constant_to_fragment(nil, _query), do: "NULL"

  defp escape_string(string), do: String.replace(string, "'", "''")

  defp like_pattern_to_fragment({pattern, escape = "\\"}) do
    [?', pattern, ?', "ESCAPE", ?', escape, ?']
  end

  defp dot_terminate(%Expression{constant?: true, type: :text, value: value} = expression) when is_binary(value),
    do: %Expression{expression | value: value <> "."}

  defp dot_terminate(%Expression{type: :text} = expression),
    do: Expression.function("concat", [expression, Expression.constant(:text, ".")], :text)

  defp join([], _joiner), do: []
  defp join([el], _joiner), do: [el]
  defp join([first | rest], joiner), do: [first, joiner, join(rest, joiner)]

  defp group_by_fragments(%Query{subquery?: true, group_by: [_ | _] = group_by} = query),
    do: [
      " GROUP BY ",
      group_by |> Enum.map(&column_sql(&1, query)) |> Enum.intersperse(", ")
    ]

  defp group_by_fragments(_query), do: []

  defp having_fragments(%Query{subquery?: true, having: having_clause} = query)
       when having_clause != nil,
       do: [" HAVING ", conditions_to_fragments(having_clause, query)]

  defp having_fragments(_query), do: []

  defp order_by_fragments(%Query{subquery?: true, order_by: [_ | _] = order_by} = query) do
    order_by =
      for {expression, dir, nulls} <- order_by do
        column = expression |> Expression.unalias() |> column_sql(query)
        sql_dialect_module(query).order_by(column, dir, nulls)
      end

    [" ORDER BY ", Enum.intersperse(order_by, ", ")]
  end

  defp order_by_fragments(_query), do: []

  defp quote_name(name, quote_char), do: <<quote_char::utf8, name::binary, quote_char::utf8>>

  defp range_fragments(%Query{subquery?: true, order_by: []}), do: []

  defp range_fragments(%Query{subquery?: true, limit: limit, offset: offset} = query),
    do: sql_dialect_module(query).limit_sql(limit, offset)

  defp range_fragments(_query), do: []
end<|MERGE_RESOLUTION|>--- conflicted
+++ resolved
@@ -146,25 +146,14 @@
 
   defp from_clause({:join, join}, query) do
     [
-<<<<<<< HEAD
-      "(",
+      " ",
       from_clause(join.lhs, query),
       " ",
       join_sql(join.type),
       " ",
       from_clause(join.rhs, query),
       on_clause(join.conditions, query),
-      ")"
-=======
-      " ",
-      from_clause(join.lhs, query, sql_dialect_module, driver),
-      " ",
-      join_sql(join.type),
-      " ",
-      from_clause(join.rhs, query, sql_dialect_module, driver),
-      on_clause(join.conditions, sql_dialect_module, driver),
       " "
->>>>>>> e7814e58
     ]
   end
 
@@ -273,14 +262,7 @@
 
   defp conditions_to_fragments({:ilike, what, match}, sql_dialect_module, query) do
     if sql_dialect_module.native_support_for_ilike?() do
-<<<<<<< HEAD
-      sql_dialect_module.ilike_sql(
-        to_fragment(what, query),
-        to_fragment(match, query)
-      )
-=======
-      sql_dialect_module.ilike_sql(to_fragment(what, sql_dialect_module, driver), match.value)
->>>>>>> e7814e58
+      sql_dialect_module.ilike_sql(to_fragment(what, query), match.value)
     else
       conditions_to_fragments(
         {:like, Expression.lowercase(what), Expression.lowercase(match)},
