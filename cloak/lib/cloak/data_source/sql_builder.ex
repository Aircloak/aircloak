defmodule Cloak.DataSource.SqlBuilder do
  @moduledoc "Provides functionality for constructing an SQL query from a compiled query."

  use Combine
  alias Cloak.Sql.{Query, Expression, Compiler, Function}
  alias Cloak.DataSource.SqlBuilder.{Support, SQLServer, MySQL, ClouderaImpala}
  alias Cloak.DataSource.Table

  # -------------------------------------------------------------------
  # API
  # -------------------------------------------------------------------

  @spec build(Query.t()) :: String.t()
  @doc "Constructs a parametrized SQL query that can be executed against a backend."
  def build(query),
    do:
      query
      |> Compiler.Helpers.apply_bottom_up(&mark_boolean_expressions/1)
      |> build_fragments()
      |> to_string()

  @doc """
  Makes sure the specified partial or full table name is quoted.

  ```
  iex> SqlBuilder.quote_table_name("name")
  ~s/"name"/

  iex> SqlBuilder.quote_table_name(~s/"name"/)
  ~s/"name"/

  iex> SqlBuilder.quote_table_name("full.name")
  ~s/"full"."name"/

  iex> SqlBuilder.quote_table_name(~s/"quoted.name"/)
  ~s/"quoted.name"/

  iex> SqlBuilder.quote_table_name("long.full.name")
  ~s/"long"."full"."name"/
  ```
  """
  @spec quote_table_name(String.t(), integer) :: String.t()
  def quote_table_name(table_name, quote_char \\ ?") do
    table_name
    |> table_name_parts()
    |> Enum.map(&quote_name(&1, quote_char))
    |> Enum.join(".")
  end

  @doc """
  Returns unquoted parts of the table name.

  Examples:

  ```
  iex> SqlBuilder.table_name_parts("foobar")
  ["foobar"]

  iex> SqlBuilder.table_name_parts("foo.bar")
  ["foo", "bar"]

  iex> SqlBuilder.table_name_parts(~s/"foo"."bar"/)
  ["foo", "bar"]

  iex> SqlBuilder.table_name_parts(~s/"foo".bar/)
  ["foo", "bar"]
  ```
  """
  @spec table_name_parts(String.t()) :: [String.t()]
  def table_name_parts(table_name) do
    case Combine.parse(table_name, sep_by1(part(), string(".")) |> eof()) do
      [parts] -> parts
      {:error, error} -> raise ArgumentError, error
    end
  end

  @doc "Escapes the given string."
  @spec escape_string(String.t()) :: String.t()
  def escape_string(string), do: String.replace(string, "'", "''")

  @doc "Builds the necessary JOIN chain to associate a `user_id` column with the table."
  @spec build_table_chain_with_user_id(%{atom => Table.t()}, atom) :: {String.t(), String.t()}
  def build_table_chain_with_user_id(tables, table_name) do
    {user_id_table_name, join_chain_list} =
      parse_user_id_join_chain(tables, table_name, tables[table_name].user_id_join_chain, quote_name(table_name))

    user_id_table = tables[user_id_table_name]
    {"#{quote_name(user_id_table_name)}.#{quote_name(user_id_table.user_id)}", to_string(join_chain_list)}
  end

  # -------------------------------------------------------------------
  # Table name parsing
  # -------------------------------------------------------------------

  defp part(), do: either(qualified_part(), unqualified_part()) |> map(&to_string/1)

  defp qualified_part() do
    sequence([
      ignore(string(~s/"/)),
      many1(either(escaped_quote(), satisfy(char(), &(&1 != ~s/"/)))),
      ignore(string(~s/"/))
    ])
  end

  defp escaped_quote(), do: map(string(~s/""/), fn _ -> ~s/"/ end)

  defp unqualified_part(), do: many1(satisfy(char(), &(&1 not in ~w(. "))))

  # -------------------------------------------------------------------
  # Transformation of query AST to query specification
  # -------------------------------------------------------------------

  defp sql_dialect_module(query), do: driver(query).sql_dialect_module

  defp driver(query), do: query.data_source.driver

  defp column_name(%Expression{table: :unknown, name: name}, quote_char), do: quote_name(name, quote_char)

  defp column_name(column, quote_char),
    do: "#{quote_table_name(column.table.name, quote_char)}.#{quote_name(column.name, quote_char)}"

  defp build_fragments(query) do
    common_clauses = [
      columns_sql(query),
      " FROM ",
      from_clause(query.from, query),
      where_fragments(query),
      group_by_fragments(query),
      having_fragments(query),
      order_by_fragments(query)
    ]

    range_clause = range_fragments(query)

    if sql_dialect_module(query).range_at_statement_start?() do
      ["SELECT ", range_clause, " ", common_clauses]
    else
      ["SELECT ", common_clauses, range_clause]
    end
  end

  # MySQL requires that at least one column is selected; SQL Server requires that the column has a name;
  defp columns_sql(%Query{db_columns: []} = query) do
    dialect = sql_dialect_module(query)
    dialect.alias_sql("0", quote_name("__ac_dummy", dialect.quote_char()))
  end

  defp columns_sql(query) do
    query.db_columns
    |> Enum.map(&column_sql(&1, sql_dialect_module(query)))
    |> Enum.intersperse(?,)
  end

  defp column_sql(:*, _dialect), do: "*"

  defp column_sql({:distinct, column}, dialect),
    do: ["DISTINCT ", column_sql(column, dialect)]

  defp column_sql(%Expression{alias: alias} = column, dialect) when alias not in [nil, ""] do
    dialect.alias_sql(
      column_sql(%Expression{column | alias: nil}, dialect),
      quote_name(alias, dialect.quote_char())
    )
  end

  defp column_sql(%Expression{kind: :function, name: fun_name, type: type, args: args}, dialect)
       when fun_name in ["+", "-"] and type in [:time, :date, :datetime],
       do: dialect.time_arithmetic_expression(fun_name, Enum.map(args, &to_fragment(&1, dialect)))

  defp column_sql(%Expression{kind: :function, name: "/", type: :interval, args: args}, dialect),
    do: dialect.interval_division(Enum.map(args, &to_fragment(&1, dialect)))

  defp column_sql(%Expression{kind: :function, name: "-", type: :interval, args: args}, dialect),
    do: dialect.date_subtraction_expression(Enum.map(args, &to_fragment(&1, dialect)))

  defp column_sql(%Expression{kind: :function, name: {:cast, to_type}, args: [arg]}, dialect),
    do: arg |> to_fragment(dialect) |> dialect.cast_sql(arg.type, to_type)

  defp column_sql(expression = %Expression{kind: :function, name: "date_trunc", type: :date}, dialect),
    do: column_sql(cast(%{expression | type: :datetime}, :date), dialect)

  defp column_sql(%Expression{kind: :function, name: "sum", args: [arg], type: :real}, dialect) do
    # Force `SUM` of reals to use double precision.
    Support.function_sql("sum", [arg |> cast(:real) |> to_fragment(dialect)], dialect)
  end

  defp column_sql(
         %Expression{kind: :function, name: comparator, args: [%Expression{type: :text} = arg1, arg2]},
         dialect
       )
       when comparator in ~w(> < = <> >= <=) and dialect in [SQLServer, MySQL],
       # Some servers ignore trailing spaces during text comparisons.
       do:
         Support.function_sql(
           comparator,
           [
             arg1 |> dot_terminate() |> column_sql(dialect),
             arg2 |> dot_terminate() |> column_sql(dialect)
           ],
           dialect
         )

  defp column_sql(
         %Expression{kind: :function, name: "in", args: [%Expression{type: :text} = subject | values]},
         dialect
       )
       # Some servers ignore trailing spaces during text comparisons.
       when dialect in [SQLServer, MySQL],
       do:
         Support.function_sql(
           "in",
           [
             subject |> dot_terminate() |> column_sql(dialect)
             | Enum.map(values, &(&1 |> dot_terminate() |> to_fragment(dialect)))
           ],
           dialect
         )

  defp column_sql(%Expression{kind: :function, name: fun_name, args: args}, dialect) do
    args =
      if Cloak.Sql.Function.math_function?(fun_name) do
        Enum.map(args, &force_max_precision/1)
      else
        args
      end

    Support.function_sql(fun_name, Enum.map(args, &to_fragment(&1, dialect)), dialect)
  end

  defp column_sql(%Expression{kind: :constant, value: value}, dialect),
    do: constant_to_fragment(value, dialect)

  defp column_sql(%Expression{kind: :column, bounds: bounds} = column, dialect) do
    sql = column |> column_name(dialect.quote_char()) |> cast_type(column.type, dialect)

    if column.table.type in [:regular, :virtual] do
      restrict(column.type, sql, bounds)
    else
      sql
    end
  end

  defp restrict(type, sql, {min, max}) when type in [:integer, :real],
    do: ["CASE WHEN ", sql, " < #{min} THEN #{min} WHEN ", sql, " > #{max} THEN #{max} ELSE ", sql, " END"]

  defp restrict(_type, sql, _bounds), do: sql

  defp force_max_precision(expression = %Expression{kind: :constant}), do: expression
  defp force_max_precision(expression = %Expression{type: type}), do: cast(expression, type)

  defp cast_type(value, :unknown, query), do: sql_dialect_module(query).cast_sql(value, :unknown, :text)

  defp cast_type(value, _type, _query), do: value

  defp from_clause({:join, join}, query) do
    [
      " ",
      from_clause(join.lhs, query),
      " ",
      join_sql(join.type),
      " ",
      from_clause(join.rhs, query),
      on_clause(join.condition, query),
      " "
    ]
  end

  defp from_clause({:subquery, subquery}, query) do
    dialect = sql_dialect_module(query)

    dialect.alias_sql(
      ["(", build_subquery(subquery), ")"],
      quote_name(subquery.alias, dialect.quote_char())
    )
  end

  defp from_clause(table_name, query) when is_binary(table_name) do
    query.selected_tables
    |> Enum.find(&(&1.name == table_name))
    |> table_to_from(query)
  end

  defp on_clause(nil, _query), do: []

  defp on_clause(condition, query),
    do: [" ON ", column_sql(condition, sql_dialect_module(query))]

  defp join_sql(:cross_join), do: "CROSS JOIN"
  defp join_sql(:inner_join), do: "INNER JOIN"
  defp join_sql(:left_outer_join), do: "LEFT OUTER JOIN"
  defp join_sql(:right_outer_join), do: "RIGHT OUTER JOIN"

  defp table_to_from(%{name: table_name, db_name: table_name}, query),
    do: quote_table_name(table_name, sql_dialect_module(query).quote_char())

  defp table_to_from(table, query) do
    dialect = sql_dialect_module(query)

    dialect.alias_sql(
      quote_table_name(table.db_name, dialect.quote_char()),
      quote_name(table.name, dialect.quote_char())
    )
  end

  defp where_fragments(%Query{where: nil}), do: []
  defp where_fragments(query), do: [" WHERE ", column_sql(query.where, sql_dialect_module(query))]

  defp to_fragment(string, _dialect) when is_binary(string), do: string

  defp to_fragment(atom, _dialect) when is_atom(atom), do: to_string(atom) |> String.upcase()

  defp to_fragment(distinct = {:distinct, _}, dialect),
    do: column_sql(distinct, dialect)

  defp to_fragment(%Expression{alias: alias} = column, dialect)
       when alias != nil and alias != "",
       do: column_sql(%Expression{column | alias: nil}, dialect)

  defp to_fragment(%Expression{} = column, dialect), do: column_sql(column, dialect)

  defp constant_to_fragment(:*, dialect), do: dialect.literal("*")

  defp constant_to_fragment(value, dialect) when is_binary(value), do: dialect.literal(escape_string(value))

  defp constant_to_fragment({pattern, _regex, _regex_ci}, dialect) do
    escaped_pattern = pattern |> escape_string() |> dialect.literal()

    if dialect.supports_overriding_pattern_escape?() do
      [escaped_pattern, " ESCAPE ", dialect.literal("\\")]
    else
      escaped_pattern
    end
  end

  defp constant_to_fragment(value, dialect), do: dialect.literal(value)

  defp dot_terminate(%Expression{kind: :constant, type: :text, value: value} = expression) when is_binary(value),
    do: %Expression{expression | value: value <> "."}

  defp dot_terminate(%Expression{type: :text} = expression),
    do: Expression.function("concat", [expression, Expression.constant(:text, ".")], :text)

  defp group_by_fragments(%Query{subquery?: true, grouping_sets: [_ | _]} = query) do
    dialect = sql_dialect_module(query)

    query.grouping_sets
    |> Enum.map(fn grouping_set ->
      grouping_set
      |> Enum.map(&(query.group_by |> Enum.at(&1) |> column_sql(dialect)))
      |> Enum.intersperse(", ")
    end)
    |> case do
      [[]] -> if dialect in [MySQL, ClouderaImpala], do: [" GROUP BY NULL"], else: [" GROUP BY ()"]
      [grouping_set] -> [" GROUP BY ", grouping_set]
      grouping_sets -> [" GROUP BY GROUPING SETS ((", Enum.intersperse(grouping_sets, "), ("), "))"]
    end
  end

  defp group_by_fragments(_query), do: []

  defp having_fragments(%Query{subquery?: false}), do: []
  defp having_fragments(%Query{having: nil}), do: []
  defp having_fragments(query), do: [" HAVING ", column_sql(query.having, sql_dialect_module(query))]

  defp order_by_fragments(%Query{subquery?: true, order_by: [_ | _] = order_by} = query) do
    dialect = sql_dialect_module(query)

    order_by =
      for {expression, dir, nulls} <- order_by do
        column = expression |> Expression.unalias() |> column_sql(dialect)
        dialect.order_by(column, dir, nulls)
      end

    [" ORDER BY ", Enum.intersperse(order_by, ", ")]
  end

  defp order_by_fragments(_query), do: []

  defp quote_name(name, quote_char \\ ?"), do: <<quote_char::utf8, to_string(name)::binary, quote_char::utf8>>

  defp range_fragments(%Query{subquery?: true, order_by: [], limit: nil, offset: 0}), do: []

  defp range_fragments(%Query{subquery?: true, limit: limit, offset: offset} = query),
    do: sql_dialect_module(query).limit_sql(limit, offset)

  defp range_fragments(_query), do: []

  defp parse_user_id_join_chain(_tables, current_table_name, [], join_chain_list),
    do: {current_table_name, join_chain_list}

  defp parse_user_id_join_chain(tables, current_table_name, [link | chain], acc) do
    {current_key, link_table_name, link_key} = link

    link_fragment = [
      " INNER JOIN ",
      quote_name(link_table_name),
      " ON ",
      quote_name(current_table_name),
      ".",
      quote_name(current_key),
      " = ",
      quote_name(link_table_name),
      ".",
      quote_name(link_key)
    ]

    parse_user_id_join_chain(tables, link_table_name, chain, [acc | link_fragment])
  end

  defp cast(%Expression{kind: :function, name: {:cast, to}} = expression, to), do: expression
  defp cast({:distinct, expression}, to), do: {:distinct, cast(expression, to)}
  defp cast(expression, to), do: Expression.function({:cast, to}, [expression], to)

  # -------------------------------------------------------------------
  # Build subquery with join-timing protection
  # -------------------------------------------------------------------

<<<<<<< HEAD
  defp build_subquery(%{ast: query, join_timing_protection?: true}) do
    dialect = sql_dialect_module(query)

    from =
      case dialect do
        Oracle -> " FROM dual"
        _ -> ""
      end

    [
      "(",
      build_fragments(query),
      ") UNION ALL (SELECT ",
      query.db_columns
      |> Enum.map(&Table.invalid_value(&1.type))
      |> Enum.map(&constant_to_fragment(&1, dialect))
      |> join(", "),
      from,
      " WHERE NOT EXISTS(",
      build_fragments(query),
      "))"
=======
  defp add_join_timing_protection(%{ast: query, join_timing_protection?: true}) do
    [
      " UNION ALL SELECT * FROM (",
      build_fragments(%Query{strip_filters(query) | limit: 1, offset: 0}),
      ") t WHERE NOT EXISTS(",
      build_fragments(query),
      ")"
>>>>>>> 1b37ff9e
    ]
  end

  defp build_subquery(subquery), do: build_fragments(subquery.ast)

  defp strip_filters(query) do
    Query.Lenses.all_queries()
    |> Lens.filter(&(&1.type == :restricted))
    |> Lens.map(query, &%Query{&1 | where: nil, having: nil})
  end

  # -------------------------------------------------------------------
  # Mark boolean expressions
  # -------------------------------------------------------------------

  # Some backends (like SQL Server and Oracle) have limited support for boolean expressions.
  # A boolean expression is an expression consisting of conditions and boolean operators (`and`, `or`, `not`).
  # We wrap boolean expressions in non-filtering clauses inside a dummy `boolean_expression` function call.
  # This will result in no-op on backends where boolean expressions are supported and
  # in a `case` statement where they aren't.

  defp mark_boolean_expressions(query) do
    query
    |> update_in([non_filter_clauses()], &mark_boolean_expression(&1, :mark))
    |> update_in([Query.Lenses.filter_clauses()], &mark_boolean_expression(&1, :ignore))
  end

  defp non_filter_clauses() do
    Lens.multiple([
      Lens.keys?([:columns, :group_by, :db_columns]) |> Lens.all(),
      Lens.key?(:order_by) |> Lens.all() |> Lens.at(0)
    ])
  end

  defp mark_boolean_expression(%Expression{kind: :function} = function, state) do
    cond do
      state == :mark and boolean_expression?(function) ->
        alias = function.alias
        function = function |> Expression.unalias() |> mark_boolean_expression(:ignore)
        %Expression{function | name: "boolean_expression", alias: alias, args: [function]}

      state == :ignore and function.name not in ~w(and not or) ->
        %Expression{function | args: Enum.map(function.args, &mark_boolean_expression(&1, :mark))}

      true ->
        %Expression{function | args: Enum.map(function.args, &mark_boolean_expression(&1, state))}
    end
  end

  defp mark_boolean_expression(expression, _state), do: expression

  defp boolean_expression?(%Expression{kind: :function} = function),
    do: function.name in ~w(and or) or Function.condition?(function)
end<|MERGE_RESOLUTION|>--- conflicted
+++ resolved
@@ -415,37 +415,15 @@
   # Build subquery with join-timing protection
   # -------------------------------------------------------------------
 
-<<<<<<< HEAD
   defp build_subquery(%{ast: query, join_timing_protection?: true}) do
-    dialect = sql_dialect_module(query)
-
-    from =
-      case dialect do
-        Oracle -> " FROM dual"
-        _ -> ""
-      end
-
     [
       "(",
       build_fragments(query),
-      ") UNION ALL (SELECT ",
-      query.db_columns
-      |> Enum.map(&Table.invalid_value(&1.type))
-      |> Enum.map(&constant_to_fragment(&1, dialect))
-      |> join(", "),
-      from,
-      " WHERE NOT EXISTS(",
-      build_fragments(query),
+      ") UNION ALL (SELECT * FROM (",
+      build_fragments(%Query{strip_filters(query) | limit: 1, offset: 0, order_by: []}),
+      ") t WHERE NOT EXISTS(",
+      build_fragments(%Query{query | order_by: []}),
       "))"
-=======
-  defp add_join_timing_protection(%{ast: query, join_timing_protection?: true}) do
-    [
-      " UNION ALL SELECT * FROM (",
-      build_fragments(%Query{strip_filters(query) | limit: 1, offset: 0}),
-      ") t WHERE NOT EXISTS(",
-      build_fragments(query),
-      ")"
->>>>>>> 1b37ff9e
     ]
   end
 
