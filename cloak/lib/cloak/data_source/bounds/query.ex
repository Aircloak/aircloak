defmodule Cloak.DataSource.Bounds.Query do
  @moduledoc "Implements querying the database to find the bounds of a column."

  alias Cloak.Sql.{Parser, Compiler, Expression}
  alias Cloak.DataSource.{SqlBuilder, Table}
  alias Cloak.DataSource.Bounds.Compute
  alias Cloak.Query.DbEmulator

  @query_limit 1000

  # -------------------------------------------------------------------
  # API functions
  # -------------------------------------------------------------------

  @doc """
  Queries the data source for the bounds of the given column in the given table.

  Always returns either computed bounds or `:unknown` if they cannot be computed (for example because there are too few
  users). Returns `:unknown` for all non-numeric columns.
  """
  @spec bounds(Cloak.DataSource.t(), String.t(), String.t()) :: Expression.bounds()
  def bounds(data_source, table_name, column) do
    table_name = String.to_existing_atom(table_name)
    table = data_source.tables[table_name]

    with false <- Table.key?(table, column),
         true <- numeric?(data_source, table_name, column) do
      case table.content_type do
        :public -> public_bounds(data_source, table_name, column)
        _ -> private_bounds(data_source, table_name, column)
      end
    else
      _ -> :unknown
    end
  end

  # -------------------------------------------------------------------
  # Internal functions
  # -------------------------------------------------------------------

  defp public_bounds(data_source, table_name, column) do
<<<<<<< HEAD
    with {:ok, min, max} <- min_max(data_source, table_name, column) do
      Compute.extend({round(min), round(max)})
=======
    with true <- numeric?(data_source, table_name, column),
         {:ok, min, max} <- min_max(data_source, table_name, column) do
      Compute.extend({min |> :math.floor() |> round(), max |> :math.ceil() |> round()})
>>>>>>> df467d44
    else
      _ -> :unknown
    end
  end

  defp private_bounds(data_source, table_name, column) do
    with cutoff = cutoff(table_name, column),
         {:ok, max} <- Compute.max(maxes(data_source, table_name, column), cutoff),
         {:ok, min} <- Compute.min(mins(data_source, table_name, column), cutoff) do
      Compute.extend({min, max})
    else
      _ -> :unknown
    end
  end

  defp numeric?(data_source, table_name, column) do
    column =
      data_source.tables[table_name].columns
      |> Enum.find(&(&1.name == column))

    column.type in [:integer, :real]
  end

  defp maxes(data_source, table_name, column), do: extremes(data_source, table_name, column, "DESC", &max/2)

  defp mins(data_source, table_name, column), do: extremes(data_source, table_name, column, "ASC", &min/2)

  defp extremes(data_source, table_name, column, sort_order, comparison_function) do
    {user_id, table_chain} = SqlBuilder.build_table_chain_with_user_id(data_source.tables, table_name)

    """
      SELECT #{user_id}, "#{table_name}"."#{column}"
      FROM #{table_chain}
      WHERE "#{table_name}"."#{column}" IS NOT NULL
      ORDER BY 2 #{sort_order}
      LIMIT #{@query_limit}
    """
    |> run_query(data_source)
    |> Enum.group_by(&hd/1, fn [_user_id, value] -> value end)
    |> Enum.map(fn {_user_id, values} -> Enum.reduce(values, comparison_function) end)
  end

  defp min_max(data_source, table_name, column) do
    """
    SELECT MIN("#{table_name}"."#{column}"), MAX("#{table_name}"."#{column}")
    FROM "#{table_name}"
    """
    |> run_query(data_source)
    |> case do
      [[nil, nil]] -> :error
      [[min, max]] -> {:ok, min, max}
    end
  end

  defp run_query(query, data_source) do
    query
    |> Parser.parse!()
    |> Compiler.compile_direct!(nil, data_source)
    |> DbEmulator.compile()
    |> DbEmulator.select()
  end

  defp cutoff(table_name, column_name) do
    {cutoff, _rng} =
      {table_name, column_name} |> Cloak.RNG.term_to_rng() |> Cloak.RNG.gauss(config(:mean), config(:std_dev))

    cutoff |> round() |> max(config(:min))
  end

  defp config(name), do: Application.get_env(:cloak, :bound_size_cutoff) |> Keyword.fetch!(name)
end<|MERGE_RESOLUTION|>--- conflicted
+++ resolved
@@ -39,14 +39,8 @@
   # -------------------------------------------------------------------
 
   defp public_bounds(data_source, table_name, column) do
-<<<<<<< HEAD
     with {:ok, min, max} <- min_max(data_source, table_name, column) do
-      Compute.extend({round(min), round(max)})
-=======
-    with true <- numeric?(data_source, table_name, column),
-         {:ok, min, max} <- min_max(data_source, table_name, column) do
       Compute.extend({min |> :math.floor() |> round(), max |> :math.ceil() |> round()})
->>>>>>> df467d44
     else
       _ -> :unknown
     end
