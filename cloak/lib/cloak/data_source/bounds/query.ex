--- conflicted
+++ resolved
@@ -33,14 +33,9 @@
   # -------------------------------------------------------------------
 
   defp public_bounds(data_source, table_name, column) do
-<<<<<<< HEAD
-    with {:ok, min, max} <- min_max(data_source, table_name, column) do
-      Compute.extend({round(min), round(max)})
-=======
     with true <- numeric?(data_source, table_name, column),
          {:ok, min, max} <- min_max(data_source, table_name, column) do
-      Compute.extend({min, max})
->>>>>>> 0a5d688b
+      Compute.extend({round(min), round(max)})
     else
       _ -> :unknown
     end
