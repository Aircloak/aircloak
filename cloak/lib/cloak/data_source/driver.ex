defmodule Cloak.DataSource.Driver do
  @moduledoc "Specifies the interface for implementing the database specific data access operations."

  alias Cloak.Sql.{Query, Expression}
  alias Cloak.DataSource.Table

  @doc "Returns the configured database connection timeout."
  @spec connect_timeout() :: pos_integer
  def connect_timeout(), do:
    Application.get_env(:cloak, :data_source) |> Keyword.fetch!(:connect_timeout)

  @doc "Returns the configured time for keeping the connection alive for potential reuse."
  @spec connection_keep_time() :: pos_integer
  def connection_keep_time(), do:
    Application.get_env(:cloak, :data_source) |> Keyword.fetch!(:connection_keep_time)

  @doc "Returns the configured maximum timeout for a database operation."
  @spec timeout() :: pos_integer
  def timeout(), do:
    Application.get_env(:cloak, :data_source) |> Keyword.fetch!(:timeout)

  @doc "Returns the configured batch size for a select operation."
  @spec batch_size() :: pos_integer
  def batch_size(), do:
    Application.get_env(:cloak, :data_source) |> Keyword.fetch!(:batch_size)

  @type connection :: any
  @type parameters :: any
  @type driver_info :: any

  @doc "Returns an atom describing the query dialect of this specific driver implementation."
  @callback sql_dialect_module(parameters) :: module | nil

  @doc "Opens a new connection to the data store."
  @callback connect!(parameters) :: connection

  @doc "Closes the connection to the data store."
  @callback disconnect(connection) :: :ok

  @doc "Loads one or more table definitions from the data store."
  @callback load_tables(connection, Table.t) :: [Table.t]

  @doc "Driver specific implementation for the `DataSource.select` functionality."
  @callback select(connection, Query.t, Cloak.DataSource.result_processor)
    :: {:ok, Cloak.DataSource.processed_result} | {:error, any}

  @doc "Checks to see if the driver is able to handle all the SQL features used by the query."
  @callback supports_query?(Query.t) :: boolean

  @doc "Checks to see if the driver is able to handle specified function natively."
  @callback supports_function?(Expression.t, Cloak.DataSource.t) :: boolean

<<<<<<< HEAD
  @doc "Returns the driver specific information to be stored inside the data source structure."
  @callback driver_info(connection) :: driver_info
=======
  @doc "Returns true if the connection can be used from processes other than the creator process."
  @callback supports_connection_sharing?() :: boolean
>>>>>>> 0c2cebda
end<|MERGE_RESOLUTION|>--- conflicted
+++ resolved
@@ -50,11 +50,9 @@
   @doc "Checks to see if the driver is able to handle specified function natively."
   @callback supports_function?(Expression.t, Cloak.DataSource.t) :: boolean
 
-<<<<<<< HEAD
   @doc "Returns the driver specific information to be stored inside the data source structure."
   @callback driver_info(connection) :: driver_info
-=======
+
   @doc "Returns true if the connection can be used from processes other than the creator process."
   @callback supports_connection_sharing?() :: boolean
->>>>>>> 0c2cebda
 end