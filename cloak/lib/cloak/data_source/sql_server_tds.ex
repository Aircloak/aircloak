--- conflicted
+++ resolved
@@ -55,11 +55,10 @@
   end
 
   @impl Driver
-<<<<<<< HEAD
   def driver_info(_connection), do: nil
-=======
+
+  @impl Driver
   def supports_connection_sharing?(), do: true
->>>>>>> 0c2cebda
 
 
   # -------------------------------------------------------------------
