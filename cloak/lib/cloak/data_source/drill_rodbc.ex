--- conflicted
+++ resolved
@@ -39,11 +39,7 @@
   # -------------------------------------------------------------------
 
   @impl Driver
-<<<<<<< HEAD
-  def sql_dialect_module(), do: Cloak.DataSource.SqlBuilder.Drill
-=======
-  def sql_dialect_module(_), do: SqlBuilder.Drill
->>>>>>> e7814e58
+  def sql_dialect_module(), do: SqlBuilder.Drill
 
   @impl Driver
   def connect!(parameters), do: RODBC.connect!(parameters, &conn_params/1)
@@ -65,10 +61,9 @@
   defdelegate supports_connection_sharing?(), to: RODBC
 
   @impl Driver
-<<<<<<< HEAD
   defdelegate cast_to_text?(), to: RODBC
-=======
+
+  @impl Driver
   def supports_query?(query),
     do: query |> get_in([Cloak.Sql.Query.Lenses.joins()]) |> Enum.any?(&(&1.type == :cross_join)) |> :erlang.not()
->>>>>>> e7814e58
 end