defmodule Cloak.DataSource.SqlBuilder.Dialect do
  @moduledoc "Specifies the interface for implementing dialect-specific SQL operations."

  alias Cloak.Sql.Expression

  @doc "Returns the list of supported functions for this SQL dialect."
  @callback supported_functions() :: [String.t]

  @doc "Generates dialect-specific SQL for a function invocation. Provided arguments list must contain SQL fragments."
  @callback function_sql(Expression.function_name, [iodata]) :: iodata

  @doc "Generates dialect-specific SQL for the LIKE operator."
  @callback like_sql(iodata, iodata) :: iodata

  @doc "Generates dialect-specific SQL for the ILIKE operator."
  @callback ilike_sql(iodata, iodata) :: iodata

  @doc "Generates dialect-specific SQL for the ILIKE operator."
  @callback limit_sql(pos_integer | nil, non_neg_integer) :: iodata

<<<<<<< HEAD
  @doc "Generates dialect-specific SQL for casting a column."
  @callback cast_sql(iodata, atom) :: iodata

  @doc "Generates dialect specific SQL for casting a column of an unknown type."
=======
  @doc "Generates dialect-specific SQL for casting a column of an unknown type."
>>>>>>> 2870a5be
  @callback cast_unknown_sql(iodata) :: iodata

  @doc "Returns the dialect-specific SQL type for casting."
  @callback sql_type(atom) :: String.t

  @doc "Returns the dialect-specific SQL for a unicode string literal."
  @callback unicode_literal(iodata) :: iodata

  @doc "Returns the dialect-specific SQL for an interval literal."
  @callback interval_literal(Timex.Duration.t) :: iodata

  @doc "Returns the dialect-specific SQL for adding/subtracting to a date/time/datetime."
  @callback time_arithmetic_expression(String.t, iodata) :: iodata

  @doc "Returns the dialect-specific SQL for subtracting two date/time/datetimes."
  @callback date_subtraction_expression(iodata) :: iodata

  alias Cloak.Query.ExecutionError

  defmacro __using__(_opts) do
    quote do
      @behaviour unquote(__MODULE__)

      @impl unquote(__MODULE__)
      def like_sql(what, match), do:
        [what, " LIKE ", match]

      @impl unquote(__MODULE__)
      def ilike_sql(what, match), do:
        # ilike requires the support for collation, so each data source must explicitly handle this
        raise ExecutionError, message: "ILIKE operator is not supported on this data source"

      @impl unquote(__MODULE__)
      def limit_sql(nil, _offset), do:
        # ilike requires the support for collation, so each data source must explicitly handle this
        raise ExecutionError, message: "OFFSET operator is not supported on this data source"
      def limit_sql(_limit, _offset), do:
        # ilike requires the support for collation, so each data source must explicitly handle this
        raise ExecutionError, message: "LIMIT operator is not supported on this data source"

      @impl unquote(__MODULE__)
      def cast_unknown_sql(column_sql), do:
        raise ExecutionError, message: "column `#{column_sql}` is of an unknown type"

      @impl unquote(__MODULE__)
      def cast_sql(value, type), do:
        ["CAST(", value, " AS ", sql_type(type), ")"]

      @doc false
      def time_arithmetic_expression(operator, [arg1, arg2]), do: ["(", arg1, " ", operator, " ", arg2, ")"]

      @doc false
      def date_subtraction_expression([arg1, arg2]), do: ["(", arg1, " - ", arg2, ")"]

      @doc false
      def interval_literal(duration), do: duration |> Timex.Duration.to_seconds() |> to_string()

      defoverridable like_sql: 2, ilike_sql: 2, limit_sql: 2, cast_unknown_sql: 1, cast_sql: 2, interval_literal: 1,
        time_arithmetic_expression: 2, date_subtraction_expression: 1
    end
  end
end<|MERGE_RESOLUTION|>--- conflicted
+++ resolved
@@ -18,14 +18,10 @@
   @doc "Generates dialect-specific SQL for the ILIKE operator."
   @callback limit_sql(pos_integer | nil, non_neg_integer) :: iodata
 
-<<<<<<< HEAD
   @doc "Generates dialect-specific SQL for casting a column."
   @callback cast_sql(iodata, atom) :: iodata
 
-  @doc "Generates dialect specific SQL for casting a column of an unknown type."
-=======
   @doc "Generates dialect-specific SQL for casting a column of an unknown type."
->>>>>>> 2870a5be
   @callback cast_unknown_sql(iodata) :: iodata
 
   @doc "Returns the dialect-specific SQL type for casting."
@@ -74,13 +70,13 @@
       def cast_sql(value, type), do:
         ["CAST(", value, " AS ", sql_type(type), ")"]
 
-      @doc false
+      @impl unquote(__MODULE__)
       def time_arithmetic_expression(operator, [arg1, arg2]), do: ["(", arg1, " ", operator, " ", arg2, ")"]
 
-      @doc false
+      @impl unquote(__MODULE__)
       def date_subtraction_expression([arg1, arg2]), do: ["(", arg1, " - ", arg2, ")"]
 
-      @doc false
+      @impl unquote(__MODULE__)
       def interval_literal(duration), do: duration |> Timex.Duration.to_seconds() |> to_string()
 
       defoverridable like_sql: 2, ilike_sql: 2, limit_sql: 2, cast_unknown_sql: 1, cast_sql: 2, interval_literal: 1,
