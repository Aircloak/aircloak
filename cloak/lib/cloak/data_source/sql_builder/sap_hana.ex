--- conflicted
+++ resolved
@@ -32,13 +32,9 @@
 
   @doc false
   def sql_type(:text), do: "NCLOB"
-<<<<<<< HEAD
   def sql_type(:datetime), do: "TIMESTAMP"
   def sql_type(type) when is_atom(type), do: String.upcase(Atom.to_string(type))
-=======
-  def sql_type(type) when is_atom(type), do: Atom.to_string(type)
 
   @doc false
   def unicode_literal(value), do: ["N'", value, ?']
->>>>>>> 132a7583
 end