defmodule Cloak.DataSource.SqlBuilder.Oracle do
  @moduledoc "Helper module for converting a query to Oracle- specific SQL."

  @fmt_no_extra_whitespace "FM"
  @unicode_substring "SUBSTRC"

  # -------------------------------------------------------------------
  # SqlBuilder.Dialect callbacks
  # -------------------------------------------------------------------

  use Cloak.DataSource.SqlBuilder.Dialect
  alias Cloak.DataSource.SqlBuilder.Dialect
  alias Cloak.Query.ExecutionError

  @safe_aliases %{
    "+" => "plus",
    "*" => "mul",
    "-" => "sub",
    "/" => "div",
    "^" => "pow"
  }

  @impl Dialect
  def supported_functions(), do: ~w(
      count sum min max avg stddev variance count_distinct sum_distinct min_distinct max_distinct avg_distinct
      year quarter month day hour minute second weekday date_trunc
      unsafe_pow unsafe_mul unsafe_div unsafe_add unsafe_sub unsafe_mod
      checked_mod checked_div checked_pow
      sqrt floor ceil abs round trunc
      length lower upper btrim ltrim rtrim left right substring concat
      hex cast coalesce hash bool_op grouping_id case
    )

  @impl Dialect
  def select_hints() do
    "/*+ parallel (8) */ "
  end

  @impl Dialect
  def function_sql("bool_op", [[?', op, ?'], arg1, arg2]) do
    condition = Dialect.bool_op_default(op, arg1, arg2)
    ["(CASE WHEN ", condition, " THEN 1 WHEN NOT (", condition, ") THEN 0 ELSE NULL END)"]
  end

  for datepart <- ~w(year month day hour minute second) do
    def function_sql(unquote(datepart), args), do: ["EXTRACT(", unquote(datepart), " FROM ", args, ")"]
  end

  def function_sql("quarter", args), do: ["TRUNC((", function_sql("month", args), " - 1) / 3) + 1"]

  def function_sql("unsafe_mod", [arg1, arg2]), do: ["MOD(", arg1, ", ", arg2, ")"]
  def function_sql("checked_mod", [arg1, arg2]), do: ["MOD(", arg1, ", NULLIF(", arg2, ", 0))"]

  def function_sql("checked_div", [arg1, arg2, epsilon]),
    do: ["CASE WHEN ", function_sql("abs", [arg2]), " < ", epsilon, " THEN NULL ELSE ", arg1, " / ", arg2, " END"]

  for {function, operator} <- %{"unsafe_add" => "+", "unsafe_sub" => "-", "unsafe_mul" => "*", "unsafe_div" => "/"} do
    def function_sql(unquote(function), [arg1, arg2]), do: ["(", arg1, unquote(operator), arg2, ")"]
  end

  def function_sql("unsafe_pow", [arg1, arg2]), do: ["POWER(", arg1, ", ", arg2, ")"]

  def function_sql("checked_pow", [arg1, arg2]),
    do: ["CASE WHEN ", arg1, " < 0 THEN NULL ELSE POWER(", arg1, ", ", arg2, ") END"]

  def function_sql("sqrt", [arg]), do: ["CASE WHEN ", arg, " < 0 THEN NULL ELSE SQRT(", arg, ") END"]

  def function_sql("left", [string, number]), do: [@unicode_substring, "(", string, ", 0, ", number, ")"]

  def function_sql("right", [string, number]) do
    number = ["LEAST(LENGTHC(", string, "), ", number, ")"]
    [@unicode_substring, "(", string, ", -", number, ", ", number, ")"]
  end

  def function_sql("hex", [data]), do: ["LOWER(RAWTOHEX(", data, "))"]

  def function_sql("stddev", [arg]), do: ["STDDEV_SAMP(", arg, ")"]

  def function_sql("variance", [arg]), do: ["VAR_SAMP(", arg, ")"]

  def function_sql("substring", args), do: function_sql(@unicode_substring, args)

  def function_sql("date_trunc", [[?', "second", ?'], arg2]), do: ["CAST(", arg2, " AS TIMESTAMP(0))"]
  def function_sql("date_trunc", [[?', "minute", ?'], arg2]), do: function_sql("TRUNC", [arg2, "'mi'"])
  def function_sql("date_trunc", [[?', "hour", ?'], arg2]), do: function_sql("TRUNC", [arg2, "'hh'"])
  def function_sql("date_trunc", [[?', "day", ?'], arg2]), do: function_sql("TRUNC", [arg2, "'dd'"])
  def function_sql("date_trunc", [[?', "quarter", ?'], arg2]), do: function_sql("TRUNC", [arg2, "'q'"])
  def function_sql("date_trunc", [arg1, arg2]), do: function_sql("TRUNC", [arg2, arg1])

  def function_sql("btrim", [arg]), do: ["TRIM(", arg, ")"]
  def function_sql("btrim", [arg1, arg2]), do: ["TRIM(", arg1, " FROM ", arg2, ")"]

  def function_sql("hash", [arg]), do: ["TO_CHAR(ORA_HASH(", arg, "), '#{@fmt_no_extra_whitespace}0000000X')"]

<<<<<<< HEAD
  for {operator, alias} <- @safe_aliases do
    def function_sql(unquote(operator), args), do: function_sql("aircloak.#{unquote(alias)}", args)
  end

  def function_sql("case", args), do: Dialect.case_default(args)
=======
  def function_sql("case", args), do: ["CASE", case_branches(args), " END"]
>>>>>>> a458ea0c

  def function_sql(name, args), do: [String.upcase(name), "(", Enum.intersperse(args, ", "), ")"]

  @impl Dialect
  def cast_sql(value, :real, :integer),
    do: ["CASE WHEN ABS(", value, ") > #{@integer_range} THEN NULL ELSE CAST(", value, " AS INTEGER) END"]

  def cast_sql(value, :integer, :boolean),
    do: ["(CASE WHEN ", value, " IS NULL THEN NULL WHEN ", value, " = 0 THEN 0 ELSE 1 END)"]

  def cast_sql(value, :real, :boolean),
    do: ["(CASE WHEN ", value, " IS NULL THEN NULL WHEN ", value, " = 0.0 THEN 0 ELSE 1 END)"]

  def cast_sql(value, :text, :boolean),
    do: [
      "CASE WHEN TRIM(LOWER(",
      value,
      ")) IN ('1', 't', 'true', 'yes', 'y') THEN 1 WHEN TRIM(LOWER(",
      value,
      ")) IN ('0', 'f', 'false', 'no', 'n') THEN 0 ELSE NULL END"
    ]

  def cast_sql(value, number, :text) when number in [:integer, :real], do: ["TO_CHAR(", value, ?)]

  def cast_sql(value, _, type), do: ["CAST(", value, " AS ", sql_type(type), ")"]

  @impl Dialect
  def alias_sql(object, alias), do: [object, " ", alias]

  @impl Dialect
  def limit_sql(nil, 0), do: []
  def limit_sql(limit, 0), do: [" WHERE ROWNUM <= ", to_string(limit)]

  def limit_sql(_, _),
    do: raise(ExecutionError, message: "Non-zero OFFSET is not natively supported on this data source")

  @impl Dialect
  def literal(true), do: "1"
  def literal(false), do: "0"

  def literal(%Timex.Duration{} = duration),
    do: ["NUMTODSINTERVAL(", duration |> Timex.Duration.to_seconds() |> to_string(), ", 'SECOND')"]

  def literal(value), do: Dialect.literal_default(value)

  @impl Dialect
  def native_support_for_ilike?(), do: false

  @impl Dialect
  def select_table_names(prefix),
    do: "SELECT table_name FROM user_tables WHERE table_name LIKE '#{prefix}%'"

  @impl Dialect
  def analyst_meta_table_create_statement(quoted_table_name) do
    """
    CREATE TABLE #{quoted_table_name} (
      "air" VARCHAR(255) NOT NULL,
      "data_source" VARCHAR(255) NOT NULL,
      "analyst" INTEGER NOT NULL,
      "name" VARCHAR2(255) NOT NULL,
      "db_name" VARCHAR2(30) NOT NULL,
      "statement" CLOB NOT NULL,
      "fingerprint" VARCHAR2(50) NOT NULL,
      PRIMARY KEY ("air", "data_source", "analyst", "name"),
      CONSTRAINT ac_unique_name UNIQUE ("db_name")
    )
    """
  end

  @impl Dialect
  def long_string(string) do
    # Oracle doesn't support CLOB constants longer than 400 characters, so we're splitting the string into smaller
    # parts and concatenating with `||`.
    parts =
      string
      |> to_charlist()
      |> Stream.chunk_every(4000)
      |> Stream.map(&"to_clob('#{to_string(&1)}')")
      |> Enum.join(" || ")

    "(#{parts})"
  end

  # -------------------------------------------------------------------
  # Internal functions
  # -------------------------------------------------------------------

  defp sql_type(:real), do: "BINARY_DOUBLE"
  defp sql_type(:boolean), do: "NUMBER(1)"
  defp sql_type(:datetime), do: "TIMESTAMP"
  defp sql_type(:integer), do: "INTEGER"
  defp sql_type(:date), do: "DATE"
  defp sql_type(:text), do: "VARCHAR2"
  defp sql_type(:time), do: "TIME"
  defp sql_type({:native_type, type}), do: type

  defp case_branches([if_arg, then_arg | rest]), do: [" WHEN ", if_arg, " <> 0 THEN ", then_arg, case_branches(rest)]
  defp case_branches([else_branch]), do: [" ELSE ", else_branch]
end<|MERGE_RESOLUTION|>--- conflicted
+++ resolved
@@ -92,15 +92,11 @@
 
   def function_sql("hash", [arg]), do: ["TO_CHAR(ORA_HASH(", arg, "), '#{@fmt_no_extra_whitespace}0000000X')"]
 
-<<<<<<< HEAD
   for {operator, alias} <- @safe_aliases do
     def function_sql(unquote(operator), args), do: function_sql("aircloak.#{unquote(alias)}", args)
   end
 
-  def function_sql("case", args), do: Dialect.case_default(args)
-=======
   def function_sql("case", args), do: ["CASE", case_branches(args), " END"]
->>>>>>> a458ea0c
 
   def function_sql(name, args), do: [String.upcase(name), "(", Enum.intersperse(args, ", "), ")"]
 
