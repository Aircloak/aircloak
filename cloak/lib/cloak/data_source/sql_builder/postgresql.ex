--- conflicted
+++ resolved
@@ -66,11 +66,8 @@
 
   defp sql_type(:real), do: "float"
   defp sql_type(:boolean), do: "bool"
-<<<<<<< HEAD
   defp sql_type(:datetime), do: "timestamp"
-=======
   defp sql_type(:integer), do: "bigint"
   defp sql_type(:int32), do: "integer"
->>>>>>> 9e86463e
   defp sql_type(type) when is_atom(type), do: Atom.to_string(type)
 end