--- conflicted
+++ resolved
@@ -62,10 +62,9 @@
 
   def function_sql("case", args), do: Dialect.case_default(args)
 
-<<<<<<< HEAD
   def function_sql("like", [subject, pattern]), do: [?(, subject, " COLLATE utf8_bin LIKE ", pattern, ?)]
   def function_sql("ilike", [subject, pattern]), do: [?(, subject, " COLLATE utf8_general_ci LIKE ", pattern, ?)]
-=======
+
   # left of a negative value should return all but the last n characters.
   # left("aircloak", -2) --> "airclo"
   # left("aircloak", -100) --> ""
@@ -105,9 +104,6 @@
       "''"
     ])
   end
-
-  def function_sql(name, args), do: [String.upcase(name), "(", Enum.intersperse(args, ", "), ")"]
->>>>>>> 32393679
 
   def function_sql(name, args), do: super(name, args)
 
