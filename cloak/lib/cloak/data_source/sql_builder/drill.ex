defmodule Cloak.DataSource.SqlBuilder.Drill do
  @moduledoc "Helper module for converting a query to Drill specific SQL."

  # -------------------------------------------------------------------
  # SqlBuilder.Dialect callbacks
  # -------------------------------------------------------------------

  use Cloak.DataSource.SqlBuilder.Dialect
  alias Cloak.DataSource.SqlBuilder.Dialect
  alias Timex.Duration

  @impl Dialect
  def supported_functions(), do: ~w(
      count sum min max avg stddev count_distinct sum_distinct min_distinct max_distinct avg_distinct stddev_distinct
      variance variance_distinct
      year month day hour minute second date_trunc
      unsafe_pow unsafe_mul unsafe_div unsafe_add unsafe_sub unsafe_mod
      checked_mod checked_div checked_pow
      sqrt floor ceil abs round trunc
      length lower upper btrim ltrim rtrim left right substring concat
      cast coalesce hash bool_op
    )

  def function_sql("btrim", [arg]), do: ["TRIM(", arg, ")"]
  def function_sql("btrim", [arg1, arg2]), do: ["TRIM(", arg1, " FROM ", arg2, ")"]

  @impl Dialect
  for datepart <- ~w(year month day hour minute second) do
    def function_sql(unquote(datepart), arg), do: ["DATE_PART('", unquote(datepart), "', ", arg, ")"]
  end

  def function_sql("hash", [arg]), do: ["SUBSTR(MD5(", arg, "), 5, 8)"]

  def function_sql("left", [arg1, arg2]), do: ["SUBSTR(", arg1, ", 1, ", arg2, ")"]

  def function_sql("stddev", [arg]), do: ["STDDEV_SAMP(", arg, ")"]

  def function_sql("variance", [arg]), do: ["VAR_SAMP(", arg, ")"]

  def function_sql("right", [arg1, arg2]),
    do: ["SUBSTR(", arg1, ", ", larger_int(["LENGTH(", arg1, ") - ", arg2, " + 1"], "1"), ?)]

  def function_sql("bool_op", [[?', op, ?'], arg1, arg2]), do: ["(", arg1, " ", op, " ", arg2, ")"]

  def function_sql("unsafe_div", [arg1, arg2]), do: ["(CAST(", arg1, " AS double) / ", arg2, ")"]

<<<<<<< HEAD
  def function_sql("date_trunc", [[?', "quarter", ?'], arg]) do
    [
      ?(,
      function_sql("date_trunc", ["'year'", arg]),
      " + ",
      "CAST('P' || ((",
      function_sql("month", [arg]),
      " - 1) / 3 * 3) || 'M' AS INTERVAL YEAR TO MONTH))"
    ]
  end

  for binary_operator <- ~w(+ - *) do
    def function_sql(unquote(binary_operator), [arg1, arg2]), do: ["(", arg1, unquote(binary_operator), arg2, ")"]
=======
  def function_sql("checked_div", [arg1, arg2, epsilon]),
    do: [
      "CASE WHEN ",
      function_sql("abs", [arg2]),
      " < ",
      epsilon,
      " THEN NULL ELSE ",
      function_sql("unsafe_div", [arg1, arg2]),
      " END"
    ]

  def function_sql("unsafe_mod", [arg1, arg2]), do: ["MOD(", arg1, ", ", arg2, ")"]
  def function_sql("checked_mod", [arg1, arg2]), do: ["MOD(", arg1, ", NULLIF(", arg2, ", 0))"]

  for {function, operator} <- %{"unsafe_add" => "+", "unsafe_sub" => "-", "unsafe_mul" => "*"} do
    def function_sql(unquote(function), [arg1, arg2]), do: ["(", arg1, unquote(operator), arg2, ")"]
>>>>>>> 21a72146
  end

  def function_sql("unsafe_pow", [arg1, arg2]), do: ["POW(", arg1, ", ", arg2, ")"]

  def function_sql("checked_pow", [arg1, arg2]),
    do: ["CASE WHEN ", arg1, " < 0 THEN NULL ELSE POW(", arg1, ", ", arg2, ") END"]

  def function_sql("sqrt", [arg]), do: ["CASE WHEN ", arg, " < 0 THEN NULL ELSE SQRT(", arg, ") END"]

  def function_sql(name, args), do: [String.upcase(name), "(", Enum.intersperse(args, ", "), ")"]

  @impl Dialect
  def ilike_sql(what, {pattern, escape = "\\"}), do: ["ILIKE(", what, ", ", ?', pattern, ?', ", ", ?', escape, ?', ")"]

  @impl Dialect
  def limit_sql(nil, 0), do: []
  def limit_sql(nil, offset), do: [" OFFSET ", to_string(offset)]
  def limit_sql(limit, offset), do: [" LIMIT ", to_string(limit), " OFFSET ", to_string(offset)]

  @impl Dialect
  def cast_sql(value, :real, :integer),
    do: ["CASE WHEN ABS(", value, ") > #{@integer_range} THEN NULL ELSE CAST(", value, " AS BIGINT) END"]

  def cast_sql(value, :boolean, :integer),
    do: ["CASE WHEN ", value, " IS NULL THEN NULL WHEN ", value, " THEN 1 ELSE 0 END"]

  def cast_sql(value, :boolean, :real),
    do: ["CASE WHEN ", value, " IS NULL THEN NULL WHEN ", value, " THEN 1.0 ELSE 0.0 END"]

  def cast_sql(value, :integer, :boolean),
    do: ["CASE WHEN ", value, " IS NULL THEN NULL WHEN ", value, " = 0 THEN FALSE ELSE TRUE END"]

  def cast_sql(value, :real, :boolean),
    do: [
      "CASE WHEN ",
      value,
      " IS NULL THEN NULL WHEN ",
      value,
      " = 0.0 THEN FALSE ELSE TRUE END"
    ]

  def cast_sql(value, :text, :boolean),
    do: [
      "CASE WHEN TRIM(LOWER(",
      value,
      ")) IN ('1', 't', 'true', 'yes', 'y') THEN TRUE WHEN TRIM(LOWER(",
      value,
      ")) IN ('0', 'f', 'false', 'no', 'n') THEN FALSE ELSE NULL END"
    ]

  def cast_sql(value, _, type), do: ["CAST(", value, " AS ", sql_type(type), ")"]

  @impl Dialect
  def time_arithmetic_expression("+", [date, interval]), do: ["DATE_ADD(", date, ", ", interval, ")"]
  def time_arithmetic_expression("-", [date, interval]), do: ["DATE_SUB(", date, ", ", interval, ")"]

  @impl Dialect
  def literal(%Timex.Duration{} = interval) do
    days = Duration.to_days(interval, truncate: true)
    time = interval |> Duration.diff(Duration.from_days(days)) |> Duration.to_time!() |> to_string()
    "interval '#{days} #{time}' day(9) to second"
  end

  def literal(value), do: Dialect.literal_default(value)

  @impl Dialect
  def quote_char(), do: ?`

  # -------------------------------------------------------------------
  # Internal functions
  # -------------------------------------------------------------------

  defp sql_type(:real), do: "double"
  defp sql_type(:boolean), do: "boolean"
  defp sql_type(:datetime), do: "timestamp"
  defp sql_type(:integer), do: "bigint"
  defp sql_type(:text), do: "varchar"
  defp sql_type(type) when is_atom(type), do: Atom.to_string(type)

  defp larger_int(a, b), do: ["((", a, ") + (", b, ") + ABS((", a, ") - (", b, "))) / 2"]
end<|MERGE_RESOLUTION|>--- conflicted
+++ resolved
@@ -42,9 +42,6 @@
 
   def function_sql("bool_op", [[?', op, ?'], arg1, arg2]), do: ["(", arg1, " ", op, " ", arg2, ")"]
 
-  def function_sql("unsafe_div", [arg1, arg2]), do: ["(CAST(", arg1, " AS double) / ", arg2, ")"]
-
-<<<<<<< HEAD
   def function_sql("date_trunc", [[?', "quarter", ?'], arg]) do
     [
       ?(,
@@ -56,9 +53,8 @@
     ]
   end
 
-  for binary_operator <- ~w(+ - *) do
-    def function_sql(unquote(binary_operator), [arg1, arg2]), do: ["(", arg1, unquote(binary_operator), arg2, ")"]
-=======
+  def function_sql("unsafe_div", [arg1, arg2]), do: ["(CAST(", arg1, " AS double) / ", arg2, ")"]
+
   def function_sql("checked_div", [arg1, arg2, epsilon]),
     do: [
       "CASE WHEN ",
@@ -75,7 +71,6 @@
 
   for {function, operator} <- %{"unsafe_add" => "+", "unsafe_sub" => "-", "unsafe_mul" => "*"} do
     def function_sql(unquote(function), [arg1, arg2]), do: ["(", arg1, unquote(operator), arg2, ")"]
->>>>>>> 21a72146
   end
 
   def function_sql("unsafe_pow", [arg1, arg2]), do: ["POW(", arg1, ", ", arg2, ")"]
