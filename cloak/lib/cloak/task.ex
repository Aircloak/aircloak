defmodule Cloak.Task do
  @moduledoc "Cloak task runner."
  require Logger

  defstruct [:id, :query]

  @type t :: %__MODULE__{
    id: String.t,
    query: String.t
  }


  # -------------------------------------------------------------------
  # API functions
  # -------------------------------------------------------------------

  @doc "Runs the task and reports the result to the given destination."
  @spec run(t, :result_sender.result_destination) :: :ok
  def run(task, result_target \\ :air_socket) do
    :cloak_metrics.count("task.started")
    start_time = :erlang.monotonic_time(:milli_seconds)

    result = execute_task(task)
    :cloak_metrics.count("task.successful")
    :result_sender.send_result(task.id, result_target, result)

    task_execution_time = :erlang.monotonic_time(:milli_seconds) - start_time
    :cloak_metrics.histogram("task.total", task_execution_time)
    Logger.info("Task #{task.id} executed in #{task_execution_time} ms")

    :ok
  end


  # -------------------------------------------------------------------
  # Internal functions
  # -------------------------------------------------------------------

  defp execute_task(task) do
    lcf_users = :lcf_users.new()
    aggregator = :aggregator.new(lcf_users)
    {_count, [_user_id | columns], rows} = Cloak.DataSource.query!(:local, task.query)
<<<<<<< HEAD

    pre_processed_properties = Cloak.Processor.AccumulateCount.pre_process(rows)
    for [user_id, property] <- pre_processed_properties, do: :aggregator.add_property(property, user_id, aggregator)
=======
    for [user_id | properties] <- rows, do: :aggregator.add_property(properties, user_id, aggregator)
>>>>>>> 0f26a7e3
    aggregated_buckets = :aggregator.buckets(aggregator)
    anonymized_buckets = :anonymizer.anonymize(aggregated_buckets, lcf_users)
    post_processed_properties = Cloak.Processor.AccumulateCount.post_process(anonymized_buckets)

    :aggregator.delete(aggregator)
    :lcf_users.delete(lcf_users)

    {:buckets, columns, post_processed_properties}
  end
end<|MERGE_RESOLUTION|>--- conflicted
+++ resolved
@@ -40,13 +40,8 @@
     lcf_users = :lcf_users.new()
     aggregator = :aggregator.new(lcf_users)
     {_count, [_user_id | columns], rows} = Cloak.DataSource.query!(:local, task.query)
-<<<<<<< HEAD
-
     pre_processed_properties = Cloak.Processor.AccumulateCount.pre_process(rows)
-    for [user_id, property] <- pre_processed_properties, do: :aggregator.add_property(property, user_id, aggregator)
-=======
-    for [user_id | properties] <- rows, do: :aggregator.add_property(properties, user_id, aggregator)
->>>>>>> 0f26a7e3
+    for [user_id | property] <- pre_processed_properties, do: :aggregator.add_property(property, user_id, aggregator)
     aggregated_buckets = :aggregator.buckets(aggregator)
     anonymized_buckets = :anonymizer.anonymize(aggregated_buckets, lcf_users)
     post_processed_properties = Cloak.Processor.AccumulateCount.post_process(anonymized_buckets)
