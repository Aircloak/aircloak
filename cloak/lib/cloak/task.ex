defmodule Cloak.Task do
  @moduledoc """
  Module for starting tasks.

  This module implements the main server process which starts the task concurrently,
  waits for it to respond, and sends the result back. If the task terminates abnormally,
  the server will send an error result back.
  """
  use GenServer
  require Logger

  alias Cloak.Task.Runner

  defstruct [:id, :query]

  @type t :: %__MODULE__{
    id: String.t,
    query: String.t
  }

  @supervisor_name Module.concat(__MODULE__, Supervisor)


  # -------------------------------------------------------------------
  # API functions
  # -------------------------------------------------------------------

  @doc "Returns the supervisor specification for the task runner supervisor."
  @spec supervisor_spec() :: Supervisor.Spec.spec
  def supervisor_spec() do
    import Supervisor.Spec, warn: false

    supervisor(Supervisor, [
      [worker(GenServer, [__MODULE__], restart: :temporary)],
      [id: @supervisor_name, name: @supervisor_name, strategy: :simple_one_for_one]
    ])
  end

  @doc """
  Starts the task execution concurrently.

  This function returns as soon as the task runner process is started. The result
  is sent to the required destination. If an error occurs, the result will contain
  error information.
  """
  @spec start(t, :result_sender.result_destination) :: :ok
  def start(task, result_target \\ :air_socket) do
    {:ok, _} = Supervisor.start_child(@supervisor_name, [{task, result_target}])
    :ok
  end


  # -------------------------------------------------------------------
  # GenServer callbacks
  # -------------------------------------------------------------------

  @doc false
  def init({task, result_target}) do
    Process.flag(:trap_exit, true)
    {:ok, %{
      task_id: task.id,
      result_target: result_target,
      start_time: :erlang.monotonic_time(:milli_seconds),
      # We're starting the runner as a direct child.
      # This GenServer will wait for the runner to return or crash. Such approach allows us to
      # detect a failure no matter how the task fails (even if the runner process is for example killed).
      runner: Task.async(fn() -> Runner.run(task) end)
    }}
  end

  @doc false
  def handle_info({:EXIT, runner_pid, reason}, %{runner: %Task{pid: runner_pid}} = state) do
    if reason != :normal do
      :result_sender.send_result(state.task_id, state.result_target, {:error, "Cloak error"})
      :cloak_metrics.count("task.error")
    end

    # Note: we're always exiting with a reason normal. If a task crashed, the error will be
    # properly logged, so no need to add more noise.
    {:stop, :normal, state}
  end
  def handle_info(msg, %{runner: runner} = state) do
    with {result, ^runner} <- Task.find([runner], msg) do
      case result do
        {:ok, result} ->
          :result_sender.send_result(state.task_id, state.result_target, result)
          log_success(state)
        {:error, reason} ->
          :result_sender.send_result(state.task_id, state.result_target, {:error, reason})
          :cloak_metrics.count("task.error")
      end
    end
    {:noreply, state}
  end


<<<<<<< HEAD
    post_processed_buckets ++ lcf_buckets
  end
=======
  # -------------------------------------------------------------------
  # Internal functions
  # -------------------------------------------------------------------
>>>>>>> ccd18804

  defp log_success(state) do
    :cloak_metrics.count("task.success")
    task_execution_time = :erlang.monotonic_time(:milli_seconds) - state.start_time
    :cloak_metrics.histogram("task.total", task_execution_time)
    Logger.info("Task #{state.task_id} executed in #{task_execution_time} ms")
  end
end<|MERGE_RESOLUTION|>--- conflicted
+++ resolved
@@ -94,14 +94,9 @@
   end
 
 
-<<<<<<< HEAD
-    post_processed_buckets ++ lcf_buckets
-  end
-=======
   # -------------------------------------------------------------------
   # Internal functions
   # -------------------------------------------------------------------
->>>>>>> ccd18804
 
   defp log_success(state) do
     :cloak_metrics.count("task.success")
