defmodule Cloak.Task do
  @moduledoc "Cloak task runner."
  require Logger
  require Record

  import Record, only: [defrecord: 2, extract: 2]
  defrecord :bucket, extract(:bucket, from_lib: "cloak/include/cloak.hrl")

  defstruct [:id, :query]

  @type bucket :: record(:bucket, property: [any], noisy_count: pos_integer)
  @type t :: %__MODULE__{
    id: String.t,
    query: String.t
  }


  # -------------------------------------------------------------------
  # API functions
  # -------------------------------------------------------------------

  @doc "Runs the task and reports the result to the given destination."
  @spec run(t, :result_sender.result_destination) :: :ok | {:error, any}
  def run(task, result_target \\ :air_socket) do
    :cloak_metrics.count("task.started")
    start_time = :erlang.monotonic_time(:milli_seconds)

    response =
      with {:ok, result} <- execute_task(task) do
        :cloak_metrics.count("task.successful")
        :result_sender.send_result(task.id, result_target, result)
        :ok
      end

    task_execution_time = :erlang.monotonic_time(:milli_seconds) - start_time
    :cloak_metrics.histogram("task.total", task_execution_time)
    :cloak_metrics.count("task.finished")
    Logger.info("Task #{task.id} executed in #{task_execution_time} ms")

    response
  end


  # -------------------------------------------------------------------
  # Internal functions
  # -------------------------------------------------------------------

  defp execute_task(task) do
<<<<<<< HEAD
    {_count, [_user_id | columns], rows} = Cloak.DataSource.query!(:local, task.query)

    reportable_buckets = group_by_user(rows)
    |> pre_process
    |> anonymize(columns)
    |> post_process

    {:buckets, columns, reportable_buckets}
  end

  defp pre_process(rows_by_user) do
    Cloak.Processor.AccumulateCount.pre_process(rows_by_user)
  end

  defp anonymize(properties, columns) do
    lcf_users = :lcf_users.new()
    aggregator = :aggregator.new(lcf_users)

    for [user_id, property] <- properties, do: :aggregator.add_property(property, user_id, aggregator)
=======
    with {:ok, query_result} <- Cloak.DataSource.query(:local, task.query), do:
      {:ok, post_process_query(query_result)}
  end

  defp post_process_query({_count, [_user_id | columns], rows}) do
    lcf_users = :lcf_users.new()
    aggregator = :aggregator.new(lcf_users)
    pre_processed_properties = Cloak.Processor.AccumulateCount.pre_process(rows)
    for [user_id, property] <- pre_processed_properties, do: :aggregator.add_property(property, user_id, aggregator)
>>>>>>> e1339df2
    aggregated_buckets = :aggregator.buckets(aggregator)
    anonymized_buckets = :anonymizer.anonymize(aggregated_buckets, lcf_users, length(columns))

    :aggregator.delete(aggregator)
    :lcf_users.delete(lcf_users)

    anonymized_buckets
  end

  defp post_process(buckets) do
    {lcf_buckets, other_buckets} = Enum.partition(buckets, &(bucket(&1, :property) == ["aircloak_lcf_tail"]))

    post_processed_buckets = Cloak.Processor.AccumulateCount.post_process(other_buckets)

    lcf_buckets ++ post_processed_buckets
  end

  defp group_by_user(rows) do
    rows
    |> Enum.reduce(%{}, fn([user | property], accumulator) ->
        Map.update(accumulator, user, [property], fn(existing_properties) -> [property | existing_properties] end)
      end)
    |> Enum.to_list
  end
end<|MERGE_RESOLUTION|>--- conflicted
+++ resolved
@@ -46,9 +46,11 @@
   # -------------------------------------------------------------------
 
   defp execute_task(task) do
-<<<<<<< HEAD
-    {_count, [_user_id | columns], rows} = Cloak.DataSource.query!(:local, task.query)
+    with {:ok, query_result} <- Cloak.DataSource.query(:local, task.query), do:
+      {:ok, process_query(query_result)}
+  end
 
+  defp process_query({_count, [_user_id | columns], rows}) do
     reportable_buckets = group_by_user(rows)
     |> pre_process
     |> anonymize(columns)
@@ -66,17 +68,6 @@
     aggregator = :aggregator.new(lcf_users)
 
     for [user_id, property] <- properties, do: :aggregator.add_property(property, user_id, aggregator)
-=======
-    with {:ok, query_result} <- Cloak.DataSource.query(:local, task.query), do:
-      {:ok, post_process_query(query_result)}
-  end
-
-  defp post_process_query({_count, [_user_id | columns], rows}) do
-    lcf_users = :lcf_users.new()
-    aggregator = :aggregator.new(lcf_users)
-    pre_processed_properties = Cloak.Processor.AccumulateCount.pre_process(rows)
-    for [user_id, property] <- pre_processed_properties, do: :aggregator.add_property(property, user_id, aggregator)
->>>>>>> e1339df2
     aggregated_buckets = :aggregator.buckets(aggregator)
     anonymized_buckets = :anonymizer.anonymize(aggregated_buckets, lcf_users, length(columns))
 
