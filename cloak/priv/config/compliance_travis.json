{
  "salt": "test salt which doesn't matter since tests have SD=0",
<<<<<<< HEAD
  "data_sources": [
    {
      "driver": "postgresql",
      "marker": "connector",
      "name": "postgres",
      "parameters": {
        "hostname": "localhost",
        "username": "postgres",
        "database": "cloaktest2"
      },
      "tables": {
      }
    },
    {
      "driver": "mysql",
      "marker": "connector",
      "name": "mysql",
      "parameters": {
        "hostname": "localhost",
        "username": "root",
        "database": "cloaktest2"
      },
      "tables": {
      }
    },
    {
      "driver": "mongodb",
      "marker": "connector",
      "name": "mongodb",
      "parameters": {
        "hostname": "localhost",
        "username": "root",
        "database": "cloaktest2"
      },
      "tables": {
      }
    },
    {
      "driver": "saphana",
      "name": "saphana",
      "parameters": {
        "hostname": "achanaproxy.mpi-sws.org",
        "port": 39013,
        "username": "acdev",
        "database": "SYSTEMDB",
        "password": "Aircloakdev1"
      },
      "tables": {
      }
    },
    {
      "driver": "sqlserver",
      "name": "sql_server",
      "parameters": {
        "hostname": "localhost",
        "username": "sa",
        "password": "7fNBjlaeoRwz*zH9",
        "database": "cloaktest2",
        "odbc_parameters": {
          "Port": "1433"
        }
      },
      "tables": {
      }
    },
    {
      "driver": "sqlserver_tds",
      "name": "sql_server_tds",
      "parameters": {
        "hostname": "localhost",
        "username": "sa",
        "password": "7fNBjlaeoRwz*zH9",
        "database": "cloaktest3"
      },
      "tables": {
      }
    }
  ]
=======
  "data_sources": "compliance_all"
>>>>>>> 37a801f2
}<|MERGE_RESOLUTION|>--- conflicted
+++ resolved
@@ -1,85 +1,4 @@
 {
   "salt": "test salt which doesn't matter since tests have SD=0",
-<<<<<<< HEAD
-  "data_sources": [
-    {
-      "driver": "postgresql",
-      "marker": "connector",
-      "name": "postgres",
-      "parameters": {
-        "hostname": "localhost",
-        "username": "postgres",
-        "database": "cloaktest2"
-      },
-      "tables": {
-      }
-    },
-    {
-      "driver": "mysql",
-      "marker": "connector",
-      "name": "mysql",
-      "parameters": {
-        "hostname": "localhost",
-        "username": "root",
-        "database": "cloaktest2"
-      },
-      "tables": {
-      }
-    },
-    {
-      "driver": "mongodb",
-      "marker": "connector",
-      "name": "mongodb",
-      "parameters": {
-        "hostname": "localhost",
-        "username": "root",
-        "database": "cloaktest2"
-      },
-      "tables": {
-      }
-    },
-    {
-      "driver": "saphana",
-      "name": "saphana",
-      "parameters": {
-        "hostname": "achanaproxy.mpi-sws.org",
-        "port": 39013,
-        "username": "acdev",
-        "database": "SYSTEMDB",
-        "password": "Aircloakdev1"
-      },
-      "tables": {
-      }
-    },
-    {
-      "driver": "sqlserver",
-      "name": "sql_server",
-      "parameters": {
-        "hostname": "localhost",
-        "username": "sa",
-        "password": "7fNBjlaeoRwz*zH9",
-        "database": "cloaktest2",
-        "odbc_parameters": {
-          "Port": "1433"
-        }
-      },
-      "tables": {
-      }
-    },
-    {
-      "driver": "sqlserver_tds",
-      "name": "sql_server_tds",
-      "parameters": {
-        "hostname": "localhost",
-        "username": "sa",
-        "password": "7fNBjlaeoRwz*zH9",
-        "database": "cloaktest3"
-      },
-      "tables": {
-      }
-    }
-  ]
-=======
   "data_sources": "compliance_all"
->>>>>>> 37a801f2
 }