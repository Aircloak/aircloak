# Cloak

- [What it does](#what-it-does)
- [Getting started](#getting-started)
    - [Prerequisites](#prerequisites)
    - [First build](#first-build)
    - [Preparing the database](#preparing-the-database)
    - [Cloak configuration](#cloak-configuration)
    - [Typical tasks](#typical-tasks)
        - [Running partial tests](#running-partial-tests)
        - [Running a specific compliance test](#running-a-specific-compliance-test)
        - [Running a local docker container](#running-a-local-docker-container)
        - [Running full compliance CI locally](#running-full-compliance-ci-locally)
        - [Running fuzz tests](#running-fuzz-tests)
        - [Deploying](#deploying)
    - [Installing database servers](#installing-database-servers)

----------------------


## What it does

This component acts as a query layer over sensitive data. It works together with the [air system](../air/) to allow users to issue queries which return aggregated anonymized statistics (properties and counts).


## Getting started

### Prerequisites

You need to have following installed:

- Erlang and Elixir (see [here](../README.md#prerequisites) for details)
- PostgreSQL 9.4 or more recent
- linux:
  - packages: `unixodbc`, `odbc-postgresql`
  - Configured ODBC DSN for PostgreSQL - execute the following as root from the `cloak` folder:
    `odbcinst -i -d -l -f priv/odbc/odbcinst.ini && odbcinst -i -s -l -f priv/odbc/odbc.ini`
- macos
  - packages (homebrew): `unixodbc`, `psqlodbc`
  - Configured ODBC DSN for PostgreSQL - execute the following as root from the `cloak` folder:
    `odbcinst -i -d -l -f priv/odbc/osx/odbcinst.ini && odbcinst -i -s -l -f priv/odbc/osx/odbc.ini
  - Double check the [macos guide](osx_erlang_with_odbc.md) to ensure you have Erlang built
    with support for odbc.


### First build

Run `mix deps.get` to install the dependencies, followed by `make` or `make start` to build or build and start
the cloak, respectively.


### Local configuration

You can override some of the configuration settings by creating a `config/dev.local.exs` file. The format is the same as `config/dev.exs`.

### Preparing the database

You need a local PostgreSQL instance listening on port 5432. It is assumed that you have a user called `postgres` that is a superuser. You can create such user with `CREATE USER postgres WITH SUPERUSER`.

You can create the empty database by running `make regenerate-db`.

If you want to run cloak in a local docker container, you need to run this command once more to create the database in the PostgreSQL container: `DB_PORT=20002 ./regenerate-db.sh`.

If everything is properly installed and setup, standard tests invoked with `make test` should pass.

#### Working with SAP HANA data sources on local machine

In order to work with SAP HANA data source, you need to choose a schema you'll work on. You can define your schema in the `dev.local.exs` file:

```elixir
config :cloak, :sap_hana, default_schema: your_schema_name
```

Make sure to choose something unique for the schema name, such as your own name. Once you configured the schema, you need to run `make regenerate-db` again.

If you want to run SAP HANA tests locally, you'll also need to add a `test.local.exs` file with the same configuration. You can safely use the same schema in the test environment.

### Cloak configuration

Cloaks have two sets of configuration files.
One set contains static configuration that remain the same across
installations. These configuration files can be found under `config/*`.
The other contain configuration parameters that are potentially unique to a particular installation,
and which are what you are going to adapt when installing a cloak. These configuration files are written
as a JSON file that is mounted into the deployed cloak container.
A sample cloak configuration can be found under `priv/config/dev.json`.

The skeleton of a configuration looks like this:

```json
{
  "air_site": "<URL OF AIR INSTALLATION>",
  "data_sources": []
}
```

The data sources section contain a list of individual data source configurations. A data source
configuration might look like this:

```json
{
  "driver": "<driver-name>",
  "marker": "<optional marker>",
  "parameters": {
    ...
  },
  "tables": {
    "<table name as seen by user>": {
      "db_name": "<table as named in the database>",
      "user_id": "<user id column name in the table>",
      "ignore_unsupported_types": true | false
    },
    ...
  }
},
```

A data source requires a driver supported by the cloak. For example `postgressql`, `mysql` or `odbc`.
The ODBC connector is a catch-all for drivers that don't have native support in the cloak.

The parameters are used by the driver to connect to the data store. In the case of the `ODBC` driver, the
parameters are concatenated into an ODBC connection string.

#### Global identifier

Data sources are identified by a global identifier created from a combination of the connection parameters.
As a result, multiple distinct cloaks connecting to the same data store, will all make available a data source
with the same id. If you want to make multiple data sources unique despite being backed by the same database and user,
you can use the `marker` option to add more context to the global identifier produced.

#### Tables

The `tables` section lists the set of tables that should be made available to the analyst.
It allows the system to be configured such that the table name presented to the analyst doesn't necessarily
reflect the name used by the underlying data store.

If `ignore_unsupported_types` is set to `true` the cloak will fail to start if there are columns with data
types not natively supported by the cloak. If it is set to false, these columns will be ignored, and not made
available for analysis to the analyst.


### Typical tasks

- `make start` - starts the system
- `make test` - runs standard tests (unit and simple property tests)
- `make dialyze` - runs the dialyzer
- `make lint` - style checking of Elixir code
- `make doc` - generates the documentation
- `make release-local` - creates the OTP release that can be run locally (on a dev machine)
- `mix coveralls.html` - runs ExUnit tests with test coverage (generates an HTML output in the `cover` folder)


#### Running partial tests

Occasionally you may want to run only some tests. Depending on the kind of test, you have the following commands at your disposal:

- `mix test` - ExUnit tests
- `mix eunit` - EUnit (Erlang) tests
- `make proper` - runs all property tests
- `make proper-std` - runs only simple property tests
- `make proper-extended` - runs extended (longer running) property tests
- `mix test/some_test_script.exs` to run a single ExUnit test suite. See [here](http://elixir-lang.org/docs/stable/mix/Mix.Tasks.Test.html) for more information.
- `mix eunit --module erlang_module` EUnit test of a single Erlang module.
- `mix proper --module erlang_module` PropEr test of a single module.

Note that when specifying Erlang modules, you need to provide the name of the real module and not the test one. For example, let's say you have the module `anonymizer` and property tests are residing in the `anonymizer_test` module. The corresponding command is `mix proper --module anonymizer` (without the `_test` suffix).

By default, only native PostgreSQL adapter is tested locally, while MongoDB and other drivers are excluded. To change this you can run following commands:

- `mix test --only mongodb` - to run only MongoDB tests
- `mix test --only saphana` - to run only SAP HANA tests
- `mix test --only compliance` - to run only the compliance tests
- `make test_all` - to run all tests which are running on Travis: standard tests, MongoDB tests, and tests for all other database adapters (MySQL, PostgreSQL through ODBC, ...). Note however that compliance tests are going to be executed on a reduced database set (as specified in `compliance.json`).

In order to have working tests on other drivers, you need to start corresponding database servers locally - see [Installing database servers](#installing-database-servers).

Note that SAP HANA tests can't be executed directly on macOS machines. Instead, you need to start a local CI container with `make ci.compliance`. See [Using CI container to unit test other databases](#using-ci-container-to-unit-test-other-databases) for detailed instructions.

#### Running a specific compliance test

Each compliance test gets its tag which is reported for each failing test. This simplifies running a single compliance test. Example:

```
mix test --only "compliance:upper(<col>) changes.change notes_changes"
```

Note that there is no space after `:`.

In addition, tests for each functions are tagged, so one can exercise a single function with:

```
mix test --only "pow(<col1>, <col2>)"
```

#### Running a local docker container

It is possible to run cloak as a local docker container:

1. Make sure all the air dependencies are started with `../air/start_dependencies.sh`.
2. If needed, create the cloak database on docker with `DB_PORT=20002 ./regenerate-db.sh`.
3. Start the `air` container with `../air/container.sh console`.
4. Run `./build_image.sh` to create the docker image.
5. Start the container with `./container.sh console`.

You can now interact with the cloak via the dockerized air (http://localhost:8080 or https://insights.air-local:8443).

#### Running full compliance CI locally

To run the full compliance CI test locally with the command `make ci.compliance`. This will start the required database containers, start the cloak container, generate test data, and then enter the bash shell in the container. Now, you can run tests with `mix test --only compliance`. The container uses the source files mounted from your host, so you can easily edit those files and repeatedly run the tests without needing to rebuild the image.

If you want to test some specific databases, you can set the `CLOAK_DATA_SOURCES` env variable. For example, to test only PostgreSQL and MongoDB 3.0, you can run the following command:

```
CLOAK_DATA_SOURCES="postgresql9.4 mongodb3.0" make ci.compliance
```

The `CLOAK_DATA_SOURCES` env var is a whitespace separated list of data source names which you want to use in the test suite. For the list of available names, take a look at configuration files in [this folder](priv/config/dockerized_ci).

The default number of generated users is 10. You can change this by setting the `COMPLIANCE_USERS` env variable:

```
COMPLIANCE_USERS=50 make ci.compliance
```

<<<<<<< HEAD
#### Running fuzz tests

A task is available to run randomly-generated queries against the current version of cloak (fuzz testing). To invoke it:

```
MIX_ENV=test mix fuzzer.run --queries 10
```

Note that the `queries` option specifies how many queries to run. This test runs against the same configuration as the
compliance tests.  You can use `mix gen.test_data` to create these databases:

```
MIX_ENV=test mix gen.test_data compliance 10
```

Or you can run from [inside the compliance container](#running-full-compliance-ci-locally) to have access to different
data source types.

The fuzzer creates three output files (by default `/tmp/all.txt`, `/tmp/stats.txt`, and `/tmp/crashes.txt`) where the
results are stored. The `crashes` file contains all queries that failed in an unexpected way along with the details of
the error - this should be the most interesting output for regular usage, the other outputs are mostly meant for
debugging the fuzzer itself. Each query in `crashes` is a potential bug; however, it might also be a bug in the fuzzer.
The `all` file lists all queries executed and the class of result obtained for each of them - `ok` means the query
executed successfully, `unexpected_error` means the query failed in a way unknown to the fuzzer, and the other
categories are different kinds of common errors, like anonymity constraint violations. The `stats` file lists the kinds
of results from the `all` file along with the number of times each result was obtained.
=======
#### Using CI container to unit test other databases

CI container can also be used to unit test other databases, such as SAP HANA, or MongoDb. In this configuration, you need to explicitly set the data sources to PostgreSQL, when starting the CI container.

```
CLOAK_DATA_SOURCES="postgresql9.4" make ci.compliance
```

In the container, you now need to manually start local MongoDb instance:

```
mongod --fork --logpath /var/log/mongodb.log
```

Now you can invoke the following commands:

```
mix test --include exclude_in_dev
mix test --only mongodb
mix test --only saphana
```

>>>>>>> 7adc402d

#### Deploying

See [here](../README.md#deploying).

#### Running performance tests locally

Before running the tests you need to prepare the performance database.

- `make recreate-perf-db` - generate a `preformance` DB with 10k users
- `make perftest` - run the performance tests

Note that the tests submit results to InfluxDB - it will be started with `start_dependencies.sh`.

### Installing database servers

#### Mongodb

- `make mongo-server-container` - starts the container
- Add something like the following section to the appropriate config.json:

```json
{
  "driver": "mongodb",
  "name": "mongodb",
  "parameters": {
    "hostname": "localhost",
    "username": "root",
    "database": "cloaktest2"
  },
  "tables": {
  }
}
```

#### MySQL

- `make mysql-server-container` - starts the container
- `DB_NAME=cloaktest2 make mysql-server-database` - creates a database named `cloaktest2`
- Add something like the following section to the appropriate config.json:

```json
{
  "driver": "mysql",
  "marker": "connector",
  "name": "mysql",
  "parameters": {
    "hostname": "localhost",
    "username": "root",
    "database": "cloaktest2"
  },
  "tables": {
  }
}
```

#### SQL Server

- Change the memory allowed to docker to at least 3,5 GB
- `make sql-server-container` - starts the container
- `DB_NAME=cloaktest2 make sql-server-database` - creates a database named `cloaktest2`
- Note that connecting to SQL Server will only work in the CI container (`make ci.compliance`)
- The following example section will allow you to add an SQL Server datasource to the appropriate config.json:

```json
{
  "driver": "sqlserver",
  "name": "sql_server",
  "parameters": {
    "hostname": "docker.for.mac.localhost",
    "username": "sa",
    "password": "7fNBjlaeoRwz*zH9",
    "database": "cloaktest2",
    "odbc_parameters": {
      "Port": "1433"
    }
  },
  "tables": {
  }
}
```<|MERGE_RESOLUTION|>--- conflicted
+++ resolved
@@ -11,6 +11,7 @@
         - [Running a specific compliance test](#running-a-specific-compliance-test)
         - [Running a local docker container](#running-a-local-docker-container)
         - [Running full compliance CI locally](#running-full-compliance-ci-locally)
+        - [Using CI container to unit test other databases](#using-ci-container-to-unit-test-other-databases)
         - [Running fuzz tests](#running-fuzz-tests)
         - [Deploying](#deploying)
     - [Installing database servers](#installing-database-servers)
@@ -222,7 +223,28 @@
 COMPLIANCE_USERS=50 make ci.compliance
 ```
 
-<<<<<<< HEAD
+#### Using CI container to unit test other databases
+
+CI container can also be used to unit test other databases, such as SAP HANA, or MongoDb. In this configuration, you need to explicitly set the data sources to PostgreSQL, when starting the CI container.
+
+```
+CLOAK_DATA_SOURCES="postgresql9.4" make ci.compliance
+```
+
+In the container, you now need to manually start local MongoDb instance:
+
+```
+mongod --fork --logpath /var/log/mongodb.log
+```
+
+Now you can invoke the following commands:
+
+```
+mix test --include exclude_in_dev
+mix test --only mongodb
+mix test --only saphana
+```
+
 #### Running fuzz tests
 
 A task is available to run randomly-generated queries against the current version of cloak (fuzz testing). To invoke it:
@@ -249,30 +271,6 @@
 executed successfully, `unexpected_error` means the query failed in a way unknown to the fuzzer, and the other
 categories are different kinds of common errors, like anonymity constraint violations. The `stats` file lists the kinds
 of results from the `all` file along with the number of times each result was obtained.
-=======
-#### Using CI container to unit test other databases
-
-CI container can also be used to unit test other databases, such as SAP HANA, or MongoDb. In this configuration, you need to explicitly set the data sources to PostgreSQL, when starting the CI container.
-
-```
-CLOAK_DATA_SOURCES="postgresql9.4" make ci.compliance
-```
-
-In the container, you now need to manually start local MongoDb instance:
-
-```
-mongod --fork --logpath /var/log/mongodb.log
-```
-
-Now you can invoke the following commands:
-
-```
-mix test --include exclude_in_dev
-mix test --only mongodb
-mix test --only saphana
-```
-
->>>>>>> 7adc402d
 
 #### Deploying
 
