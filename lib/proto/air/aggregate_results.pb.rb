--- conflicted
+++ resolved
@@ -4,106 +4,50 @@
 
 class JoinersLeaversProto
   include Beefcake::Message
-end
 
-<<<<<<< HEAD
-class PercentileProto
-  include Beefcake::Message
 
-  class PointProto
-    include Beefcake::Message
-  end
-end
+  required :joiners, :uint32, 1
+  required :leavers, :uint32, 2
 
-class ExceptionProto
-  include Beefcake::Message
-end
-
-class ResultProto
-  include Beefcake::Message
 end
 
 class PropertyProto
-  optional :name, :string, 1
-  optional :str_answer, :string, 2
-  optional :long_answer, :int64, 3
-  optional :count, :int32, 4
-end
+  include Beefcake::Message
 
-
-class PercentileProto
-
-  class PointProto
-    optional :percent, :double, 1
-    optional :value, :sint64, 2
-    optional :percent_noise, :float, 3
-  end
-
-  repeated :points, PercentileProto::PointProto, 1
-  optional :name, :string, 2
-  optional :min, :sint64, 3
-  optional :max, :sint64, 4
-=======
-class PropertyProto
-  include Beefcake::Message
 
   class RangeProto
     include Beefcake::Message
-  end
-end
-
-class ExceptionProto
-  include Beefcake::Message
-end
-
-class ResultProto
-  include Beefcake::Message
-end
-
-class JoinersLeaversProto
-  required :joiners, :uint32, 1
-  required :leavers, :uint32, 2
-end
 
 
-class PropertyProto
-
-  class RangeProto
     required :min, :sint64, 1
     required :max, :sint64, 2
+
   end
 
   required :label, :string, 1
   optional :string, :string, 2
   optional :range, PropertyProto::RangeProto, 3
   optional :joiners_leavers, JoinersLeaversProto, 4
->>>>>>> e4468e53
+
 end
 
+class ExceptionProto
+  include Beefcake::Message
 
-class ExceptionProto
-<<<<<<< HEAD
-  repeated :stackEntry, :string, 1
-  optional :count, :int32, 2
-=======
+
   required :stackEntry, :string, 1
   optional :joiners_leavers, JoinersLeaversProto, 2
->>>>>>> e4468e53
+
 end
 
+class ResultProto
+  include Beefcake::Message
 
-class ResultProto
-<<<<<<< HEAD
-  optional :analyst_id, :string, 1
-  optional :query_id, :fixed64, 2
-  repeated :properties, PropertyProto, 4
-  repeated :percentiles, PercentileProto, 5
-  repeated :exceptions, ExceptionProto, 6
-=======
+
   required :analyst_id, :string, 1
   required :task_id, :fixed64, 2
   required :index, :string, 3
   repeated :properties, PropertyProto, 4
   repeated :exceptions, ExceptionProto, 5
->>>>>>> e4468e53
-end
+
+end