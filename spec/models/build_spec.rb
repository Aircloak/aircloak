--- conflicted
+++ resolved
@@ -3,12 +3,9 @@
 
 describe Build do
   before(:each) do
-<<<<<<< HEAD
     VersionTest.stub(:new_from_deployable_entity_version)
-=======
     ProtobufSender.stub(:post)
     Net::HTTP.stub(:delete)
->>>>>>> aaab42ba
     BuildManager.stub(:send_build_request).and_return(true)
     ClusterCloak.destroy_all
     Cloak.destroy_all
