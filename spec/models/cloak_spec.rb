--- conflicted
+++ resolved
@@ -4,47 +4,8 @@
   context "setting and getting health" do
     let(:cloak) { Cloak.new }
 
-<<<<<<< HEAD
-  it "should have a valid raw_health" do
-    cloak = Cloak.new(name: "cloak", ip: "1.1.1.1", raw_health: -1)
-    cloak.save.should eq false
-    cloak.errors.messages[:raw_health].should_not eq nil
-
-    cloak = Cloak.new(name: "cloak", ip: "1.1.1.1", raw_health: 4)
-    cloak.save.should eq false
-    cloak.errors.messages[:raw_health].should_not eq nil
-
-    cloak = Cloak.new(name: "cloak", ip: "1.1.1.1", raw_health: 0)
-    cloak.save.should eq true
-  end
-
-  it "should have a name" do
-    cloak = Cloak.new(raw_health: 0, ip: "1.1.1.1")
-    cloak.save.should eq false
-    cloak.errors.messages[:name].should_not eq nil
-  end
-
-  it "should have an ip" do
-    cloak = Cloak.new(name: "cloak", raw_health: 0)
-    cloak.save.should eq false
-    cloak.errors.messages[:ip].should_not eq nil
-  end
-
-  it "should have an unique name" do
-    cloak1 = Cloak.create(name: "cloak", ip: "1.1.1.1", raw_health: 0)
-    cloak2 = Cloak.new(name: "cloak", ip: "2.2.2.2", raw_health: 0)
-    cloak2.save.should eq false
-    cloak2.errors.messages[:name].should_not eq nil
-  end
-
-  it "should have an unique ip" do
-    cloak1 = Cloak.create(name: "cloak1", ip: "1.1.1.1", raw_health: 0)
-    cloak2 = Cloak.new(name: "cloak2", ip: "1.1.1.1", raw_health: 0)
-    cloak2.save.should eq false
-    cloak2.errors.messages[:ip].should_not eq nil
-=======
     it "should know what health types are supported" do
-      Cloak.health_types.should eq [:unknown, :good, :changing, :sw_failing, :hw_failing]
+      Cloak.health_types.should eq [:good, :changing, :sw_failing, :hw_failing, :unknown]
     end
 
     it "should default to an unknown health" do
@@ -62,6 +23,19 @@
   context "validations" do
     before(:each) do
       Cloak.destroy_all
+    end
+
+    it "should have a valid raw_health" do
+      cloak = Cloak.new(name: "cloak", ip: "1.1.1.1", raw_health: -1)
+      cloak.save.should eq false
+      cloak.errors.messages[:raw_health].should_not eq nil
+
+      cloak = Cloak.new(name: "cloak", ip: "1.1.1.1", raw_health: 5)
+      cloak.save.should eq false
+      cloak.errors.messages[:raw_health].should_not eq nil
+
+      cloak = Cloak.new(name: "cloak", ip: "1.1.1.1", raw_health: 0)
+      cloak.save.should eq true
     end
 
     it "should have a name" do
@@ -89,7 +63,6 @@
       cloak2.save.should eq false
       cloak2.errors.messages[:ip].should_not eq nil
     end
->>>>>>> adb0d403
   end
 
   context "self.all_unassigned" do
