--- conflicted
+++ resolved
@@ -59,7 +59,6 @@
     c2.errors.messages[:cloaks].should_not eq nil
   end
 
-<<<<<<< HEAD
   it "should be able to list the health of it's cloaks" do
     cluster = Cluster.new
     c1 = Cloak.new
@@ -71,7 +70,8 @@
       cluster.health_of_cloaks[type].should eq 0
     end
     cluster.health_of_cloaks[:good].should eq 1
-=======
+  end
+
   context "#assign_cloaks" do
     let! (:cloak1) { Cloak.create(name: "foo", ip: "1.1.1.1") }
     let! (:cloak2) { Cloak.create(name: "bar", ip: "2.2.2.2") }
@@ -101,6 +101,5 @@
       cluster.assign_cloaks [cloak2, cloak3]
       cloak2.reload.cluster_cloak.cluster.should eq cluster
     end
->>>>>>> 1f9f7246
   end
 end