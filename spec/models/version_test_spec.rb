require 'spec_helper'
require './lib/protobuf_sender'
require './lib/build_manager'

describe VersionTest do
  before(:each) do
    BuildManager.stub(:send_build_request)
    ProtobufSender.stub(:post)
    ProtobufSender.stub(:send_delete)
    Cluster.delete_all
    ClusterCloak.delete_all
    Build.delete_all
    Cloak.delete_all
    DeployableEntityVersion.delete_all
    DeployableEntity.delete_all
    VersionTest.delete_all
  end

  def create_cloaks
    4.times {|n| Cloak.create(name: "test #{n}", tpm: false, ip: "#{n}.#{n}.#{n}.#{n}")}
  end

  let (:entity) { PreRecorded.setup_deployable_entity }
  let (:entity_version) { PreRecorded.setup_deployable_entity_version entity }
  let (:version_test) { entity_version.version_test }

  it "should create a new VersionTest and assign it to the version" do
    version_test.deployable_entity_version.id.should be entity_version.id
  end

  it "should create a new build including the entity under test" do
    version_test.build.deployable_entity_versions.should include(entity_version)
  end

  it "should create a cluster for the test build given the build has completed" do
    create_cloaks
    version_test.mark_build_as_complete.cluster.should_not eq nil
  end

  it "should have a cluster for the given build" do
    create_cloaks
    version_test.mark_build_as_complete.cluster.build.should be version_test.build
  end

  it "should mark itself as failed if it cannot create a cluster" do
    Cloak.all_available.count.should eq 0
    version_test.mark_build_as_complete
    version_test.test_complete.should eq true
    version_test.test_success.should eq false
  end

  it "should mark itself as failed if a build fails" do
    version_test.mark_build_as_failed
    version_test.test_complete.should eq true
    version_test.test_success.should eq false
  end

  it "should should notify the test server when the cluster setup has completed" do
    create_cloaks
    version_test.mark_build_as_complete
    version_test.cluster.stub(:id).and_return(42)
    version_test.mark_cluster_as_ready
  end

  it "should package itself as a test request" do
    create_cloaks
    version_test.mark_build_as_complete
    version_test.save.should eq true
    version_test.as_test_request.id.should eq version_test.id
    version_test.as_test_request.cluster_id.should eq version_test.cluster.id
    version_test.as_test_request.cluster_nodes.each do |node|
      Cloak.find_by_name(node).should_not eq nil
    end
  end

  def results_pb args={}
    TestResponsePB.new(
      id: args[:id] || 1,
      success: args[:success] || false,
      transcript: args[:transcript] || "none"
    )
  end

  it "should mark a test as completed and failed if test server reports failure" do
    version_test.process_result results_pb(success: false)
    version_test.test_complete.should eq true
    version_test.test_success.should eq false
  end

  it "should mark a test as completed and succeeded if test server reports failure" do
    version_test.process_result results_pb(success: true)
    version_test.test_complete.should eq true
    version_test.test_success.should eq true
  end

  it "should mark recall the test transcript" do
    transcript = "this test was so much fun"
    version_test.process_result results_pb(transcript: transcript)
    version_test.test_output.should eq transcript
  end

<<<<<<< HEAD
  it "should delete it's build if the test fails" do
    create_cloaks
    version_test.build.should_not eq nil
    version_test.mark_build_as_failed
    version_test.reload.build.should eq nil
  end

  it "should delete it's build when the test has finished" do
    create_cloaks
    version_test.build.should_not eq nil
    version_test.process_result results_pb
    version_test.reload.build.should eq nil
  end

  it "should delete the build and start the cluster destruction process when the test has finished" do
    create_cloaks
    version_test.mark_build_as_complete
    build = version_test.build
    cluster = version_test.cluster
    cluster.should_receive(:assign_cloaks).with([]) # Starts the deletion of the cluster
    build.should_not eq nil
    cluster.should_not eq nil
    version_test.destroy
    version_test.destroyed?.should eq true
    expect{build.reload}.to raise_error ActiveRecord::RecordNotFound
=======
  it "should produce string results depending on state" do
    version_test.status.should eq "In progress"
    version_test.test_complete = true
    version_test.test_success = true
    version_test.status.should eq "Passed"
    version_test.test_success = false
    version_test.status.should eq "Failed"
>>>>>>> fcd251ec
  end
end<|MERGE_RESOLUTION|>--- conflicted
+++ resolved
@@ -99,7 +99,6 @@
     version_test.test_output.should eq transcript
   end
 
-<<<<<<< HEAD
   it "should delete it's build if the test fails" do
     create_cloaks
     version_test.build.should_not eq nil
@@ -125,7 +124,8 @@
     version_test.destroy
     version_test.destroyed?.should eq true
     expect{build.reload}.to raise_error ActiveRecord::RecordNotFound
-=======
+  end
+
   it "should produce string results depending on state" do
     version_test.status.should eq "In progress"
     version_test.test_complete = true
@@ -133,6 +133,5 @@
     version_test.status.should eq "Passed"
     version_test.test_success = false
     version_test.status.should eq "Failed"
->>>>>>> fcd251ec
   end
 end