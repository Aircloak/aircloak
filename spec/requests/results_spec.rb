require 'spec_helper'
require './lib/proto/air/aggregate_results.pb'

describe "ResultsController" do
  describe "POST /results" do
    it "should persist new properties upon receiving them from the cloak" do
      Query.destroy_all
      q = Query.new
      q.save validate: false

      # We need a valid pending result in order to get through
      # the security checks of the controller
      pr = double("pending result")
      PendingResult.should_receive(:where).and_return([pr])
      pr.should_receive(:query_id).and_return(q.id)
      pr.stub(:destroy)

      # We remove existing properties, so we know
      # what to expect after the test.
      Result.destroy_all
      Result.count.should eq(0)
      props = [
        PropertyProto.new(label: "installed_apps",
                          string: "Chrome",
                          joiners_leavers: JoinersLeaversProto.new(joiners: 2, leavers:0)),
        PropertyProto.new(label: "installed_apps",
                          string: "Safari",
                          joiners_leavers: JoinersLeaversProto.new(joiners: 1, leavers:0))
      ]
<<<<<<< HEAD
      rp = ResultProto.new(analyst_id: "analyst", task_id: q.id, index: "index", properties: props, result_id: 1)
=======
      rp = ResultProto.new(analyst_id: "analyst", task_id: q.id, index: "index", properties: props,
          result_id: 12)
>>>>>>> f02197df

      post "/results", rp.encode.buf

      Result.count.should eq(1)
      Bucket.count.should eq(2)
      Bucket.all.map(&:str_answer).sort.should eq(["Chrome", "Safari"])
      Bucket.all.map(&:range_min).should eq([nil, nil])
      Bucket.all.map(&:range_max).should eq([nil, nil])
      Bucket.all.map(&:joiners).sort.should eq([1,2])
      Bucket.all.map(&:leavers).should eq([0,0])

      response.status.should be(200)
    end
  end
end<|MERGE_RESOLUTION|>--- conflicted
+++ resolved
@@ -27,12 +27,8 @@
                           string: "Safari",
                           joiners_leavers: JoinersLeaversProto.new(joiners: 1, leavers:0))
       ]
-<<<<<<< HEAD
-      rp = ResultProto.new(analyst_id: "analyst", task_id: q.id, index: "index", properties: props, result_id: 1)
-=======
       rp = ResultProto.new(analyst_id: "analyst", task_id: q.id, index: "index", properties: props,
           result_id: 12)
->>>>>>> f02197df
 
       post "/results", rp.encode.buf
 
