--- conflicted
+++ resolved
@@ -3,7 +3,6 @@
 language: c
 env:
   global:
-<<<<<<< HEAD
   - MIX_HOME=$(pwd)/.mix
   - COMPILER=g++-4.8
   - CXX="g++-4.8"
@@ -29,8 +28,10 @@
         - integration_tests/_build
         - $HOME/.asdf
         - $HOME/.yarn-cache
+      services:
+        - elasticsearch
       addons:
-        postgresql: "9.4"
+        postgresql: "9.5"
         apt:
           sources:
           - ubuntu-toolchain-r-test
@@ -58,7 +59,7 @@
         - $HOME/.asdf
         - $HOME/.yarn-cache
       addons:
-        postgresql: "9.4"
+        postgresql: "9.5"
         apt:
           packages:
           - jq
@@ -78,7 +79,7 @@
       addons:
         hosts:
         - travis.aircloak.local
-        postgresql: "9.4"
+        postgresql: "9.5"
         mariadb: "10.0"
         apt:
           sources:
@@ -95,6 +96,8 @@
       before_install:
       - psql -c "CREATE DATABASE cloaktest1 ENCODING 'UTF8';" -U postgres
       - mysql -e "CREATE DATABASE cloaktest1 DEFAULT CHARACTER SET utf8;" -u root
+      - echo "USE mysql;\nUPDATE user SET password=PASSWORD('') WHERE user='root';\nFLUSH PRIVILEGES;\n" | mysql -u root
+      - mysql -e "CREATE DATABASE cloaktest1 DEFAULT CHARACTER SET utf8;" -u root --password=''
       - odbcinst -i -s -h -f cloak/priv/odbc/odbc.ini
       - ./travis-asdf-setup.sh
     - env: TEST="aux"
@@ -114,6 +117,8 @@
       before_install:
       - ./travis-asdf-setup.sh
     - env: TEST="central"
+      services:
+        - elasticsearch
       cache:
         directories:
         - central/deps
@@ -122,7 +127,7 @@
         - $HOME/.asdf
         - $HOME/.yarn-cache
       addons:
-        postgresql: "9.4"
+        postgresql: "9.5"
         mariadb: "10.0"
         apt:
           packages:
@@ -132,59 +137,6 @@
       before_install:
       - ./travis-asdf-setup.sh
       - npm i -g yarn@0.16.1
-=======
-    - MIX_HOME=$(pwd)/.mix
-    - COMPILER=g++-4.8
-    - CXX="g++-4.8"
-    - CC="gcc-4.8"
-cache:
-  directories:
-  - common/elixir/deps
-  - common/elixir/_build
-  - air/deps
-  - air/_build
-  - air/node_modules
-  - air/user_docs/vendor/bundle
-  - .mix
-  - cloak/deps
-  - cloak/_build
-  - bom/deps
-  - bom/_build
-  - central/deps
-  - central/_build
-  - central/node_modules
-  - integration_tests/deps
-  - integration_tests/_build
-  - $HOME/.asdf
-  - $HOME/.yarn-cache
-services:
-  - mongodb
-  - elasticsearch
-addons:
-  postgresql: "9.5"
-  mariadb: "10.0"
-  apt:
-    sources:
-    - ubuntu-toolchain-r-test
-    - mongodb-3.2-trusty
-    packages:
-    - jq
-    - gcc-4.8
-    - g++-4.8
-    - unixodbc
-    - unixodbc-dev
-    - odbc-postgresql
-    - mongodb-org-server
-  hosts:
-    - travis.aircloak.local
-before_install:
-  - psql -c "CREATE DATABASE cloaktest1 ENCODING 'UTF8';" -U postgres
-  - echo "USE mysql;\nUPDATE user SET password=PASSWORD('') WHERE user='root';\nFLUSH PRIVILEGES;\n" | mysql -u root
-  - mysql -e "CREATE DATABASE cloaktest1 DEFAULT CHARACTER SET utf8;" -u root --password=''
-  - odbcinst -i -s -h -f cloak/priv/odbc/odbc.ini
-  - ./travis-asdf-setup.sh
-  - npm i -g yarn@0.16.1
->>>>>>> e2332d17
 before_script:
   - ./travis-before-script.sh
 script:
