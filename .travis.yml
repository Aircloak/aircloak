--- conflicted
+++ resolved
@@ -133,7 +133,6 @@
           - mongodb-3.4-precise
           packages:
           - mongodb-org-server
-<<<<<<< HEAD
           - libaio1
       before_install:
       - docker run --name aircloak_sql_server -e 'ACCEPT_EULA=Y' -e 'SA_PASSWORD=7fNBjlaeoRwz*zH9' -p 1433:1433 -d microsoft/mssql-server-linux:2017-latest
@@ -145,8 +144,6 @@
       - mysql -e "CREATE DATABASE cloaktest2 DEFAULT CHARACTER SET utf8;" -u root --password=''
       - docker exec -it aircloak_sql_server /opt/mssql-tools/bin/sqlcmd -S localhost -U sa -P 7fNBjlaeoRwz*zH9 -Q "CREATE DATABASE cloaktest2"
       - ./travis-asdf-setup.sh
-=======
->>>>>>> 588e8917
     - env: TEST="aux"
       cache:
         directories:
