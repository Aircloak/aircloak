sudo: false
dist: trusty
language: c
env:
  global:
  - MIX_HOME=$(pwd)/.mix
  - COMPILER=g++-4.8
  - CXX="g++-4.8"
  - CC="gcc-4.8"
matrix:
  include:
    - env: TEST="integration"
      services:
      - elasticsearch
      cache:
        directories:
        - common/elixir/deps
        - common/elixir/_build
        - air/deps
        - air/_build
        - air/node_modules
        - air/docs/node_modules
        - air/docs/_book
        - .mix
        - cloak/deps
        - cloak/_build
        - central/deps
        - central/_build
        - central/node_modules
        - integration_tests/deps
        - integration_tests/_build
        - $HOME/.asdf
        - $HOME/.yarn-cache
      addons:
        postgresql: "9.5"
        apt:
          sources:
          - ubuntu-toolchain-r-test
          packages:
          - jq
          - gcc-4.8
          - g++-4.8
          - unixodbc
          - unixodbc-dev
          - odbc-postgresql
        hosts:
        - travis.aircloak.local
      before_install:
      - psql -c "CREATE DATABASE cloaktest1 ENCODING 'UTF8';" -U postgres
      - odbcinst -i -s -h -f cloak/priv/odbc/odbc.ini
      - ./travis-asdf-setup.sh
      - npm i -g yarn@0.16.1
    - env: TEST="air"
      cache:
        directories:
        - air/deps
        - air/_build
        - air/node_modules
        - air/docs/node_modules
        - air/docs/_book
        - $HOME/.asdf
        - $HOME/.yarn-cache
      addons:
        # Note: this is the minimum version we require for Air. If you're changing this version, make sure
        # that the installation guide is updated, and all the customers are notified about the new requirements.
        postgresql: "9.4"
        apt:
          packages:
          - jq
        hosts:
        - travis.aircloak.local
      before_install:
      - ./travis-asdf-setup.sh
      - npm i -g yarn@0.16.1
    - env: TEST="cloak"
      cache:
        directories:
        - .mix
        - cloak/deps
        - cloak/_build
        - $HOME/.asdf
        - cloak/priv/odbc/drivers
      services:
      - mongodb
      addons:
        hosts:
        - travis.aircloak.local
        postgresql: "9.5"
        mariadb: "10.0"
        apt:
          sources:
          - ubuntu-toolchain-r-test
          - mongodb-3.4-precise
          packages:
          - jq
          - gcc-4.8
          - g++-4.8
          - unixodbc
          - unixodbc-dev
          - odbc-postgresql
          - mongodb-org-server
          - libaio1
      before_install:
      - sleep 3
      - psql -c "CREATE DATABASE cloaktest1 ENCODING 'UTF8';" -U postgres
      - psql -c "CREATE DATABASE cloaktest2 ENCODING 'UTF8';" -U postgres
      - psql -c "CREATE DATABASE cloaktest3 ENCODING 'UTF8';" -U postgres
      - echo "USE mysql;\nUPDATE user SET password=PASSWORD('') WHERE user='root';\nFLUSH PRIVILEGES;\n" | mysql -u root
      - mysql -e "CREATE DATABASE cloaktest1 DEFAULT CHARACTER SET utf8;" -u root --password=''
      - mysql -e "CREATE DATABASE cloaktest2 DEFAULT CHARACTER SET utf8;" -u root --password=''
      - odbcinst -i -s -h -f cloak/priv/odbc/odbc_travis.ini
      - ./travis-asdf-setup.sh
    - env: TEST="compliance"
      cache:
        directories:
        - .mix
        - cloak/deps
        - cloak/_build
        - $HOME/.asdf
        - cloak/priv/odbc/drivers
        - cloak/dev_container/cache
      services:
      - docker
      - mongodb
      addons:
        hosts:
        - travis.aircloak.local
        postgresql: "9.5"
        mariadb: "10.0"
        apt:
          sources:
          - ubuntu-toolchain-r-test
          - mongodb-3.4-precise
          packages:
          - mongodb-org-server
<<<<<<< HEAD
          - libaio1
      before_install:
      - docker run --name aircloak_sql_server -e 'ACCEPT_EULA=Y' -e 'SA_PASSWORD=7fNBjlaeoRwz*zH9' -p 1433:1433 -d microsoft/mssql-server-linux:2017-latest
      - if [ -e cloak/dev_container/cache/dev_container.tar ]; then docker load -i cloak/dev_container/cache/dev_container.tar; fi
      - DOCKER_BUILD_CACHED="true" cloak/dev_container/build-image.sh
      - docker save -o cloak/dev_container/cache/dev_container.tar $(docker images --format "{{.Repository}}")
      - psql -c "CREATE DATABASE cloaktest2 ENCODING 'UTF8';" -U postgres
      - echo "USE mysql;\nUPDATE user SET password=PASSWORD('') WHERE user='root';\nFLUSH PRIVILEGES;\n" | mysql -u root
      - mysql -e "CREATE DATABASE cloaktest2 DEFAULT CHARACTER SET utf8;" -u root --password=''
      - docker exec -it aircloak_sql_server /opt/mssql-tools/bin/sqlcmd -S localhost -U sa -P 7fNBjlaeoRwz*zH9 -Q "CREATE DATABASE cloaktest2"
      - ./travis-asdf-setup.sh
=======
>>>>>>> 7c079fcd
    - env: TEST="aux"
      cache:
        directories:
        - air/deps
        - air/node_modules
        - .mix
        - cloak/deps
        - common/elixir/deps
        - common/elixir/_build
        - bom/deps
        - bom/_build
        - $HOME/.asdf
        - $HOME/.yarn-cache
      addons:
        apt:
          packages:
          - jq
        hosts:
        - travis.aircloak.local
      before_install:
      - ./travis-asdf-setup.sh
      - npm i -g yarn@0.16.1
    - env: TEST="central"
      services:
      - elasticsearch
      cache:
        directories:
        - central/deps
        - central/_build
        - central/node_modules
        - $HOME/.asdf
        - $HOME/.yarn-cache
      addons:
        postgresql: "9.5"
        mariadb: "10.0"
        apt:
          packages:
          - jq
        hosts:
        - travis.aircloak.local
      before_install:
      - ./travis-asdf-setup.sh
      - npm i -g yarn@0.16.1
before_script:
  - source travis-before-script.sh
script:
  - ./travis-script.sh
source_key: LS0tLS1CRUdJTiBSU0EgUFJJVkFURSBLRVktLS0tLQpNSUlFb3dJQkFBS0NBUUVBdk52V1hEZHBhQ2dWbUJNd2x6amVDZyt0U20wRnVMbHkxTTJGclExTk15cGx3RWhsCmRBYXFqUjVMV25PQVJYM2NVcy8wUGVnWUFrQmxlMFptY253ZzVxT2diZ0krRkVEeklsR0NWcU9iQUdtNG9UUVAKa1V1dUhzYng1d25kbENLWFNKbzU3aEpXUlg3bHN0NHhtb2kva01UYWFiZlpDamUyOXNoR2dGZGg2K0JRM242dApFelFOQ243WlRRczV1MXJXd2tjeS9VWE83VFdzK0tMa3o5Si9jZVAzejJLMGtQaFFMQzdtTHhPSXpkRmpobE9uCjFNTDRwNjQ5aVYzTUgzdGZwSGFyc3JidnBQMXd6S253ZTZOSElpeXJ0SExOR1F5TEZKRHBEdDZadStoTzhEbXcKOUhrSjdvajQ2MnZjWFVpRmY4aVBSL1g5Nlh2ZFZNVWJLUTlZalFJREFRQUJBb0lCQUJzRUc2ci9aajIzRmplMQo3d3FDNFFoeGE2bXM1TmVpOTdGSFlTcjdMeUwxbXE2aDdKbG5acmhmTUFwVllYRVBheGdSbFcvUnByV1R2ckNlCnhvTDBETVRSZlY2ZlJZQWlObVdmWVZUQmZLZlhkOGpmcUtaeFBBdzlDMWV3aXBqcFJkamw3d21HWi83ekF5ck8KTEN4ZUNZRk5GNjF0MWtkbTV1NXdnZDFVSXJiYUZkRnE0S2g0aCtyajZub3ROWHlhcStlbUEyNitwd0Z0VjhoUQo4alArcm9OcnFCQ0hsOXVsQko3a0VIaWFIallZOFY2MElYOXVQWDZ4aWhhMHE2dTFMQXZ4WlVEQ2krb3gxU2UrCjg5UFV0UVpwQnFERDVJekdNNGN4cFR0UnNubTdOUSsrb0F4c3doaUZ6RkI0UlN3MEV4bWYxUnRhTmlEZkFzNmkKK2htb0x1VUNnWUVBNlpSRzVJeGJHQ2pZbTBGNkRUUXlyVjVoYm9GWHNEdDRrNkQ5OGZuQ1l1RWJGSy9ySmxTOQpYMGtmY1QwOHIyVDB0aGxXZXJxMmZ3VDY5dllQdWIxRkhjRGpTZ3pHYUpVazFYN2Z1cUN3NURTMTFQVlN3N25qCnA4MDJGbXhnc2o4cndSRHVNZ253KytLRzI2TUZFZHRaeFpjczgzOElHMG9RYk9SUDY4TXozTk1DZ1lFQXp2eWwKNGJpbVVjUm9rdWxxUG1zK3dmaWNvMWNsVUVEejN0VmZJM2lSYkExdlhObllKL0FoUS9UUmZQUmoxck5MdUl5WQpycUVXWExnM2poeTMrKzFlK25PYk5vM1ZUOHplcU1BUXVsTm93OGY0aEdVM3BmVU5oSzE2R3Nlb2V4OXBPRXRpCkhJQmxUbnVrRENCOWt4YmlQQ0tHOGRtMjBtWjdRakVBd2JlTkdSOENnWUJUQXRKTENTS2FySEdHZzdlWGw3Um0KN3NMYm5mWUcrS3U2YzUyc2NHSEgrRTVDaE42aUtiMS9icUpSQVQxZTdCY1gzRnRpbEphay82VWRQWWVMTUJ1dgpIa3pvbFMreUhVY1E1TjBvRzFHaVdLVkNnTWtnTENFZkVvd2xYZkRqaUJYSnNIV21yT2ZLN00rV29SSDlMYUp5CjJXNHRQemtuVWFRU3Z2VTBTWlJWNXdLQmdRRExBUmRnTGsxUTNLVURrVkhXTGpDNjVTNGJOUmt2Z01TdHcrOHYKUnN5NWdPTzcyUndhNzNSd3hlZS8rYUVCclkrU1RMSmljek1QZE0xbjM5ckNocWdrVXNYajEyOWllTGZZSWFkRwpWdy9sRkhjMHdtQzFyNFcybnIybkRqSzdycTd2dTE5YVBNTWZHanhtZUdjd243ejY1WkljR1Q4cFU4R0h4YS9NClRrMWdXUUtCZ0UvRjdHL2dUSHoxYnRUeDRPVDJpdWpDbXJ2bXNwMzVRQk9IWmpTYXBERWNVTWcrd05pRUdIL3UKNTE3NlhCKzJRT0taVlhvWFIxU0g1NTFNMmdpU1JpQitQUGx0SmErNW1tcHVZVXpSSHNYL1FwMkFTbkoxNUd2ZQpraC9iZW45YTNIdnpPVE9MMCtLTndiT05DMW9ReXc4WHU2SzdCakZaa3lnQzQ2S01adUZsCi0tLS0tRU5EIFJTQSBQUklWQVRFIEtFWS0tLS0tCg==<|MERGE_RESOLUTION|>--- conflicted
+++ resolved
@@ -133,20 +133,6 @@
           - mongodb-3.4-precise
           packages:
           - mongodb-org-server
-<<<<<<< HEAD
-          - libaio1
-      before_install:
-      - docker run --name aircloak_sql_server -e 'ACCEPT_EULA=Y' -e 'SA_PASSWORD=7fNBjlaeoRwz*zH9' -p 1433:1433 -d microsoft/mssql-server-linux:2017-latest
-      - if [ -e cloak/dev_container/cache/dev_container.tar ]; then docker load -i cloak/dev_container/cache/dev_container.tar; fi
-      - DOCKER_BUILD_CACHED="true" cloak/dev_container/build-image.sh
-      - docker save -o cloak/dev_container/cache/dev_container.tar $(docker images --format "{{.Repository}}")
-      - psql -c "CREATE DATABASE cloaktest2 ENCODING 'UTF8';" -U postgres
-      - echo "USE mysql;\nUPDATE user SET password=PASSWORD('') WHERE user='root';\nFLUSH PRIVILEGES;\n" | mysql -u root
-      - mysql -e "CREATE DATABASE cloaktest2 DEFAULT CHARACTER SET utf8;" -u root --password=''
-      - docker exec -it aircloak_sql_server /opt/mssql-tools/bin/sqlcmd -S localhost -U sa -P 7fNBjlaeoRwz*zH9 -Q "CREATE DATABASE cloaktest2"
-      - ./travis-asdf-setup.sh
-=======
->>>>>>> 7c079fcd
     - env: TEST="aux"
       cache:
         directories:
