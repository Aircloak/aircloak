source 'https://rubygems.org'

ruby '2.0.0'

gem 'rails', '~> 4.0.3' #, github: 'rails/rails'

gem "haml", github: "haml/haml", branch: "stable"

# Ruby protobuf compiler
gem 'beefcake'

gem 'rest-client'

# We use this for interacting with the github api
gem "github_api"
gem 'excon'

# Configuration management
gem "choices"

# Use to paginate the activities on the activities page
gem 'will_paginate', '~> 3.0'

# We need redcarpet for rendering markdown for our
# help sections
gem "redcarpet"
gem "coderay", github: "rubychan/coderay"

gem 'whenever', :require => false

group :development, :test do
  gem 'pry', github: "pry/pry"
  gem 'pry-nav', github: "nixme/pry-nav"
  gem 'rspec-rails', '~> 2.0'
  gem 'sqlite3'
end

group :test do
  gem 'rake'
  gem 'vcr'
end

group :development do
  gem 'better_errors'
  gem 'binding_of_caller'
  gem 'meta_request'
  gem 'haml-rails', github: 'indirect/haml-rails'
  gem 'ruby_parser'
  gem 'quiet_assets' # quiet down assets from the log
end

group :production do
  gem 'SyslogLogger'
  gem 'pg'
end

# Gems used only for assets and not required
# in production environments by default.
group :assets do
  gem 'sprockets-rails', github: 'rails/sprockets-rails'
  gem 'sass-rails',   github: 'rails/sass-rails'
  gem 'coffee-rails', github: 'rails/coffee-rails'
  gem 'twitter-bootstrap-rails'
  gem 'less-rails'

  # See https://github.com/sstephenson/execjs#readme for more supported runtimes
  gem 'therubyracer', platforms: :ruby
  gem 'uglifier', '>= 1.0.3'
end

gem 'jquery-rails'
# gem 'turbolinks', github: 'rails/turbolinks'

# To use ActiveModel has_secure_password
gem 'bcrypt-ruby', '~> 3.0.0'

# Deploy with Capistrano
gem 'capistrano', '2.13.5', group: :development

gem 'unicorn'

gem 'authlogic'
gem 'declarative_authorization'

gem "rails-backbone", :github => "codebrew/backbone-rails", tag: "v1.1.0"
gem 'underscore-rails', '~> 1.6.0'
gem 'handlebars_assets'
gem 'hamlbars', '~> 2.1'
<<<<<<< HEAD
gem 'angularjs-rails'
gem 'codemirror-rails', '~> 4.5'
=======
gem 'codemirror-rails'
>>>>>>> 984326e2
<|MERGE_RESOLUTION|>--- conflicted
+++ resolved
@@ -86,9 +86,4 @@
 gem 'underscore-rails', '~> 1.6.0'
 gem 'handlebars_assets'
 gem 'hamlbars', '~> 2.1'
-<<<<<<< HEAD
-gem 'angularjs-rails'
-gem 'codemirror-rails', '~> 4.5'
-=======
-gem 'codemirror-rails'
->>>>>>> 984326e2
+gem 'codemirror-rails', '~> 4.5'