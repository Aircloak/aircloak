class Cloak < ActiveRecord::Base
  has_one :cluster_cloak
  has_one :cluster, through: :cluster_cloak
  validates :ip, format: { with: /\A(((25[0-5])|(2[0-4][0-9])|([01]?[0-9][0-9]?))\.){3}((25[0-5])|(2[0-4][0-9])|([01]?[0-9][0-9]?))/}
  validates_presence_of :name
  validates_uniqueness_of :name, :ip
  validates_inclusion_of :raw_health, :in => 0..3

  def self.health_types
    health_mappings.values
  end

  def health
<<<<<<< HEAD
    case raw_health
    when 0 then :good
    when 1 then :changing
    when 2 then :sw_failing
    when 3 then :hw_failing
    end
=======
    Cloak.health_mappings[raw_health]
  end

  def set_health health
    self.raw_health = Cloak.health_mappings.invert[health]
>>>>>>> adb0d403
  end

  def display_name
    name + (tpm ? "" : " (no tpm)")
  end

  def tpm_display
    tpm ? "TPM" : "no TPM"
  end

  def self.all_unassigned
    Cloak.includes(:cluster_cloak).where(cluster_cloaks: { id: nil })
  end

  def self.all_assigned_sorted
    Cloak.includes(:cluster_cloak).where.not(cluster_cloaks: { id: nil }).sort do |a, b|
      case a.cluster.name <=> b.cluster.name
      when -1 then -1
      when 0 then a.name <=> b.name
      when 1 then 1
      end
    end
  end

private
  def self.health_mappings
    {
      nil => :unknown, 
      0 => :good, 
      1 => :changing, 
      2 => :sw_failing,
      3 => :hw_failing
    }
  end
end<|MERGE_RESOLUTION|>--- conflicted
+++ resolved
@@ -4,27 +4,18 @@
   validates :ip, format: { with: /\A(((25[0-5])|(2[0-4][0-9])|([01]?[0-9][0-9]?))\.){3}((25[0-5])|(2[0-4][0-9])|([01]?[0-9][0-9]?))/}
   validates_presence_of :name
   validates_uniqueness_of :name, :ip
-  validates_inclusion_of :raw_health, :in => 0..3
+  validates_inclusion_of :raw_health, :in => 0..4
 
   def self.health_types
     health_mappings.values
   end
 
   def health
-<<<<<<< HEAD
-    case raw_health
-    when 0 then :good
-    when 1 then :changing
-    when 2 then :sw_failing
-    when 3 then :hw_failing
-    end
-=======
     Cloak.health_mappings[raw_health]
   end
 
   def set_health health
     self.raw_health = Cloak.health_mappings.invert[health]
->>>>>>> adb0d403
   end
 
   def display_name
@@ -52,11 +43,11 @@
 private
   def self.health_mappings
     {
-      nil => :unknown, 
       0 => :good, 
       1 => :changing, 
       2 => :sw_failing,
-      3 => :hw_failing
+      3 => :hw_failing,
+      4 => :unknown
     }
   end
 end