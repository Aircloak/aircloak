class Cloak < ActiveRecord::Base
  has_one :cluster_cloak
  has_one :cluster, through: :cluster_cloak
  validates :ip, format: { with: /\A(((25[0-5])|(2[0-4][0-9])|([01]?[0-9][0-9]?))\.){3}((25[0-5])|(2[0-4][0-9])|([01]?[0-9][0-9]?))/}
  validates_presence_of :name
  validates_uniqueness_of :name, :ip

  def self.health_types
    health_mappings.values
  end

  def health
<<<<<<< HEAD
    Cloak.health_mappings[raw_health]
  end

  def set_health health
    self.raw_health = Cloak.health_mappings.invert[health]
  end

private
  def self.health_mappings
    {
      nil => :unknown, 
      0 => :good, 
      1 => :changing, 
      2 => :sw_failing,
      3 => :hw_failing
    }
=======
    case raw_health
    when 0 then :ok
    when 1 then :changing
    when 2 then :down
    when 3 then :unavailable
    else :unknown
    end
>>>>>>> 1f9f7246
  end

  def display_name
    name + (tpm ? "" : " (no tpm)")
  end

  def tpm_display
    tpm ? "TPM" : "no TPM"
  end

  def self.all_unassigned
    Cloak.includes(:cluster_cloak).where(cluster_cloaks: { id: nil })
  end

  def self.all_assigned_sorted
    Cloak.includes(:cluster_cloak).where.not(cluster_cloaks: { id: nil }).sort do |a, b|
      case a.cluster.name <=> b.cluster.name
      when -1 then -1
      when 0 then a.name <=> b.name
      when 1 then 1
      end
    end
  end
end<|MERGE_RESOLUTION|>--- conflicted
+++ resolved
@@ -10,32 +10,11 @@
   end
 
   def health
-<<<<<<< HEAD
     Cloak.health_mappings[raw_health]
   end
 
   def set_health health
     self.raw_health = Cloak.health_mappings.invert[health]
-  end
-
-private
-  def self.health_mappings
-    {
-      nil => :unknown, 
-      0 => :good, 
-      1 => :changing, 
-      2 => :sw_failing,
-      3 => :hw_failing
-    }
-=======
-    case raw_health
-    when 0 then :ok
-    when 1 then :changing
-    when 2 then :down
-    when 3 then :unavailable
-    else :unknown
-    end
->>>>>>> 1f9f7246
   end
 
   def display_name
@@ -59,4 +38,15 @@
       end
     end
   end
+
+private
+  def self.health_mappings
+    {
+      nil => :unknown, 
+      0 => :good, 
+      1 => :changing, 
+      2 => :sw_failing,
+      3 => :hw_failing
+    }
+  end
 end