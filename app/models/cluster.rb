class Cluster < ActiveRecord::Base
  has_many :cluster_cloaks
  has_many :cloaks, through: :cluster_cloaks
  belongs_to :build

  validates :name, presence: true, uniqueness: true
  validates_presence_of :build
  validate :must_match_tpm_configuration

  def tpm
    @has_tpm ||= build.tpm
  end

  def health_of_cloaks
<<<<<<< HEAD
    res = {:good => 0, :changing => 0, :sw_failure => 0, :hw_failure => 0}
    cloaks.each do |cloak|
      health = cloak.health
      res[health] += 1
    end
    res
=======
    res = Cloak.health_types.inject(Hash.new) {|r, type| r[type] = 0; r }
    cloaks.inject(res) {|res, cloak| res[cloak.health] += 1; res }
>>>>>>> adb0d403
  end

  def available_cloaks
    unassigned = Cloak.all_unassigned
    available_cloaks = (cloaks + unassigned).sort { |a, b| a.name <=> b.name }
  end

  def selected_cloaks
    cloaks.map(&:id)
  end

  def assign_cloaks new_cloaks
    old_cloaks = self.cloaks.to_a
    (new_cloaks - old_cloaks).each {|cloak| cloaks << cloak }
    (old_cloaks - new_cloaks).each {|cloak| cloak.cluster_cloak.destroy }
  end

  def health
    healths = health_of_cloaks
    poor_health_types = Cloak.health_types - [:good, :unknown]
    poor_health_types.each do |phtype|
      return :poor if healths[phtype] > 0
    end
    :healthy
  end

private

  def must_match_tpm_configuration
    unless cloaks.inject(true) {|is_ok, cloak| is_ok && cloak.tpm == self.tpm }
      self.errors.add :cloaks, "must match tpm configuration"
    end
  end
end<|MERGE_RESOLUTION|>--- conflicted
+++ resolved
@@ -12,17 +12,8 @@
   end
 
   def health_of_cloaks
-<<<<<<< HEAD
-    res = {:good => 0, :changing => 0, :sw_failure => 0, :hw_failure => 0}
-    cloaks.each do |cloak|
-      health = cloak.health
-      res[health] += 1
-    end
-    res
-=======
     res = Cloak.health_types.inject(Hash.new) {|r, type| r[type] = 0; r }
     cloaks.inject(res) {|res, cloak| res[cloak.health] += 1; res }
->>>>>>> adb0d403
   end
 
   def available_cloaks
