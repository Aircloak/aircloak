require './lib/json_sender'
require './lib/prefetch_filter'
require './lib/task_code'

class Task < ActiveRecord::Base
  has_many :pending_results, dependent: :destroy, counter_cache: true

  has_many :results, dependent: :destroy
  has_many :exception_results, through: :results, dependent: :destroy

  belongs_to :cluster
  belongs_to :analyst
  belongs_to :user

  validates_presence_of :name, :sandbox_type, :code, :cluster
  validates_uniqueness_of :name, scope: [:analyst_id]
  validate :prefetch_correct
  validate :streaming_task
  validate :periodic_task

  before_create :generate_token

  class InvalidTaskId < Exception; end

  BATCH_TASK = 1
  STREAMING_TASK = 2
  PERIODIC_TASK = 3

  JSON_TYPES = {
    STREAMING_TASK => "streaming",
    PERIODIC_TASK => "periodic"
  }

  def self.types
    [
      OpenStruct.new({id: BATCH_TASK, name: "Batch"}),
      OpenStruct.new({id: PERIODIC_TASK, name: "Periodic"}),
      OpenStruct.new({id: STREAMING_TASK, name: "Streaming"})
    ]
  end

  def self.decode_token(encoded_task_token)
    parts = encoded_task_token.split(/^task\-/)
    if parts.length != 2 || parts[1].empty?
      raise InvalidTaskId.new(message: "#{task_id}")
    end
    parts[1]
  end

  def encode_token
    "task-#{token}"
  end

  # This does an efficient SQL delete, rather than loading all the data,
  # running all the validations and callbacks, etc
  def efficiently_delete_results begin_date = nil, end_date = nil
    Result.delete_for_task self, begin_date, end_date
    PendingResult.delete_for_task self, begin_date, end_date
  end

  # This does an efficient SQL delete, rather than loading all the data,
  # running all the validations and callbacks, etc
  def efficient_destroy
    ActiveRecord::Base.transaction do
      efficiently_delete_results
      destroy
    end
  end

  def index
    "all_users"
  end

  class NotABatchTaskException < Exception
  end

  def execute_batch_task
    if stored_task
      raise NotABatchTaskException.new("Task #{self.id} is a stream task, not a batch task")
    end
    unless cluster.has_ready_cloak?
      pr = PendingResult.create(task: self)
      headers = {
        "task_id" => encode_token,
        "async_query" => "true",
        "auth_token" => pr.auth_token
      }.merge(publish_header(pr))
      response = JsonSender.request(
        :post,
        :task_runner,
        analyst,
        cluster,
        "task/run",
        headers,
        {
          prefetch: JSON.parse(prefetch),
          post_processing: post_processing_spec
        }.to_json
      )
      if response["success"] == true then
        if response["progress_handle"] != nil
          pr.progress_handle = response["progress_handle"]
          pr.save
        end
        pr
      else
        # TODO: LOG
        # Remove the pending request entry as the task was never run.
        pr.delete
        nil
      end
    end
  end

  # This is a pseudo-attribute which is used to set/retrieve prefetch query.
  #
  # We differ between two terms: prefetch and data:
  #   1. Prefetch is a json describing an sql query as understood by cloak
  #   2. Data is a json describing a query as understood by web UI
  #
  # The reason for this distinction is because cloak supports much more
  # general query interface, while UI has limited query support. Therefore, we
  # keep the UI query format much simpler, and perform this translation. Since
  # UI format is significantly simpler, we don't need to implement another
  # complicated query parser in JavaScript.
  def data=(value)
    @prefetch_error = nil
    self.prefetch = PrefetchFilter.data_to_prefetch(self, value)
  rescue InvalidPrefetchFilter => e
    @prefetch_error = e.message
  end

  def data
    PrefetchFilter.prefetch_to_data(prefetch, cluster_id)
  end

  # Returns true if and only if the latest
  # result was an exception
  def has_exceptions?
    results.count > 0 && results.last.exception_results.count > 0
  end

  def latest_exceptions
    results.last.exception_results
  end

  def generate_token
    return unless self.token.nil?

    begin
      # We use the size 4, which should usually amount to 6 Base64 chars, or
      # approximately 16 millions of different combinations. This gives us
      # enough of space, and at the same time keeps tokens manageable for
      # humans.
      new_token = TokenGenerator.generate_random_string_of_at_least_length 4
    end while self.class.where(token: new_token).count != 0
    self.token = new_token
  end

  def type_string
    self.class.types.
        find {|type_rec| type_rec.id == self.task_type}.
        name.
        downcase
  end

  def batch_task?
    task_type == BATCH_TASK
  end


  def prefetch_correct
    if @prefetch_error.nil?
      self.errors.add :data, "can't be blank" if prefetch.nil? || prefetch.empty?
    else
      self.errors.add :data, @prefetch_error
    end
  end

  def purge_results
    ActiveRecord::Base.transaction do
      efficiently_delete_results
      self.purged = true
      save
    end
  end

  def days_until_purging
    days = 7 - (Time.now - self.updated_at).to_i / 1.day
    case days
      when 0 then "today"
      when 1 then "tomorrow"
      else "in #{days} days"
    end
  end

  def self.purge_deleted_tasks
    Task.all.where(deleted: true, purged: false).each do |task|
      if (Time.now - task.updated_at).to_i > 7.days then
        task.purge_results
      end
    end
  end

  # saves the task into the database and, in case it is a stored task, updates the task's state on the cloak
  def save_and_synchronize!
    save!
    return unless self.stored_task && CloakHelpers.some_cloak(self)
    if active && !deleted then
      upload_stored_task
    else
      remove_task_from_cloak
    end
  end

private
  def streaming_task
    return if task_type != STREAMING_TASK
    self.errors.add :report_interval, "can't be blank" if report_interval.nil?
    self.errors.add :user_expire_interval, "can't be blank" if user_expire_interval.nil?
  end

  def periodic_task
    return if task_type != PERIODIC_TASK
    self.errors.add :period, "can't be blank" if period.nil? || period.empty?
  end

<<<<<<< HEAD
=======
  def synchronize_stored_task
    return unless self.stored_task && cluster.has_ready_cloak?
    if active && !deleted then
      upload_stored_task
    else
      remove_task_from_cloak
    end
  end

>>>>>>> b8187656
  class UploadError < Exception; end

  def upload_stored_task
    pr = PendingResult.where(task: self).first || PendingResult.create(task: self, standing: true)
    headers = {"auth_token" => pr.auth_token}.merge(publish_header(pr))
    response = JsonSender.request(
          :put,
          :task_runner,
          analyst,
          cluster,
          "task/#{encode_token}",
          headers,
          {
            type: JSON_TYPES[task_type],
            report_interval: nilify(report_interval),
            user_expire_interval: nilify(user_expire_interval),
            period: nilify(period) {JSON.parse(period)},
            prefetch: JSON.parse(prefetch),
            post_processing: post_processing_spec
          }.
            select {|key, value| !value.nil?}.
            to_json
        )
    unless response["success"] == true then
      raise UploadError.new("Failed uploading task #{name} into the cluster.")
    end
  end

  def publish_header(pending_result)
    publish_url = Rails.configuration.publish_url
    if publish_url.present? then
      # publish to "/results/analyst_id/task_token/cluster_id/token"
      publish_path = "/results/#{analyst.id}/#{self.token}/#{cluster.id}/#{pending_result.auth_token}"
      {"return_url" => Base64.strict_encode64(publish_url + publish_path)}
    else
      {}
    end
  end

  def nilify(value)
    if value && value != ""
      block_given? ? yield : value
    else
      nil
    end
  end

  class RemoveError < Exception; end

  def remove_task_from_cloak
    response = JsonSender.request(:delete, :task_runner, analyst, cluster,
        "task/#{encode_token}", {})

    unless response["success"] == true or response["code"] == 404 then # unless true or task not present
      raise RemoveError.new("Failed removing task #{name} from the cluster.")
    end
  end

  def post_processing_spec
    if cluster.capable_of? :lua_library_support then
      {code: code, libraries: TaskCode.dependencies(code)}
    else
      code_parts = TaskCode.dependencies(code).inject([]) do |memo, library|
        memo.push(library[:code])
      end
      code_parts.push(code)
      {code: code_parts.join("\n")}
    end
  end
end<|MERGE_RESOLUTION|>--- conflicted
+++ resolved
@@ -205,7 +205,7 @@
   # saves the task into the database and, in case it is a stored task, updates the task's state on the cloak
   def save_and_synchronize!
     save!
-    return unless self.stored_task && CloakHelpers.some_cloak(self)
+    return unless self.stored_task && cluster.has_ready_cloak?
     if active && !deleted then
       upload_stored_task
     else
@@ -225,18 +225,6 @@
     self.errors.add :period, "can't be blank" if period.nil? || period.empty?
   end
 
-<<<<<<< HEAD
-=======
-  def synchronize_stored_task
-    return unless self.stored_task && cluster.has_ready_cloak?
-    if active && !deleted then
-      upload_stored_task
-    else
-      remove_task_from_cloak
-    end
-  end
-
->>>>>>> b8187656
   class UploadError < Exception; end
 
   def upload_stored_task
