class BuildProgressController < ApplicationController
  filter_access_to [:version_progress, :build_progress], require: :anon_write
  protect_from_forgery :except => [:version_progress, :build_progress]

  def version_progress
    r = VersionBuildResponseProto.decode(request.body.read)
    version = DeployableEntityVersion.find_by_commit_id(r.commit_id)
    if version then
      if version.deployable_entity.tpm_env == r.environment then
        version.build_log_tpm = r.log_output
      end
      if version.deployable_entity.no_tpm_env == r.environment then
        version.build_log_no_tpm = r.log_output
      end
      # This is somewhat of a special case.
      # If a deployable entity version compilation
      # fails before the build server got started on 
      # the per environment specializations,
      # it does not yet know about which environments
      # exist, and therefore cannot report back per
      # environment, but instead reports a shared log
      # feedback entry.
      if r.environment == "shared" then
        version.build_log_tpm = r.log_output
        version.build_log_no_tpm = r.log_output
      end
      version.build_completed = true
<<<<<<< HEAD
      unless version.build_success == false
        version.build_success = r.status == VersionBuildResponseProto::Status::OK
      end
=======
      version.build_success = r.status == VersionBuildResponseProto::Status::OK
      version.save
>>>>>>> 8d8218d2
    end
    render text: "Version on!", layout: false
  end

  def build_progress
    r = BuildResponseProto.decode(request.body.read)
    build = Build.find(r.build_id)
    build.build_completed = true
    if r.status == BuildResponseProto::Status::OK then
      build.build_success = true
    end
    if r.status == BuildResponseProto::Status::ERROR then
      build.build_success = false
    end
    build.save
  rescue ActiveRecord::RecordNotFound
  ensure
    render text: "Fab! Thanks!", layout: false
  end
end<|MERGE_RESOLUTION|>--- conflicted
+++ resolved
@@ -25,14 +25,10 @@
         version.build_log_no_tpm = r.log_output
       end
       version.build_completed = true
-<<<<<<< HEAD
       unless version.build_success == false
         version.build_success = r.status == VersionBuildResponseProto::Status::OK
       end
-=======
-      version.build_success = r.status == VersionBuildResponseProto::Status::OK
       version.save
->>>>>>> 8d8218d2
     end
     render text: "Version on!", layout: false
   end
