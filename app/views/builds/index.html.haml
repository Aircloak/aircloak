--- conflicted
+++ resolved
@@ -13,12 +13,8 @@
     %tr
       %td= build.name
       %td= build.tpm
-<<<<<<< HEAD
       %td= link_to build.status_message, build_path(build)
       %td
-=======
-      %td 
->>>>>>> b9327747
         - if build.can_destroy?
           = link_to 'Destroy', build_path(build), :method => :delete, :data => { :confirm => 'Are you sure?' }
         - else
