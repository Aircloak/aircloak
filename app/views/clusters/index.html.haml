--- conflicted
+++ resolved
@@ -7,16 +7,9 @@
         %th Name
         %th TPM
         %th Build
-<<<<<<< HEAD
-        %th #Cloaks
-        %th #Cloaks Changing
-        %th #Cloaks with SW Problems
-        %th #Cloaks with HW Problems
-=======
         %th Number of cloaks
         - Cloak.health_types.each do |type|
           %th= "# in state #{type}"
->>>>>>> adb0d403
         %th Health
         %th
         %th
@@ -30,16 +23,9 @@
           %td= cluster.tpm
           %td= cluster.build.name
           %td= cluster.cloaks.count
-<<<<<<< HEAD
-          %td= health[:changing]
-          %td= health[:sw_failure]
-          %td= health[:hw_failure]
-          %td= if health[:sw_failure] + health[:hw_failure] > 0; "poor"; else; "healthy"; end
-=======
           - Cloak.health_types.each do |type|
             %th= health[type]
           %td= cluster.health
->>>>>>> adb0d403
           %td= link_to 'Show', cluster
           %td= link_to 'Edit', edit_cluster_path(cluster)
           %td= link_to 'Destroy', cluster, :method => :delete, :data => { :confirm => 'Are you sure?' }
