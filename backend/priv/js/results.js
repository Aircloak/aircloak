--- conflicted
+++ resolved
@@ -63,12 +63,6 @@
   result.post_processed = {};
   result.post_processed.aircloak = {};
 
-<<<<<<< HEAD
-  extract_aircloak_buckets(result)
-  aggregate_accumulator_buckets(result);
-  aggregate_quantized_buckets(result);
-}
-=======
   try
   {
     extract_aircloak_buckets(result)
@@ -88,7 +82,7 @@
       throw error;
     }
   }
->>>>>>> cdacbf5a
+}
 
 function process_stats(JSONResult)
 {
