--- conflicted
+++ resolved
@@ -24,15 +24,8 @@
   def join("main", air_info, socket) do
     Logger.metadata(customer: socket.assigns.customer.name, air: socket.assigns.air_name)
     Process.flag(:trap_exit, true)
-<<<<<<< HEAD
-    customer = socket.assigns.customer
-    version = Map.get(air_info, "version", "unknown version")
-    Logger.info("air for '#{customer.name}' (id: #{customer.id}) at version #{version} joined central")
-    monitor_channel(customer, socket.assigns.air_name,
-=======
     Logger.info("joined central")
     monitor_channel(socket.assigns.customer, socket.assigns.air_name,
->>>>>>> 21b89de8
       air_info
       |> Map.get("online_cloaks", [])
       |> Enum.map(&%{name: Map.fetch!(&1, "name"), data_source_names: Map.get(&1, "data_source_names", [])})
