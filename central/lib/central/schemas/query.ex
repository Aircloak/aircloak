--- conflicted
+++ resolved
@@ -17,13 +17,8 @@
     timestamps
   end
 
-<<<<<<< HEAD
   @required_fields ~w()a
-  @optional_fields ~w(metrics features)a
-=======
-  @required_fields ~w(metrics features aux)a
-  @optional_fields ~w()a
->>>>>>> 501b171a
+  @optional_fields ~w(metrics features aux)a
 
 
   # -------------------------------------------------------------------
