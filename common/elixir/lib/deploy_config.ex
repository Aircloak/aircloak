defmodule Aircloak.DeployConfig do
  @moduledoc """
  Loads the deploy-specific application parameters.

  This module exposes macros which can be used to fetch deploy-specific application
  parameters. To use the module, you need to `require Aircloak.DeployConfig`. Then
  you can invoke provided macros, which will fetch configuration for the current
  application (the one where the macro is invoked).

  The parameters are fetched from files which are residing in the `priv/config`
  folder of the caller app. The name of the file is obtained from the
  `DEPLOY_CONFIG` OS environment variable,or `:deploy_config_file` configuration of
  the application.

  You shouldn't keep production config file in the repository, because it is
  specific for each deployment. In contrast, test and development configurations
  should be committed to have out-of-the-box default configurations for developers.
  """

  # -------------------------------------------------------------------
  # API macros and functions
  # -------------------------------------------------------------------

  @doc "Retrieves a deploy-specific configuration value of the calling app, raises if it's not found."
  defmacro fetch!(key),
    do: quote(do: unquote(__MODULE__).fetch!(unquote(Mix.Project.config()[:app]), unquote(key)))

  @doc "Retrieves a deploy-specific configuration value of the calling app."
  defmacro fetch(key),
    do: quote(do: unquote(__MODULE__).fetch(unquote(Mix.Project.config()[:app]), unquote(key)))

  @doc "Retrieves a deploy-specific configuration or the value from the calling app environment."
  defmacro override_app_env!(key),
    do:
      quote(
        do:
          unquote(__MODULE__).override_app_env!(unquote(Mix.Project.config()[:app]), unquote(key))
      )

  @doc "Retrieves a deploy-specific configuration value of the given app, raises if it's not found."
  @spec fetch!(atom, any) :: any
  def fetch!(app, key), do: app |> read_config!() |> Map.fetch!(key)

  @doc "Retrieves a deploy-specific configuration value of the given app."
  @spec fetch(atom, any) :: {:ok, any} | :error
  def fetch(app, key), do: app |> read_config!() |> Map.fetch(key)

  @doc "Retrieves a deploy-specific configuration or the value from the application environment."
  @spec override_app_env!(atom, atom) :: any
  def override_app_env!(app, key) do
    case fetch(app, to_string(key)) do
      {:ok, value} -> value
      :error -> Application.fetch_env!(app, key)
    end
  end

  @doc "Updates cached configuration value of the calling app."
  defmacro update(key, fun),
    do:
      quote(
        do:
          unquote(__MODULE__).update(
            unquote(Mix.Project.config()[:app]),
            unquote(key),
            unquote(fun)
          )
      )

  @doc "Updates cached configuration value of the given app."
  @spec update(atom, any, (any -> any)) :: :ok
<<<<<<< HEAD
  def update(app, key, fun), do:
    Application.put_env(app, __MODULE__, Map.update!(read_config!(app), key, fun))

  @doc "Validates the schema of the config.json according to priv/config_schema.json file."
  @spec validate!(atom, Map.t | nil) :: :ok
  def validate!(app, config \\ nil) do
    schema =
      Application.app_dir(app, "priv")
      |> Path.join("config_schema.json")
      |> File.read!()
      |> Aircloak.Json.safe_decode!()
      |> ExJsonSchema.Schema.resolve()

    config = config || read_config!(app)

    with {:error, errors} <- ExJsonSchema.Validator.validate(schema, config) do
      formatted_errors =
        errors
        |> Stream.map(fn({error, field}) -> "  #{field}: #{error}" end)
        |> Enum.join("\n")

      raise("Configuration file is not valid:\n#{formatted_errors}")
    end
  end

=======
  def update(app, key, fun),
    do: Application.put_env(app, __MODULE__, Map.update!(read_config!(app), key, fun))
>>>>>>> d0e54d68

  # -------------------------------------------------------------------
  # Internal functions
  # -------------------------------------------------------------------

  defp read_config!(app) do
    case Application.fetch_env(app, __MODULE__) do
      {:ok, config} ->
        config

      :error ->
        {:ok, config} = Aircloak.File.read_config_file(app, config_file_name(app))
        Application.put_env(app, __MODULE__, config)
        config
    end
  end

  defp config_file_name(app) do
    cond do
      (config = System.get_env("DEPLOY_CONFIG")) != nil -> "#{config}.json"
      System.get_env("PERFORMANCE_TEST") == "true" -> "performance_tests.json"
      true -> Application.fetch_env!(app, :deploy_config_file)
    end
  end
end<|MERGE_RESOLUTION|>--- conflicted
+++ resolved
@@ -68,9 +68,8 @@
 
   @doc "Updates cached configuration value of the given app."
   @spec update(atom, any, (any -> any)) :: :ok
-<<<<<<< HEAD
-  def update(app, key, fun), do:
-    Application.put_env(app, __MODULE__, Map.update!(read_config!(app), key, fun))
+  def update(app, key, fun),
+    do: Application.put_env(app, __MODULE__, Map.update!(read_config!(app), key, fun))
 
   @doc "Validates the schema of the config.json according to priv/config_schema.json file."
   @spec validate!(atom, Map.t | nil) :: :ok
@@ -93,11 +92,6 @@
       raise("Configuration file is not valid:\n#{formatted_errors}")
     end
   end
-
-=======
-  def update(app, key, fun),
-    do: Application.put_env(app, __MODULE__, Map.update!(read_config!(app), key, fun))
->>>>>>> d0e54d68
 
   # -------------------------------------------------------------------
   # Internal functions
