--- conflicted
+++ resolved
@@ -6,7 +6,6 @@
   # -------------------------------------------------------------------
 
   @doc "Decodes a JSON file, capturing a wide wariety of potential errors."
-<<<<<<< HEAD
   @spec safe_decode!(String.t) :: Map.t
   def safe_decode!(raw_json) do
     {:ok, result} = safe_decode(raw_json)
@@ -14,10 +13,7 @@
   end
 
   @doc "Decodes a JSON file, capturing a wide wariety of potential errors."
-  @spec safe_decode(String.t) :: {:ok, Map.t} | {:error, String.t}
-=======
   @spec safe_decode(String.t()) :: {:ok, Map.t()} | {:error, String.t()}
->>>>>>> d0e54d68
   def safe_decode(raw_json) do
     # We're using decode! instead of decode since the latter doesn't return a usable error message
     {:ok, Poison.decode!(raw_json)}
