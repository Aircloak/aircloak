defmodule Aircloak.ElixirCommon.Mixfile do
  use Mix.Project

  def project do
    [
      app: :aircloak_common,
      version: "0.0.1",
      elixir: "~> 1.3",
      elixirc_paths: elixirc_paths(Mix.env()),
      erlc_paths: erlc_paths(Mix.env()),
      erlc_options: erlc_options(Mix.env()),
      build_embedded: Mix.env() == :prod,
      start_permanent: Mix.env() == :prod,
      deps: deps(),
      aliases: [
        "test.standard": ["test", "eunit", "proper --level simple"],
        lint: ["credo --strict --ignore #{Enum.join(ignored_credo_checks(Mix.env()), ",")}"]
      ],
      preferred_cli_env: [
        eunit: :test,
        proper: :test,
        "test.standard": :test,
        dialyze: :dev,
        "coveralls.html": :test,
        dialyze_retry: :dev
      ],
      test_coverage: [tool: ExCoveralls],
      eunit_options: [
        :no_tty,
        {:report, {:eunit_progress, [:colored]}}
      ]
    ]
  end

  def application do
    [
      mod: {Aircloak, []},
      extra_applications: [:logger, :poison | dialyzer_deps()]
    ]
  end

  defp deps do
    [
      {:poison, "~> 2.2.0"},
      {:lens, "~> 0.6.0"},
      {:ex_doc, "~> 0.16", runtime: false},
      {:meck, github: "eproxus/meck", tag: "0.8.2", override: true, runtime: false},
      {:credo, "~> 0.8.10", runtime: false},
      {:eunit_formatters, "~> 0.3.0", runtime: false},
      {:proper, "~> 1.2", runtime: false},
      {:dialyze, "~> 0.2.1", runtime: false},
      {:excoveralls, "~> 0.5.5", runtime: false},
      {:distillery, "~> 1.1.0", runtime: false},
      {:phoenix, "~> 1.1.6", only: :test},
      {:cowboy, "~> 1.0", only: :test},
      {:phoenix_gen_socket_client, "~> 2.0", optional: true},
      {:ex_crypto, "~> 0.9.0"},
<<<<<<< HEAD
      {:timex, ">= 3.1.10 and < 4.0.0"},
      {:ex_json_schema, "~> 0.5.6"},
=======
      {:timex, ">= 3.1.10 and < 4.0.0"}
>>>>>>> d0e54d68
    ]
  end

  defp elixirc_paths(:test), do: ["lib", "test/support"]
  defp elixirc_paths(_), do: ["lib"]

  defp erlc_paths(:test), do: ["test/erlang/", "src"]
  defp erlc_paths(:dev), do: ["src"]
  defp erlc_paths(:prod), do: ["src"]

  defp erlc_options(:test), do: [:debug_info, {:d, :TEST}]
  defp erlc_options(:dev), do: [:debug_info]
  defp erlc_options(:prod), do: []

  defp ignored_credo_checks(:test), do: ["ModuleDoc" | ignored_credo_checks(:dev)]

  defp ignored_credo_checks(_),
    do: ["NameRedeclarationBy", "AliasUsage", "PipeChain", "ABCSize", "Nesting"]

  if Mix.env() == :dev do
    defp dialyzer_deps(), do: [:phoenix_gen_socket_client]
  else
    defp dialyzer_deps(), do: []
  end
end<|MERGE_RESOLUTION|>--- conflicted
+++ resolved
@@ -55,12 +55,8 @@
       {:cowboy, "~> 1.0", only: :test},
       {:phoenix_gen_socket_client, "~> 2.0", optional: true},
       {:ex_crypto, "~> 0.9.0"},
-<<<<<<< HEAD
       {:timex, ">= 3.1.10 and < 4.0.0"},
       {:ex_json_schema, "~> 0.5.6"},
-=======
-      {:timex, ">= 3.1.10 and < 4.0.0"}
->>>>>>> d0e54d68
     ]
   end
 
